**/.vscode/
node_modules

#Hardhat + Foundry files
cache
artifacts
cache_hardhat
hardhat-cache
forge-cache
out

#local dev help
tasks/maps
tasks/signers
*whitelist.json

.env
<<<<<<< HEAD

#PNM files
crashes
reports
pnm-cov.json
=======
/curio-vault/
>>>>>>> a0f44bbb
<|MERGE_RESOLUTION|>--- conflicted
+++ resolved
@@ -15,12 +15,9 @@
 *whitelist.json
 
 .env
-<<<<<<< HEAD
 
 #PNM files
 crashes
 reports
 pnm-cov.json
-=======
-/curio-vault/
->>>>>>> a0f44bbb
+/curio-vault/