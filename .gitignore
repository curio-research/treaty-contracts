**/.vscode/
node_modules

#Hardhat + Foundry files
cache
artifacts
cache_hardhat
hardhat-cache
forge-cache
out

#local dev help
tasks/maps
tasks/signers
*whitelist.json

.env
<<<<<<< HEAD
=======
.env.pnm
>>>>>>> 3804890f

#PNM files
crashes
reports
pnm-cov.json
/curio-vault/<|MERGE_RESOLUTION|>--- conflicted
+++ resolved
@@ -15,10 +15,7 @@
 *whitelist.json
 
 .env
-<<<<<<< HEAD
-=======
 .env.pnm
->>>>>>> 3804890f
 
 #PNM files
 crashes
