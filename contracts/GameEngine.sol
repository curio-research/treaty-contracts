//SPDX-License-Identifier: MIT
pragma solidity ^0.8.4;

// import "@openzeppelin/contracts-upgradeable/proxy/Initializable.sol";
import "@openzeppelin/contracts/utils/math/SafeMath.sol";
import "./GameStorage.sol";
import "./GameTypes.sol";
import "./Permissions.sol";

/// @title Game physics engine
/// @notice the game engine takes care of low level interactions such as "move" and "craft" item.
/// the actual "finite game" mechanics should live in another file, the one that players play.

// TODO: Add proxy upgradeable

contract Game {
    using SafeMath for uint256;
    GameStorage private utils;
    Permissions private p;
    uint256 SET_MAP_INTERVAL = 10;

    // ------------------------------------------------------------
    // Events
    // ------------------------------------------------------------

    event NewPlayer(address _player, GameTypes.Position _pos);
    event Move(address _player, GameTypes.Position _pos);
    event MineItem(
        address _player,
        GameTypes.Position _pos,
        uint256 _blockId,
        uint256 _zIndex
    );
    event AttackItem(
        address _player,
        GameTypes.Position _pos,
        uint256 _strength,
        uint256 _zIndex
    );
    event Place(address _player, GameTypes.Position _pos, uint256 _blockId);
    event Craft(address _player, uint256 _blockId);
    event Attack(address _player1, address _player2); // add attack result here?
    event Death(address _player);

    // for some reason when we emit a string it doesn't do so properly

    // ------------------------------------------------------------
    // Constructor
    // ------------------------------------------------------------

    constructor(
<<<<<<< HEAD
        uint256 _worldWidth,
        uint256 _worldHeight,
        uint256 _attackRange,
        uint256 _attackDamage,
        uint256 _attackWaitTime,
        uint256 _startPlayerHealth,
        uint256 _startPlayerEnergy,
=======
        GameTypes.WorldConstants memory constants,
        uint256[][] memory _blocks,
>>>>>>> 34686154
        GameTypes.ItemWithMetadata[] memory _items,
        GameStorage _gameStorage,
        Permissions _permissions
    ) {
        utils = _gameStorage;
        p = _permissions;

        utils._setConstants(constants);

<<<<<<< HEAD
        // // Set map and blocks
        // uint256 _positionCount = _worldWidth * _worldHeight;
        // for (uint256 k = 0; k < _positionCount; k++) {
        //     GameTypes.Position memory _position = utils._getPositionFromIndex(
        //         k
        //     );
        //     utils._setBlocks(_position, _blocks[k]);

        //     if (_blocks[k].length > 0) {
        //         uint256 topBlockId = _blocks[k][_blocks[k].length - 1];
        //         utils._setTopLevelStrength(
        //             _position,
        //             _items[topBlockId].strength
        //         );
        //     }
        // }
=======
        // Set map and blocks
        uint256 _positionCount = constants.worldWidth * constants.worldHeight;
        for (uint256 k = 0; k < _positionCount; k++) {
            GameTypes.Position memory _position = utils._getPositionFromIndex(
                k
            );
            utils._setBlocks(_position, _blocks[k]);

            if (_blocks[k].length > 0) {
                uint256 topBlockId = _blocks[k][_blocks[k].length - 1];
                utils._setTopLevelStrength(
                    _position,
                    _items[topBlockId].strength
                );
            }
        }
>>>>>>> 34686154

        // Initialize items
        for (uint256 i = 0; i < _items.length; i++) {
            utils._setItem(i, _items[i]);
            utils._incrementNonce();
        }
    }

    /**
     * Set map blocks in 10x10 regions due to gas limitation.
     * @param _startPos Top-left coordinate of region to start set
     * @param _blocks 10x10 array of blocks for the region
     */
    function setMapRegion(GameTypes.Position memory _startPos, uint256[][] memory _blocks) 
        public 
    {
        for (uint256 _xAdd = 0; _xAdd < SET_MAP_INTERVAL; _xAdd++) {
            for (uint256 _yAdd = 0; _yAdd < SET_MAP_INTERVAL; _yAdd++) {
                uint256 _x = _startPos.x + _xAdd;
                uint256 _y = _startPos.y + _yAdd;
                GameTypes.Position memory _pos = GameTypes.Position({
                    x: _x,
                    y: _y
                });
                uint256 _idx = utils._getIndexFromPosition(_pos);

                utils._setBlocks(_pos, _blocks[_idx]);

                if (_blocks[_idx].length > 0) {
                    uint256 _topBlockId = _blocks[_idx][_blocks[_idx].length - 1];
                    utils._setTopLevelStrength(
                        _pos,
                        utils._getItem(_topBlockId).strength
                    );
                }
            }
        }
    }

    // initialize player
    function initializePlayer(GameTypes.Position memory _pos) public {
        if (utils._getPlayer(msg.sender).initialized)
            revert("engine/player-already-initialized");

        // check if target coordinate has block or another player
        if (utils._isOccupied(_pos)) revert("engine/location-occupied");

        utils._setPlayer(msg.sender, _pos);

        utils._setOccupierAtPosition(msg.sender, _pos);
        utils._setPlayerStakedPoints(msg.sender, 100);

        emit NewPlayer(msg.sender, _pos);
    }

    // player move function
    function move(GameTypes.Position memory _pos) external {
        if (!utils._isValidMove(msg.sender, _pos))
            revert("engine/invalid-move");

        GameTypes.Position memory _prevPosition = utils
            ._getPlayer(msg.sender)
            .position;
        utils._setOccupierAtPosition(address(0), _prevPosition); // remove occupier from previous position

        utils._setPlayerPosition(msg.sender, _pos);
        utils._setOccupierAtPosition(msg.sender, _pos);

        emit Move(msg.sender, _pos);
    }

    function mineItem(
        GameTypes.Position memory _pos,
        uint256 _zIdx,
        address _playerAddr
    ) public {
        // can only mine with the needed tool
        uint256 _itemId = utils._getBlockAtPosition(_pos, _zIdx);

        GameTypes.ItemWithMetadata memory _itemWithMetadata = utils._getItem(
            _itemId
        );

        uint256[] memory _mineItemIds = _itemWithMetadata.mineItemIds;

        bool _canMine = false;
        if (_mineItemIds.length == 0) {
            _canMine = true;
        } else {
            for (uint256 i = 0; i < _mineItemIds.length; i++) {
                uint256 _mineItemAmount = utils._getItemAmountById(
                    _playerAddr,
                    _mineItemIds[i]
                );
                if (_mineItemAmount > 0) {
                    _canMine = true;
                    break;
                }
            }
        }

        if (!_canMine) revert("engine/tool-needed");

        utils._increaseItemInInventory(_playerAddr, _itemId, 1);
        utils._mine(_pos);

        emit MineItem(_playerAddr, _pos, _itemId, _zIdx);
    }

    // reduces item health
    function attackItem(
        GameTypes.Position memory _pos,
        uint256 _zIdx,
        address _playerAddr
    ) public {
        utils._setTopLevelStrength(
            _pos,
            utils._getTileData(_pos).topLevelStrength -
                utils._getPlayer(msg.sender).attackDamage
        );
        uint256 _strength = utils._getTileData(_pos).topLevelStrength;

        emit AttackItem(_playerAddr, _pos, _strength, _zIdx);
    }

    // main mine item function
    // attack + mine. main function
    function mine(GameTypes.Position memory _pos) external {
        uint256 _blockCount = utils._getBlockCountAtPosition(_pos);
        if (_blockCount == 0) revert("engine/nonexistent-block");

        uint256 blockToMine = utils._getTopBlockAtPosition(_pos);
        GameTypes.ItemWithMetadata memory _itemWithMetadata = utils._getItem(
            blockToMine
        );
        if (!_itemWithMetadata.mineable) revert("engine/not-mineable");
        uint256 _zIdx = _blockCount - 1;

        if (
            utils._getPlayer(msg.sender).attackDamage <
            utils._getTileData(_pos).topLevelStrength
        ) {
            attackItem(_pos, _zIdx, msg.sender);
        } else {
            mineItem(_pos, _zIdx, msg.sender);
        }
    }

    // place item at block
    function place(GameTypes.Position memory _pos, uint256 _itemId) external {
        if (utils._getItemAmountById(msg.sender, _itemId) == 0)
            revert("engine/insufficient-inventory");
        if (
            utils._getPlayer(msg.sender).position.x == _pos.x &&
            utils._getPlayer(msg.sender).position.y == _pos.y
        ) revert("engine/cannot-stand-on-block");

        // TODO add distance logic here

        utils._place(_pos, _itemId);
        utils._decreaseItemInInventory(msg.sender, _itemId, 1);

        emit Place(msg.sender, _pos, _itemId);
    }

    // craft item (once) based on their recipe
    function craft(uint256 _itemId) external {
        if (_itemId > utils._getItemNonce()) revert("engine/nonexistent-block");

        // loop through player inventory to check if player has all required ingredients to make a block
        GameTypes.ItemWithMetadata memory _item = utils._getItem(_itemId);
        for (uint256 i = 0; i < _item.craftItemIds.length; i++) {
            uint256 craftItemId = _item.craftItemIds[i];
            uint256 craftItemAmount = _item.craftItemAmounts[i];

            if (
                utils._getCraftItemAmount(msg.sender, craftItemId) <
                craftItemAmount
            ) {
                revert("engine/insufficient-material");
            } else {
                // deduct material from player inventory count
                utils._decreaseItemInInventory(
                    msg.sender,
                    craftItemId,
                    craftItemAmount
                );
            }
        }

        utils._increaseItemInInventory(msg.sender, _itemId, 1);

        emit Craft(msg.sender, _itemId);
    }
}<|MERGE_RESOLUTION|>--- conflicted
+++ resolved
@@ -49,18 +49,8 @@
     // ------------------------------------------------------------
 
     constructor(
-<<<<<<< HEAD
-        uint256 _worldWidth,
-        uint256 _worldHeight,
-        uint256 _attackRange,
-        uint256 _attackDamage,
-        uint256 _attackWaitTime,
-        uint256 _startPlayerHealth,
-        uint256 _startPlayerEnergy,
-=======
         GameTypes.WorldConstants memory constants,
         uint256[][] memory _blocks,
->>>>>>> 34686154
         GameTypes.ItemWithMetadata[] memory _items,
         GameStorage _gameStorage,
         Permissions _permissions
@@ -70,9 +60,8 @@
 
         utils._setConstants(constants);
 
-<<<<<<< HEAD
         // // Set map and blocks
-        // uint256 _positionCount = _worldWidth * _worldHeight;
+        // uint256 _positionCount = constants.worldWidth * constants.worldHeight;
         // for (uint256 k = 0; k < _positionCount; k++) {
         //     GameTypes.Position memory _position = utils._getPositionFromIndex(
         //         k
@@ -87,24 +76,6 @@
         //         );
         //     }
         // }
-=======
-        // Set map and blocks
-        uint256 _positionCount = constants.worldWidth * constants.worldHeight;
-        for (uint256 k = 0; k < _positionCount; k++) {
-            GameTypes.Position memory _position = utils._getPositionFromIndex(
-                k
-            );
-            utils._setBlocks(_position, _blocks[k]);
-
-            if (_blocks[k].length > 0) {
-                uint256 topBlockId = _blocks[k][_blocks[k].length - 1];
-                utils._setTopLevelStrength(
-                    _position,
-                    _items[topBlockId].strength
-                );
-            }
-        }
->>>>>>> 34686154
 
         // Initialize items
         for (uint256 i = 0; i < _items.length; i++) {
