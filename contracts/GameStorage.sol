--- conflicted
+++ resolved
@@ -46,12 +46,8 @@
         uint256 _itemId,
         uint256 _amount
     ) public {
-<<<<<<< HEAD
+        _modifyItemInInventoryNonce(_itemId, true);
         s.inventory[_player][_itemId] += _amount;
-=======
-        _modifyItemInInventoryNonce(_blockId, true);
-        s.inventory[_player][_blockId] += _amount;
->>>>>>> ea905da2
     }
 
     function _decreaseItemInInventory(
@@ -59,12 +55,8 @@
         uint256 _itemId,
         uint256 _amount
     ) public {
-<<<<<<< HEAD
+        _modifyItemInInventoryNonce(_itemId, false);
         s.inventory[_player][_itemId] -= _amount;
-=======
-        _modifyItemInInventoryNonce(_blockId, false);
-        s.inventory[_player][_blockId] -= _amount;
->>>>>>> ea905da2
     }
 
     function _isItemActive(uint256 _itemId) public view returns (bool) {
@@ -344,7 +336,7 @@
     function _getInventoryByPlayer(address _player)
         public
         view
-        returns (GameTypes.ItemWithMetadata memory)
+        returns (GameTypes.Recipe memory)
     {
         uint256 itemCount = s.inventoryNonce[_player].length;
         uint256[] memory ret = new uint256[](itemCount);
@@ -354,9 +346,9 @@
         }
 
         return
-            GameTypes.ItemWithMetadata({
-                materialIds: s.inventoryNonce[_player],
-                materialAmounts: ret
+            GameTypes.Recipe({
+                craftItemIds: s.inventoryNonce[_player],
+                craftItemAmounts: ret
             });
     }
 
