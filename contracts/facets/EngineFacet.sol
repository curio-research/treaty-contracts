//SPDX-License-Identifier: MIT
pragma solidity ^0.8.4;

import "forge-std/console.sol";
import "contracts/libraries/Storage.sol";
import {Util} from "contracts/libraries/GameUtil.sol";
import {BASE_NAME, Base, GameState, Player, Position, Production, TERRAIN, Tile, Troop, TroopType} from "contracts/libraries/Types.sol";
import "openzeppelin-contracts/contracts/utils/math/SafeMath.sol";

/// @title Engine facet
/// @notice Contains player functions including movement and battling

contract EngineFacet is UseStorage {
    using SafeMath for uint256;
    uint256 NULL = 0;

    /**
     * Troop march to a target position (combining move, battle, captureBase)
     * @param _troopId identifier for troop
     * @param _targetPos target position
     */
<<<<<<< HEAD
    function march(uint256 _troopId, Position memory _targetPos) external {
        
        /* Condition Check: Distance and Attacking Range (same thing for now) */
        if (!Util._inBound(_targetPos)) revert("CURIO: Target out of bound");
=======
    function move(uint256 _troopId, Position memory _targetPos) external {
        require(Util._inBound(_targetPos), "CURIO: Target out of bound");
>>>>>>> d4dc921e
        if (!Util._getTileAt(_targetPos).isInitialized) Util._initializeTile(_targetPos);

        Troop memory _troop = gs().troopIdMap[_troopId];
        require(_troop.owner == msg.sender, "CURIO: Can only move own troop");
        require(Util._withinDist(_troop.pos, _targetPos, 1), "CURIO: Destination too far");
        require(!Util._samePos(_troop.pos, _targetPos), "CURIO: Already at destination");

        /* Condition Check: Moves Left */
        uint256 _movesLeftInEpoch = _troop.movesLeftInEpoch;
        uint256 _epoch = gs().epoch;
        if ((_epoch - _troop.lastMoved) >= Util._getMovementCooldown(_troop.troopTypeId)) {
            // Lazy update for moves left in epoch
            _movesLeftInEpoch = Util._getMovesPerEpoch(_troop.troopTypeId);
            gs().troopIdMap[_troopId].movesLeftInEpoch = _movesLeftInEpoch;
        }
        require(_movesLeftInEpoch > 0, "CURIO: No moves left this epoch");

        /* Condition Check: Geographic Limits */
        Tile memory _targetTile = Util._getTileAt(_targetPos);
        if (Util._isLandTroop(_troop.troopTypeId)) {
            require(_targetTile.terrain != TERRAIN.WATER || Util._hasTroopTransport(_targetTile), "CURIO: Cannot move on water");
        } else {
            require(_targetTile.terrain == TERRAIN.WATER || Util._hasPort(_targetTile), "CURIO: Cannot move on land");
        }

<<<<<<< HEAD
        /* Condition Check: If _targetTile is a base owned by an enemy */
        if (_targetTile.baseId != 0 && Util._getBaseOwner(_targetTile.baseId) != msg.sender) {
        /* Condition: true */
        // Note: move battle logic here: battle against a base
            
        }




        /* Condition Check: If _targetTile (not a base) is occupied */
        if (_targetTile.occupantId != 0) {
            /* Condition: _targetTile occupied by trooptransport but _troop is not army */
            // Fixme: _isLandTroop should be changed to _isloadable in the future
            if (!Util._hasTroopTransport(_targetTile) || !Util._isLandTroop(_troop.troopTypeId)) revert("CURIO: Destination tile occupied");
            /* Condition: _targetTile occupied by enemey */
            if (Util._getTroop(_targetTile.occupantId).owner != msg.sender) revert("CURIO: Cannot move onto opponent troop transport");
            // Note: move battle logic here: battle against a troop
=======
        require(_targetTile.baseId == NULL || Util._getBaseOwner(_targetTile.baseId) == msg.sender, "CURIO: Cannot move onto opponent base");
        if (_targetTile.occupantId != NULL) {
            require(Util._hasTroopTransport(_targetTile) && Util._isLandTroop(_troop.troopTypeId), "CURIO: Destination tile occupied");
            require(Util._getTroop(_targetTile.occupantId).owner == msg.sender, "CURIO: Cannot move onto opponent troop transport");
>>>>>>> d4dc921e

            /* Condition: _targetTile occupied by trooptransport and _troop is army (loadable) */
            gs().troopIdMap[_targetTile.occupantId].cargoTroopIds.push(_troopId);
        } else {
            /* Condition Check: _targetTile not occupied */
            // Note: move logic here
            gs().map[_targetPos.x][_targetPos.y].occupantId = _troopId;
        }

<<<<<<< HEAD
        // Note: migrated from move in Engine. Universally applied to move, battle, captureBase
        gs().map[_troop.pos.x][_troop.pos.y].occupantId = 0;
=======
        // Move
        Tile memory _sourceTile = Util._getTileAt(_troop.pos);
        if (_sourceTile.occupantId != _troopId) {
            assert(Util._hasTroopTransport(_sourceTile)); // something is wrong if failed
            // Troop is on troop transport
            Util._unloadTroopFromTransport(_sourceTile.occupantId, _troopId);
        } else {
            gs().map[_troop.pos.x][_troop.pos.y].occupantId = NULL;
        }
>>>>>>> d4dc921e
        gs().troopIdMap[_troopId].pos = _targetPos;
        gs().troopIdMap[_troopId].movesLeftInEpoch--;
        gs().troopIdMap[_troopId].lastMoved = _epoch;

        uint256[] memory _cargoTroopIds = gs().troopIdMap[_troopId].cargoTroopIds;
        if (_cargoTroopIds.length > 0) {
            // Troop is a Troop Transport — move its cargo troops
            for (uint256 i = 0; i < _cargoTroopIds.length; i++) {
                gs().troopIdMap[_cargoTroopIds[i]].pos = _targetPos;
            }
        }

        emit Util.Moved(msg.sender, _troopId, _epoch, _troop.pos, _targetPos);
    }
<<<<<<< HEAD
=======

    /**
     * Battle a troop with an opponent base or troop at a target position.
     * @param _troopId identifier for troop
     * @param _targetPos target position
     */
    function battle(uint256 _troopId, Position memory _targetPos) external {
        require(Util._inBound(_targetPos), "CURIO: Target out of bound");
        if (!Util._getTileAt(_targetPos).isInitialized) Util._initializeTile(_targetPos);

        Troop memory _troop = gs().troopIdMap[_troopId];
        require(_troop.owner == msg.sender, "CURIO: Can only battle using own troop");
        require(Util._withinDist(_troop.pos, _targetPos, 1), "CURIO: Destination too far");
        require(!Util._samePos(_troop.pos, _targetPos), "CURIO: Already at destination");
        require((gs().epoch - _troop.lastAttacked) >= Util._getAttackCooldown(_troop.troopTypeId), "CURIO: Attacked too recently");

        gs().troopIdMap[_troopId].lastAttacked = gs().epoch;

        Tile memory _targetTile = Util._getTileAt(_targetPos);
        bool _targetIsBase;
        uint256 _targetAttackFactor;
        uint256 _targetDefenseFactor;
        uint256 _targetDamagePerHit;
        uint256 _targetHealth;
        Troop memory _targetTroop;
        Base memory _targetBase;

        if (_targetTile.occupantId != NULL) {
            // Note: If an opponent base has a troop, currently our troop battles the troop not the base. Can change later
            _targetTroop = gs().troopIdMap[_targetTile.occupantId];
            require(_targetTroop.owner != msg.sender, "CURIO: Cannot attack own troop");

            _targetIsBase = false;
            _targetAttackFactor = Util._getAttackFactor(_targetTroop.troopTypeId);
            _targetDefenseFactor = Util._getDefenseFactor(_targetTroop.troopTypeId);
            _targetDamagePerHit = Util._getDamagePerHit(_targetTroop.troopTypeId);
            _targetHealth = _targetTroop.health;
        } else {
            require(_targetTile.baseId != NULL, "CURIO: No target to attack");

            _targetBase = gs().baseIdMap[_targetTile.baseId];
            require(_targetBase.owner != msg.sender, "CURIO: Cannot attack own base");

            _targetIsBase = true;
            _targetAttackFactor = _targetBase.attackFactor;
            _targetDefenseFactor = _targetBase.defenseFactor;
            _targetDamagePerHit = 0;
            _targetHealth = _targetBase.health;
        }

        gs().troopIdMap[_troopId].lastAttacked = gs().epoch;

        // Loop till one side dies
        uint256 _salt = 0;
        while (Util._getTroop(_troopId).health > 0 && Util._getTroop(_targetTile.occupantId).health > 0) {
            // Troop attacks target
            _salt += 1;
            if (Util._strike(_targetAttackFactor, _salt)) {
                uint256 _damagePerHit = Util._getDamagePerHit(_troop.troopTypeId);
                if (_damagePerHit < _targetHealth) {
                    _targetHealth -= _damagePerHit;
                } else {
                    _targetHealth = 0;
                    if (!_targetIsBase) {
                        Util._removeTroop(_targetPos, _targetTile.occupantId);
                        emit Util.Death(Util._getBaseOwner(_targetTile.occupantId), _targetTile.occupantId);
                    }
                }
            }

            if (_targetHealth == 0) break; // target cannot attack back if it has zero health

            // Target attacks troop
            _salt += 1;
            if (Util._strike(_targetDefenseFactor, _salt)) {
                // enemy troop attacks back
                if (_targetDamagePerHit < _troop.health) {
                    _troop.health -= _targetDamagePerHit;
                } else {
                    Util._removeTroop(_troop.pos, _troopId);
                    emit Util.Death(msg.sender, _troopId);
                }
            }
        }

        if (Util._getTroop(_troopId).owner == msg.sender) {
            // Troop survives
            gs().troopIdMap[_troopId].health = _troop.health;
            _troop = Util._getTroop(_troopId);

            if (_targetIsBase) {
                gs().baseIdMap[_targetTile.baseId].health = 0;
                _targetBase = Util._getBase(_targetTile.baseId);
                emit Util.AttackedBase(msg.sender, _troopId, _troop, _targetTile.baseId, _targetBase);
            } else {
                _targetTroop = Util._getTroop(_targetTile.occupantId);
                emit Util.AttackedTroop(msg.sender, _troopId, _troop, _targetTile.occupantId, _targetTroop);
            }
        } else {
            _troop = Util._getTroop(_troopId);

            // Target survives
            if (_targetIsBase) {
                gs().baseIdMap[_targetTile.baseId].health = _targetHealth;
                _targetBase = Util._getBase(_targetTile.baseId);
                emit Util.AttackedBase(msg.sender, _troopId, _troop, _targetTile.baseId, _targetBase);
            } else {
                gs().troopIdMap[_targetTile.occupantId].health = _targetHealth;
                _targetTroop = Util._getTroop(_targetTile.occupantId);
                emit Util.AttackedTroop(msg.sender, _troopId, _troop, _targetTile.occupantId, _targetTroop);
            }
        }
    }

    /**
     * Capture an opponent base using a land troop.
     * @param _troopId identifier for troop
     * @param _targetPos target position
     */
    function captureBase(uint256 _troopId, Position memory _targetPos) external {
        require(Util._inBound(_targetPos), "CURIO: Target out of bound");
        if (!Util._getTileAt(_targetPos).isInitialized) Util._initializeTile(_targetPos);

        Troop memory _troop = gs().troopIdMap[_troopId];
        require(_troop.owner == msg.sender, "CURIO: Can only capture with own troop");
        require(Util._withinDist(_troop.pos, _targetPos, 1), "CURIO: Destination too far");
        require(Util._isLandTroop(_troop.troopTypeId), "CURIO: Only a land troop can capture bases");

        Tile memory _targetTile = Util._getTileAt(_targetPos);
        require(_targetTile.baseId != NULL, "CURIO: No base to capture");
        require(Util._getBaseOwner(_targetTile.baseId) != msg.sender, "CURIO: Base already owned");
        require(_targetTile.occupantId == NULL, "CURIO: Destination tile occupied");
        require(Util._getBaseHealth(_targetTile.baseId) == 0, "CURIO: Need to attack first");

        // Move, capture, end production
        gs().map[_troop.pos.x][_troop.pos.y].occupantId = NULL;
        gs().troopIdMap[_troopId].pos = _targetPos;
        gs().baseIdMap[_targetTile.baseId].owner = msg.sender;
        gs().baseIdMap[_targetTile.baseId].health = 1; // FIXME: change to BaseConstants.maxHealth
        delete gs().baseProductionMap[_targetTile.baseId];

        emit Util.BaseCaptured(msg.sender, _troopId, _targetTile.baseId);
    }

    /**
     * Start producing a troop from a base.
     * @param _pos position of base
     * @param _troopTypeId identifier for selected troop type
     */
    function startProduction(Position memory _pos, uint256 _troopTypeId) external {
        require(Util._inBound(_pos), "CURIO: Out of bound");
        if (!Util._getTileAt(_pos).isInitialized) Util._initializeTile(_pos);

        Tile memory _tile = Util._getTileAt(_pos);
        require(_tile.baseId != NULL, "CURIO: No base found");
        require(Util._getBaseOwner(_tile.baseId) == msg.sender, "CURIO: Can only produce in own base");
        require(Util._isLandTroop(_troopTypeId) || Util._hasPort(_tile), "CURIO: Only ports can produce water troops");
        require(gs().baseProductionMap[_tile.baseId].troopTypeId == NULL, "CURIO: Base already producing");

        Production memory _production = Production({troopTypeId: _troopTypeId, startEpoch: gs().epoch});
        gs().baseProductionMap[_tile.baseId] = _production;
        emit Util.ProductionStarted(msg.sender, _tile.baseId, _production);
    }
>>>>>>> d4dc921e
}<|MERGE_RESOLUTION|>--- conflicted
+++ resolved
@@ -19,15 +19,9 @@
      * @param _troopId identifier for troop
      * @param _targetPos target position
      */
-<<<<<<< HEAD
-    function march(uint256 _troopId, Position memory _targetPos) external {
-        
+    function move(uint256 _troopId, Position memory _targetPos) external {
         /* Condition Check: Distance and Attacking Range (same thing for now) */
-        if (!Util._inBound(_targetPos)) revert("CURIO: Target out of bound");
-=======
-    function move(uint256 _troopId, Position memory _targetPos) external {
         require(Util._inBound(_targetPos), "CURIO: Target out of bound");
->>>>>>> d4dc921e
         if (!Util._getTileAt(_targetPos).isInitialized) Util._initializeTile(_targetPos);
 
         Troop memory _troop = gs().troopIdMap[_troopId];
@@ -53,7 +47,6 @@
             require(_targetTile.terrain == TERRAIN.WATER || Util._hasPort(_targetTile), "CURIO: Cannot move on land");
         }
 
-<<<<<<< HEAD
         /* Condition Check: If _targetTile is a base owned by an enemy */
         if (_targetTile.baseId != 0 && Util._getBaseOwner(_targetTile.baseId) != msg.sender) {
         /* Condition: true */
@@ -72,12 +65,6 @@
             /* Condition: _targetTile occupied by enemey */
             if (Util._getTroop(_targetTile.occupantId).owner != msg.sender) revert("CURIO: Cannot move onto opponent troop transport");
             // Note: move battle logic here: battle against a troop
-=======
-        require(_targetTile.baseId == NULL || Util._getBaseOwner(_targetTile.baseId) == msg.sender, "CURIO: Cannot move onto opponent base");
-        if (_targetTile.occupantId != NULL) {
-            require(Util._hasTroopTransport(_targetTile) && Util._isLandTroop(_troop.troopTypeId), "CURIO: Destination tile occupied");
-            require(Util._getTroop(_targetTile.occupantId).owner == msg.sender, "CURIO: Cannot move onto opponent troop transport");
->>>>>>> d4dc921e
 
             /* Condition: _targetTile occupied by trooptransport and _troop is army (loadable) */
             gs().troopIdMap[_targetTile.occupantId].cargoTroopIds.push(_troopId);
@@ -87,20 +74,8 @@
             gs().map[_targetPos.x][_targetPos.y].occupantId = _troopId;
         }
 
-<<<<<<< HEAD
         // Note: migrated from move in Engine. Universally applied to move, battle, captureBase
         gs().map[_troop.pos.x][_troop.pos.y].occupantId = 0;
-=======
-        // Move
-        Tile memory _sourceTile = Util._getTileAt(_troop.pos);
-        if (_sourceTile.occupantId != _troopId) {
-            assert(Util._hasTroopTransport(_sourceTile)); // something is wrong if failed
-            // Troop is on troop transport
-            Util._unloadTroopFromTransport(_sourceTile.occupantId, _troopId);
-        } else {
-            gs().map[_troop.pos.x][_troop.pos.y].occupantId = NULL;
-        }
->>>>>>> d4dc921e
         gs().troopIdMap[_troopId].pos = _targetPos;
         gs().troopIdMap[_troopId].movesLeftInEpoch--;
         gs().troopIdMap[_troopId].lastMoved = _epoch;
@@ -115,170 +90,4 @@
 
         emit Util.Moved(msg.sender, _troopId, _epoch, _troop.pos, _targetPos);
     }
-<<<<<<< HEAD
-=======
-
-    /**
-     * Battle a troop with an opponent base or troop at a target position.
-     * @param _troopId identifier for troop
-     * @param _targetPos target position
-     */
-    function battle(uint256 _troopId, Position memory _targetPos) external {
-        require(Util._inBound(_targetPos), "CURIO: Target out of bound");
-        if (!Util._getTileAt(_targetPos).isInitialized) Util._initializeTile(_targetPos);
-
-        Troop memory _troop = gs().troopIdMap[_troopId];
-        require(_troop.owner == msg.sender, "CURIO: Can only battle using own troop");
-        require(Util._withinDist(_troop.pos, _targetPos, 1), "CURIO: Destination too far");
-        require(!Util._samePos(_troop.pos, _targetPos), "CURIO: Already at destination");
-        require((gs().epoch - _troop.lastAttacked) >= Util._getAttackCooldown(_troop.troopTypeId), "CURIO: Attacked too recently");
-
-        gs().troopIdMap[_troopId].lastAttacked = gs().epoch;
-
-        Tile memory _targetTile = Util._getTileAt(_targetPos);
-        bool _targetIsBase;
-        uint256 _targetAttackFactor;
-        uint256 _targetDefenseFactor;
-        uint256 _targetDamagePerHit;
-        uint256 _targetHealth;
-        Troop memory _targetTroop;
-        Base memory _targetBase;
-
-        if (_targetTile.occupantId != NULL) {
-            // Note: If an opponent base has a troop, currently our troop battles the troop not the base. Can change later
-            _targetTroop = gs().troopIdMap[_targetTile.occupantId];
-            require(_targetTroop.owner != msg.sender, "CURIO: Cannot attack own troop");
-
-            _targetIsBase = false;
-            _targetAttackFactor = Util._getAttackFactor(_targetTroop.troopTypeId);
-            _targetDefenseFactor = Util._getDefenseFactor(_targetTroop.troopTypeId);
-            _targetDamagePerHit = Util._getDamagePerHit(_targetTroop.troopTypeId);
-            _targetHealth = _targetTroop.health;
-        } else {
-            require(_targetTile.baseId != NULL, "CURIO: No target to attack");
-
-            _targetBase = gs().baseIdMap[_targetTile.baseId];
-            require(_targetBase.owner != msg.sender, "CURIO: Cannot attack own base");
-
-            _targetIsBase = true;
-            _targetAttackFactor = _targetBase.attackFactor;
-            _targetDefenseFactor = _targetBase.defenseFactor;
-            _targetDamagePerHit = 0;
-            _targetHealth = _targetBase.health;
-        }
-
-        gs().troopIdMap[_troopId].lastAttacked = gs().epoch;
-
-        // Loop till one side dies
-        uint256 _salt = 0;
-        while (Util._getTroop(_troopId).health > 0 && Util._getTroop(_targetTile.occupantId).health > 0) {
-            // Troop attacks target
-            _salt += 1;
-            if (Util._strike(_targetAttackFactor, _salt)) {
-                uint256 _damagePerHit = Util._getDamagePerHit(_troop.troopTypeId);
-                if (_damagePerHit < _targetHealth) {
-                    _targetHealth -= _damagePerHit;
-                } else {
-                    _targetHealth = 0;
-                    if (!_targetIsBase) {
-                        Util._removeTroop(_targetPos, _targetTile.occupantId);
-                        emit Util.Death(Util._getBaseOwner(_targetTile.occupantId), _targetTile.occupantId);
-                    }
-                }
-            }
-
-            if (_targetHealth == 0) break; // target cannot attack back if it has zero health
-
-            // Target attacks troop
-            _salt += 1;
-            if (Util._strike(_targetDefenseFactor, _salt)) {
-                // enemy troop attacks back
-                if (_targetDamagePerHit < _troop.health) {
-                    _troop.health -= _targetDamagePerHit;
-                } else {
-                    Util._removeTroop(_troop.pos, _troopId);
-                    emit Util.Death(msg.sender, _troopId);
-                }
-            }
-        }
-
-        if (Util._getTroop(_troopId).owner == msg.sender) {
-            // Troop survives
-            gs().troopIdMap[_troopId].health = _troop.health;
-            _troop = Util._getTroop(_troopId);
-
-            if (_targetIsBase) {
-                gs().baseIdMap[_targetTile.baseId].health = 0;
-                _targetBase = Util._getBase(_targetTile.baseId);
-                emit Util.AttackedBase(msg.sender, _troopId, _troop, _targetTile.baseId, _targetBase);
-            } else {
-                _targetTroop = Util._getTroop(_targetTile.occupantId);
-                emit Util.AttackedTroop(msg.sender, _troopId, _troop, _targetTile.occupantId, _targetTroop);
-            }
-        } else {
-            _troop = Util._getTroop(_troopId);
-
-            // Target survives
-            if (_targetIsBase) {
-                gs().baseIdMap[_targetTile.baseId].health = _targetHealth;
-                _targetBase = Util._getBase(_targetTile.baseId);
-                emit Util.AttackedBase(msg.sender, _troopId, _troop, _targetTile.baseId, _targetBase);
-            } else {
-                gs().troopIdMap[_targetTile.occupantId].health = _targetHealth;
-                _targetTroop = Util._getTroop(_targetTile.occupantId);
-                emit Util.AttackedTroop(msg.sender, _troopId, _troop, _targetTile.occupantId, _targetTroop);
-            }
-        }
-    }
-
-    /**
-     * Capture an opponent base using a land troop.
-     * @param _troopId identifier for troop
-     * @param _targetPos target position
-     */
-    function captureBase(uint256 _troopId, Position memory _targetPos) external {
-        require(Util._inBound(_targetPos), "CURIO: Target out of bound");
-        if (!Util._getTileAt(_targetPos).isInitialized) Util._initializeTile(_targetPos);
-
-        Troop memory _troop = gs().troopIdMap[_troopId];
-        require(_troop.owner == msg.sender, "CURIO: Can only capture with own troop");
-        require(Util._withinDist(_troop.pos, _targetPos, 1), "CURIO: Destination too far");
-        require(Util._isLandTroop(_troop.troopTypeId), "CURIO: Only a land troop can capture bases");
-
-        Tile memory _targetTile = Util._getTileAt(_targetPos);
-        require(_targetTile.baseId != NULL, "CURIO: No base to capture");
-        require(Util._getBaseOwner(_targetTile.baseId) != msg.sender, "CURIO: Base already owned");
-        require(_targetTile.occupantId == NULL, "CURIO: Destination tile occupied");
-        require(Util._getBaseHealth(_targetTile.baseId) == 0, "CURIO: Need to attack first");
-
-        // Move, capture, end production
-        gs().map[_troop.pos.x][_troop.pos.y].occupantId = NULL;
-        gs().troopIdMap[_troopId].pos = _targetPos;
-        gs().baseIdMap[_targetTile.baseId].owner = msg.sender;
-        gs().baseIdMap[_targetTile.baseId].health = 1; // FIXME: change to BaseConstants.maxHealth
-        delete gs().baseProductionMap[_targetTile.baseId];
-
-        emit Util.BaseCaptured(msg.sender, _troopId, _targetTile.baseId);
-    }
-
-    /**
-     * Start producing a troop from a base.
-     * @param _pos position of base
-     * @param _troopTypeId identifier for selected troop type
-     */
-    function startProduction(Position memory _pos, uint256 _troopTypeId) external {
-        require(Util._inBound(_pos), "CURIO: Out of bound");
-        if (!Util._getTileAt(_pos).isInitialized) Util._initializeTile(_pos);
-
-        Tile memory _tile = Util._getTileAt(_pos);
-        require(_tile.baseId != NULL, "CURIO: No base found");
-        require(Util._getBaseOwner(_tile.baseId) == msg.sender, "CURIO: Can only produce in own base");
-        require(Util._isLandTroop(_troopTypeId) || Util._hasPort(_tile), "CURIO: Only ports can produce water troops");
-        require(gs().baseProductionMap[_tile.baseId].troopTypeId == NULL, "CURIO: Base already producing");
-
-        Production memory _production = Production({troopTypeId: _troopTypeId, startEpoch: gs().epoch});
-        gs().baseProductionMap[_tile.baseId] = _production;
-        emit Util.ProductionStarted(msg.sender, _tile.baseId, _production);
-    }
->>>>>>> d4dc921e
 }