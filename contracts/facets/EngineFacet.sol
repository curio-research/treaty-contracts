--- conflicted
+++ resolved
@@ -235,13 +235,8 @@
             gs().troopIdMap[_troopId].health = _troop.health;
             gs().baseIdMap[_targetTile.baseId].health = 0;
 
-<<<<<<< HEAD
-            // Capture and move onto base if troop is army or if base is oil well
+            // Capture and move onto base if troop is infantry or if base is oil well
             if (Util._isLandTroop(_troop.troopTypeId) || _targetBase.name == BASE_NAME.OIL_WELL) {
-=======
-            // Capture and move onto base if troop is infantry
-            if (Util._isLandTroop(_troop.troopTypeId)) {
->>>>>>> f5ed34eb
                 require(Util._getPlayer(msg.sender).numOwnedBases < gs().worldConstants.maxBaseCountPerPlayer, "CURIO: Max base count exceeded");
 
                 _targetBase = Util._getBase(_targetTile.baseId);
