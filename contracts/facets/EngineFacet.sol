--- conflicted
+++ resolved
@@ -5,7 +5,6 @@
 import {Util} from "contracts/libraries/GameUtil.sol";
 import {BASE_NAME, Base, GameState, Player, Position, TERRAIN, Tile, Troop, TroopType, WorldConstants} from "contracts/libraries/Types.sol";
 import "openzeppelin-contracts/contracts/utils/math/SafeMath.sol";
-import "forge-std/console.sol";
 
 /// @title Engine facet
 /// @notice Contains player functions such as march, purchaseTroop, initializePlayer
@@ -101,7 +100,6 @@
     }
 
     /**
-<<<<<<< HEAD
      * Delete an owned troop (often to reduce expense).
      * @param _troopId identifier for troop
      */
@@ -113,10 +111,7 @@
         emit Util.Death(msg.sender, _troopId);
     }
 
-    /////////////////////////////////////////
-    // Modules for march
-    /////////////////////////////////////////
-=======
+    /**
      * Initialize self as player at a selected position.
      * @param _pos position to initialize
      */
@@ -151,7 +146,6 @@
     // ----------------------------------------------------------------------
     // MODULES FOR MARCH
     // ----------------------------------------------------------------------
->>>>>>> 7e55e30e
     function _moveModule(uint256 _troopId, Position memory _targetPos) internal {
         Troop memory _troop = gs().troopIdMap[_troopId];
         Tile memory _targetTile = Util._getTileAt(_targetPos);
@@ -232,12 +226,7 @@
         }
 
         if (_targetBase.health == 0) {
-<<<<<<< HEAD
-            // Troop survives
-            console.log("BAAAASE");
-=======
             // Target base dies
->>>>>>> 7e55e30e
             address _targetPlayer = _targetBase.owner;
             gs().troopIdMap[_troopId].health = _troop.health;
             gs().baseIdMap[_targetTile.baseId].health = 0;
