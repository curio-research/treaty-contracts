--- conflicted
+++ resolved
@@ -213,14 +213,8 @@
         // Verify that territory is wholly in bound and does not overlap with other cities
         for (uint256 i = 0; i < _newTerritory.length; i++) {
             require(GameLib._inBound(_newTerritory[i]), "CURIO: Out of bound");
-<<<<<<< HEAD
-            require(GameLib._getTileAt(_newTerritory[i]).city == NULL, "CURIO: Territory overlaps with another city");
-            gs().map[_newTerritory[i].x][_newTerritory[i].y].city = _cityID;
-            if (!GameLib._getTileAt(_newTerritory[i]).isInitialized) GameLib._initializeTile(_newTerritory[i]);
-=======
             require(ECSLib._getUint("City", GameLib._getTileAt(_newTerritory[i])) == NULL, "CURIO: Territory overlaps with another city");
             if (!GameLib._getMapTileAt(_newTerritory[i]).isInitialized) GameLib._initializeTile(_newTerritory[i]);
->>>>>>> 20116cab
 
             uint256 _tile = ECSLib._addEntity();
             ECSLib._setString("Tag", _tile, "Tile");
