//SPDX-License-Identifier: MIT
pragma solidity ^0.8.4;

import {UseStorage} from "contracts/libraries/Storage.sol";
import {GameLib} from "contracts/libraries/GameLib.sol";
import {ECSLib} from "contracts/libraries/ECSLib.sol";
import {GameMode, Position, WorldConstants} from "contracts/libraries/Types.sol";
import {Set} from "contracts/Set.sol";
import {Templates} from "contracts/libraries/Templates.sol";
<<<<<<< HEAD

=======
>>>>>>> 3d43254a

/// @title Game facet
/// @notice Contains player functions

contract GameFacet is UseStorage {
    uint256 private constant NULL = 0;

    error UpgradeUnfinished();

    // ----------------------------------------------------------
    // BASIC
    // ----------------------------------------------------------

    // sent using the initial function
    function authorizeGame(address _burnerAddress) external {
        gs().accounts[msg.sender] = _burnerAddress;
        gs().burnerAccounts[_burnerAddress] = msg.sender;
    }

    function initializePlayer(Position memory _position, string memory _name) external {
        // Basic checks
        GameLib.ongoingGameCheck();
        GameLib.inboundPositionCheck(_position);
        require(gs().players.length < gs().worldConstants.maxPlayerCount, "CURIO: Max player count reached");
        require(gs().playerEntityMap[msg.sender] == NULL, "CURIO: Player already initialized");

        // Initialize tile and check terrain
        Position memory tilePosition = GameLib.getProperTilePosition(_position);
        GameLib.initializeTile(tilePosition);
        GameLib.passableTerrainCheck(tilePosition);

        // Register player
        uint256 playerID = Templates.addPlayer(_name);
        gs().players.push(msg.sender);
        gs().playerEntityMap[msg.sender] = playerID;

        // Add player's first settler
        Templates.addSettler(_position, GameLib.getProperTilePosition(_position), playerID, gs().worldConstants.tileWidth);
    }

    // ----------------------------------------------------------
    // SETTLEMENT
    // ----------------------------------------------------------

    function move(uint256 _movableEntity, Position memory _targetPosition) external {
        // Basic checks
        GameLib.validEntityCheck(_movableEntity);
        GameLib.ongoingGameCheck();
        GameLib.activePlayerCheck(msg.sender);
        GameLib.entityOwnershipCheck(_movableEntity, msg.sender);
        GameLib.inboundPositionCheck(_targetPosition);

        // Initialize tile and check terrain
        {
            Position memory tilePosition = GameLib.getProperTilePosition(_targetPosition);
            GameLib.initializeTile(tilePosition);
            GameLib.passableTerrainCheck(tilePosition);
        }

        // Verify no other movable entity at exact destination coordinate
        require(GameLib.getMovableEntityAt(_targetPosition) == NULL, "CURIO: Destination occupied by a unit");

        // Check moveCooldown
        require(block.timestamp >= ECSLib.getUint("LastTimestamp", _movableEntity) + ECSLib.getUint("MoveCooldown", _movableEntity), "CURIO: Moved too recently");

        // settler cannot move in enemy territory
        uint256 tileID = GameLib.getTileAt(GameLib.getProperTilePosition(_targetPosition));
        if (tileID != NULL) GameLib.neutralOrOwnedEntityCheck(tileID, msg.sender);

        // Verify no gather
        require(GameLib.getArmyGather(_movableEntity) == NULL, "CURIO: Need to end gather first");

        // Calculate distance
        uint256 distance = GameLib.euclidean(ECSLib.getPosition("Position", _movableEntity), _targetPosition);
        require(distance <= ECSLib.getUint("Speed", _movableEntity), "CURIO: Not enough movement points");

        // Move and update moveCooldown
        ECSLib.setPosition("Position", _movableEntity, _targetPosition);
        ECSLib.setPosition("StartPosition", _movableEntity, GameLib.getProperTilePosition(_targetPosition));
        ECSLib.setUint("LastTimestamp", _movableEntity, block.timestamp);
    }

    function foundCity(
        uint256 _settlerID,
        Position[] memory _tiles,
        string memory _cityName
    ) external {
        // Basic checks
        GameLib.validEntityCheck(_settlerID);
        GameLib.ongoingGameCheck();
        GameLib.activePlayerCheck(msg.sender);
        GameLib.entityOwnershipCheck(_settlerID, msg.sender);

        // Verify that settler can settle
        require(ECSLib.getBool("CanSettle", _settlerID), "CURIO: Settler cannot settle");

        // Verify that no other movable entity is on tile
        uint256[] memory movableEntitiesOnTile = GameLib.getMovableEntitiesAtTile(_tiles[0]);

        require(movableEntitiesOnTile.length == 1 && movableEntitiesOnTile[0] == _settlerID, "CURIO: Other movable entity on tile");

        // Verify that city center is not on mountain
        Position memory centerTilePosition = GameLib.getProperTilePosition(ECSLib.getPosition("Position", _settlerID));
        GameLib.passableTerrainCheck(centerTilePosition);

        // TEMP: battle royale mode
        if (gs().worldConstants.gameMode == GameMode.BATTLE_ROYALE) {
            require(!GameLib.coincident(centerTilePosition, GameLib.getMapCenterTilePosition()), "CURIO: City cannot be on supertile");
        }

        // Verify that territory is connected and includes settler's current position
        require(GameLib.connected(_tiles), "CURIO: Tiles must be connected");
        require(GameLib.includesPosition(centerTilePosition, _tiles), "CURIO: Tiles must cover settler position");

        // Remove resource at destination if one exists
        uint256 resourceID = GameLib.getResourceAtTile(centerTilePosition);
        if (resourceID != NULL) {
            require(ECSLib.getUint("Template", resourceID) != gs().templates["Gold"], "CURIO: Cannot settle on goldmine");
            ECSLib.removeEntity(resourceID);
        }

        // Verify that territory is wholly in bound and does not overlap with other cities, and set tile ownership
        uint256 playerID = GameLib.getPlayer(msg.sender);
        uint256 cityID = _settlerID;
        for (uint256 i = 0; i < _tiles.length; i++) {
            GameLib.inboundPositionCheck(_tiles[i]);
            require(GameLib.isProperTilePosition(_tiles[i]), "CURIO: Must be proper tile position");
            uint256 tileID = GameLib.initializeTile(_tiles[i]);

            // FIXME: for some reason this fixes the settling in 9 positions somewhatwell
            // require(!GameLib.isBarbarian(tileID), "CURIO: Cannot settle on barbarians");
            // require(ECSLib.getUint("City", tileID) == NULL, "CURIO: Overlaps with another city");

            ECSLib.setUint("City", tileID, cityID);
            ECSLib.setUint("Owner", tileID, playerID);
        }

        // Convert the settler to a city
        Templates.convertSettlerToCity(_settlerID, _cityName);

        // Add city center
        Templates.addCityCenter(centerTilePosition, cityID);

        // Add initial resources to city
        {
            uint256[] memory resourceTemplateIDs = ECSLib.getStringComponent("Tag").getEntitiesWithValue(string("ResourceTemplate"));
            for (uint256 i = 0; i < resourceTemplateIDs.length; i++) {
                string memory inventoryType = ECSLib.getString("InventoryType", resourceTemplateIDs[i]);
                uint256 inventoryLoad = GameLib.getConstant("City Center", inventoryType, "Load", "", 1);
                Templates.addInventory(cityID, resourceTemplateIDs[i], inventoryLoad, inventoryLoad, true);
            }
        }

        // Strengthen guard to city defense level
        uint256 cityGuardAmount = GameLib.getConstant("Tile", "Guard", "Amount", "", 1); // FIXME: change to city strength level after packing
        uint256[] memory constituentIDs = GameLib.getConstituents(GameLib.getTileAt(centerTilePosition));
        require(constituentIDs.length == 1, "CURIO: Tile initialized incorrectly");
        ECSLib.setUint("Amount", constituentIDs[0], cityGuardAmount);
    }

    /// @notice This function can be viewed as the inverse of `foundCity`, as it converts a city back into a settler.
    function packCity(uint256 _cityID) external {
        // Basic checks
        GameLib.validEntityCheck(_cityID);
        GameLib.ongoingGameCheck();
        GameLib.activePlayerCheck(msg.sender);
        GameLib.entityOwnershipCheck(_cityID, msg.sender);

        // Deduct packing cost
        uint256 packCost = GameLib.getConstant("City", "Gold", "Cost", "pack", 0);
        uint256 balance = GameLib.getCityGold(_cityID);
        require(balance >= packCost, "CURIO: Insufficient gold for packing");
        ECSLib.setUint("Amount", GameLib.getInventory(_cityID, gs().templates["Gold"]), balance - packCost);

        // Remove city tiles
        uint256[] memory tileIDs = GameLib.getCityTiles(_cityID);
        assert(tileIDs.length == GameLib.getCityTileCountByLevel(ECSLib.getUint("Level", GameLib.getCityCenter(_cityID))));
        for (uint256 i = 0; i < tileIDs.length; i++) {
            ECSLib.setUint("Owner", tileIDs[i], NULL);
        }

        // Convert the settler to a city
        uint256 health = GameLib.getConstant("Settler", "Health", "", "", 0);
        Templates.convertCityToSettler(_cityID, health, gs().worldConstants.tileWidth);

        // Remove city center
        ECSLib.removeEntity(GameLib.getCityCenter(_cityID));

        // Add back farm
        Templates.addResource(gs().templates["Food"], ECSLib.getPosition("StartPosition", _cityID), GameLib.getConstant("Farm", "Food", "Load", "", 0));
    }

    function recoverTile(uint256 _tileID) external {
        // Basic checks
        GameLib.validEntityCheck(_tileID);
        GameLib.ongoingGameCheck();
        GameLib.activePlayerCheck(msg.sender);
        GameLib.entityOwnershipCheck(_tileID, msg.sender);

        uint256 tileLevel = ECSLib.getUint("Level", _tileID);
        require(block.timestamp - ECSLib.getUint("LastUpgraded", _tileID) > GameLib.getConstant("Tile", "", "Cooldown", "Upgrade", tileLevel - 1), "CURIO: Need to finish upgrading first");
        require(block.timestamp - ECSLib.getUint("LastRecovered", _tileID) > GameLib.getConstant("Tile", "", "Cooldown", "Recover", tileLevel), "CURIO: Need to finish recovering first");

        // lost tile amount = current level amount - actual amount
        uint256 lostGuardAmount = GameLib.getConstant("Tile", "Guard", "Amount", "", tileLevel) - ECSLib.getUint("Amount", _tileID);

        // Deduct costs
        uint256 playerID = GameLib.getPlayer(msg.sender);
        {
            uint256[] memory resourceTemplateIDs = ECSLib.getStringComponent("Tag").getEntitiesWithValue(string("ResourceTemplate"));
            for (uint256 i = 0; i < resourceTemplateIDs.length; i++) {
                uint256 inventoryID = GameLib.getInventory(GameLib.getPlayerCity(playerID), resourceTemplateIDs[i]);
                uint256 balance = ECSLib.getUint("Amount", inventoryID);

                uint256 totalRecoverCost = GameLib.getConstant("Tile", ECSLib.getString("InventoryType", resourceTemplateIDs[i]), "Cost", "Upgrade", 0) * lostGuardAmount;

                require(balance >= totalRecoverCost, "CURIO: Insufficient balance");
                ECSLib.setUint("Amount", inventoryID, balance - totalRecoverCost);
            }
        }

        // Verify that city center has recovered from sack
        uint256 cityID = GameLib.getPlayerCity(playerID);
        GameLib.cityCenterHasRecoveredFromSack(GameLib.getCityCenter(cityID));

        // Set timestamp
        ECSLib.setUint("LastRecovered", _tileID, block.timestamp);

        // Recover the Tile
        uint256[] memory constituentIDs = GameLib.getConstituents(_tileID);
        require(constituentIDs.length == 1, "CURIO: Tile initialized incorrectly");
        ECSLib.setUint("Amount", constituentIDs[0], GameLib.getConstant("Tile", "Guard", "Amount", "", tileLevel));
    }

    function upgradeTile(uint256 _tileID) external {
        // Basic checks
        GameLib.validEntityCheck(_tileID);
        GameLib.ongoingGameCheck();
        GameLib.activePlayerCheck(msg.sender);
        GameLib.entityOwnershipCheck(_tileID, msg.sender);

        // Check if player has reached max tile level
        uint256 tileLevel = ECSLib.getUint("Level", _tileID);
        uint256 cityCenterID = GameLib.getCityCenter(ECSLib.getUint("City", _tileID));
        require(tileLevel < ECSLib.getUint("Level", cityCenterID) * gs().worldConstants.cityCenterLevelToEntityLevelRatio, "CURIO: Max tile level reached");

        GameLib.cityCenterHasRecoveredFromSack(cityCenterID);

        // Require players to fully recover the tile before upgrade
        uint256[] memory constituentIDs = GameLib.getConstituents(_tileID);
        require(constituentIDs.length == 1, "CURIO: Tile initialized incorrectly");
        require(GameLib.getConstant("Tile", "Guard", "Amount", "", tileLevel) <= ECSLib.getUint("Amount", constituentIDs[0]), "CURIO: Need to recover tile first");

        // check if upgrade is in process
        require(block.timestamp - ECSLib.getUint("LastUpgraded", _tileID) > GameLib.getConstant("Tile", "", "Cooldown", "Upgrade", tileLevel - 1), "CURIO: Need to finish upgrading first");

        // Deduct costs
        {
            uint256 playerID = GameLib.getPlayer(msg.sender);
            uint256[] memory resourceTemplateIDs = ECSLib.getStringComponent("Tag").getEntitiesWithValue(string("ResourceTemplate"));
            for (uint256 i = 0; i < resourceTemplateIDs.length; i++) {
                uint256 inventoryID = GameLib.getInventory(GameLib.getPlayerCity(playerID), resourceTemplateIDs[i]);
                uint256 balance = ECSLib.getUint("Amount", inventoryID);
                uint256 cost = GameLib.getConstant("Tile", ECSLib.getString("InventoryType", resourceTemplateIDs[i]), "Cost", "Upgrade", tileLevel);
                require(balance >= cost, "CURIO: Insufficient balance");
                ECSLib.setUint("Amount", inventoryID, balance - cost);
            }
        }

        // set timestamp
        ECSLib.setUint("LastUpgraded", _tileID, block.timestamp);

        // Upgrade tile defense and level
        uint256 newConstituentAmount = GameLib.getConstant("Tile", "Guard", "Amount", "", tileLevel + 1);
        ECSLib.setUint("Amount", constituentIDs[0], newConstituentAmount);
        ECSLib.setUint("Level", _tileID, tileLevel + 1);
    }

    // todo: merge it with upgrade resource
    function upgradeCityCenter(uint256 _buildingID) external {

        GameLib.validEntityCheck(_buildingID);
        GameLib.ongoingGameCheck();
        GameLib.activePlayerCheck(msg.sender);

        // Check if player has reached maxCityCenterLevel
        uint256 centerLevel = ECSLib.getUint("Level", _buildingID);
        require(centerLevel < gs().worldConstants.maxCityCenterLevel, "CURIO: Reached max city center level");

        // Tile needs to be yours
        uint256 playerID = GameLib.getPlayer(msg.sender);
        uint256 tileID = GameLib.getTileAt(ECSLib.getPosition("StartPosition", _buildingID));
        require(ECSLib.getUint("Owner", tileID) == playerID, "CURIO: Tile isn't yours");

        // City at chaos cannot produce any troops
        GameLib.cityCenterHasRecoveredFromSack(_buildingID);

        // check if upgrade is in process
        uint256 lastUpgradeDuration = GameLib.getConstant("City Center", "", "Cooldown", "Upgrade", centerLevel - 1);
        
        require(block.timestamp - ECSLib.getUint("LastUpgraded", _buildingID) > lastUpgradeDuration, "CURIO: Need to finish upgrade first");

        // Verify there's no ongoing troop production
        require(GameLib.getBuildingProduction(_buildingID) == NULL, "CURIO: Need to finish production first");

        // Deduct costs and set load
        uint256[] memory resourceTemplateIDs = ECSLib.getStringComponent("Tag").getEntitiesWithValue(string("ResourceTemplate"));
        for (uint256 i = 0; i < resourceTemplateIDs.length; i++) {
            uint256 inventoryID = GameLib.getInventory(GameLib.getPlayerCity(playerID), resourceTemplateIDs[i]);
            uint256 balance = ECSLib.getUint("Amount", inventoryID);
            uint256 cost = GameLib.getConstant("City Center", ECSLib.getString("InventoryType", resourceTemplateIDs[i]), "Cost", "Upgrade", centerLevel);

            require(balance >= cost, "CURIO: Insufficient balance");
            ECSLib.setUint("Amount", inventoryID, balance - cost);

            uint256 newLoad = GameLib.getConstant("City Center", ECSLib.getString("InventoryType", resourceTemplateIDs[i]), "Load", "", centerLevel + 1);
            ECSLib.setUint("Load", _buildingID, newLoad);
        }

        // Harvest Existing Resources
        harvestResourcesFromCity(_buildingID);

        // Set timestamp
        ECSLib.setUint("LastUpgraded", _buildingID, block.timestamp);

        // Update timestamp to when it's gonna finish upgrade
        // ECSLib.setUint("LastTimestamp", _buildingID, block.timestamp + GameLib.getConstant("City Center", "", "Cooldown", "Upgrade", centerLevel)); // FIXME

        // Set new level
        ECSLib.setUint("Level", _buildingID, centerLevel + 1);
    }

    function moveCityCenter(uint256 _buildingID, Position memory _newTilePosition) external {
        // Basic checks
        GameLib.validEntityCheck(_buildingID);
        GameLib.ongoingGameCheck();
        GameLib.activePlayerCheck(msg.sender);
        GameLib.inboundPositionCheck(_newTilePosition);
        GameLib.passableTerrainCheck(_newTilePosition);

        // TEMP: battle royale
        if (gs().worldConstants.gameMode == GameMode.BATTLE_ROYALE) {
            require(!GameLib.coincident(_newTilePosition, GameLib.getMapCenterTilePosition()), "CURIO: City cannot be on supertile");
        }

        // City at chaos cannot move capital
        GameLib.cityCenterHasRecoveredFromSack(_buildingID);

        // Verify that city center belongs to player
        uint256 playerID = GameLib.getPlayer(msg.sender);

        require(ECSLib.getUint("Owner", GameLib.getTileAt(ECSLib.getPosition("StartPosition", _buildingID))) == playerID, "CURIO: Building is not yours");

        // Verify that target tile belongs to player
        require(ECSLib.getUint("Owner", GameLib.getTileAt(_newTilePosition)) == playerID, "CURIO: Can only move in your territory");

        // Verify that moveCityCenter cooldown has passed
        uint256 centerLevel = ECSLib.getUint("Level", _buildingID);
        require(block.timestamp - ECSLib.getUint("LastMoved", _buildingID) > GameLib.getConstant("City Center", "", "Cooldown", "Move", centerLevel), "CURIO: Moved city center too recently");

        // Deduct costs
        {
            uint256[] memory resourceTemplateIDs = ECSLib.getStringComponent("Tag").getEntitiesWithValue(string("ResourceTemplate"));
            for (uint256 i = 0; i < resourceTemplateIDs.length; i++) {
                uint256 inventoryID = GameLib.getInventory(GameLib.getPlayerCity(playerID), resourceTemplateIDs[i]);
                uint256 balance = ECSLib.getUint("Amount", inventoryID);
                uint256 cost = GameLib.getConstant("City Center", ECSLib.getString("InventoryType", resourceTemplateIDs[i]), "Cost", "Move", centerLevel);
                require(balance >= cost, "CURIO: Insufficient balance");
                ECSLib.setUint("Amount", inventoryID, balance - cost);
            }
        }

        // Set timestamp
        ECSLib.setUint("LastMoved", _buildingID, block.timestamp);

        // Remove resource at target tile and restore Level 0 farm at current tile
        {
            uint256 resourceID = GameLib.getResourceAtTile(_newTilePosition);
            if (resourceID != NULL) {
                require(ECSLib.getUint("Template", resourceID) != gs().templates["Gold"], "CURIO: Cannot settle on goldmine");
                ECSLib.removeEntity(resourceID);
            }
            Templates.addResource(gs().templates["Food"], ECSLib.getPosition("StartPosition", _buildingID), GameLib.getConstant("Farm", "Food", "Load", "", 0));
        }

        // Move city center, city, and underlying settler positions
        {
            uint256 cityID = ECSLib.getUint("City", _buildingID);
            ECSLib.setPosition("StartPosition", _buildingID, _newTilePosition);
            ECSLib.setPosition("StartPosition", cityID, _newTilePosition);
            ECSLib.setPosition("Position", cityID, GameLib.getMidPositionFromTilePosition(_newTilePosition));
        }
    }

    function disownTile(uint256 _tileID) external {
        // Basic checks
        GameLib.validEntityCheck(_tileID);
        GameLib.ongoingGameCheck();
        GameLib.activePlayerCheck(msg.sender);
        GameLib.entityOwnershipCheck(_tileID, msg.sender);

        // Verify that city center is not on tile
        Position memory tilePosition = ECSLib.getPosition("StartPosition", _tileID);
        require(!GameLib.coincident(tilePosition, ECSLib.getPosition("StartPosition", GameLib.getCityCenter(ECSLib.getUint("City", _tileID)))), "CURIO: Cannot abandon city center");

        // Verify that tile is not during recover or upgrade
        uint256 tileLevel = ECSLib.getUint("Level", _tileID);
        require(block.timestamp - ECSLib.getUint("LastUpgraded", _tileID) > GameLib.getConstant("Tile", "", "Cooldown", "Upgrade", tileLevel - 1), "CURIO: Need to finish upgrading first");
        require(block.timestamp - ECSLib.getUint("LastRecovered", _tileID) > GameLib.getConstant("Tile", "", "Cooldown", "Recover", tileLevel), "CURIO: Need to finish recovering first");

        // End gather processes on tile
        uint256[] memory movableEntitiesOnTile = GameLib.getMovableEntitiesAtTile(tilePosition);
        for (uint256 i = 0; i < movableEntitiesOnTile.length; i++) {
            uint256 gatherID = GameLib.getArmyGather(movableEntitiesOnTile[i]);
            if (gatherID != NULL) GameLib.endGather(movableEntitiesOnTile[i]);
        }

        // TODO: deduct resources from, or return resources to, player inventory

        // Disown tile
        ECSLib.setUint("Owner", _tileID, NULL);
    }

    // ----------------------------------------------------------
    // PRODUCTION
    // ----------------------------------------------------------

    function startTroopProduction(
        uint256 _buildingID,
        uint256 _templateID,
        uint256 _amount
    ) external returns (uint256 productionID) {
        // Basic checks
        GameLib.validEntityCheck(_buildingID);
        GameLib.validEntityCheck(_templateID);
        GameLib.ongoingGameCheck();
        GameLib.activePlayerCheck(msg.sender);

        // Verify city ownership
        uint256 cityID = ECSLib.getUint("City", _buildingID);
        GameLib.entityOwnershipCheck(cityID, msg.sender);

        // verify it's not being upgraded
        uint256 buildingLevel = ECSLib.getUint("Level", _buildingID);
        // Use (level - 1) because building upgrade duration is recorded using n - 1 stats
        require(block.timestamp - ECSLib.getUint("LastUpgraded", _buildingID) > GameLib.getConstant("City Center", "", "Cooldown", "Upgrade", buildingLevel - 1), "CURIO: Need to finish upgrading first");

        // City at chaos cannot produce any troops
        GameLib.cityCenterHasRecoveredFromSack(GameLib.getCityCenter(cityID));

        // Verify that city can produce
        require(ECSLib.getBool("CanProduce", cityID), "CURIO: City cannot produce");

        // Check balance sufficience and deduct costs
        uint256[] memory resourceTemplateIDs = ECSLib.getStringComponent("Tag").getEntitiesWithValue(string("ResourceTemplate"));
        for (uint256 i = 0; i < resourceTemplateIDs.length; i++) {
            uint256 resourceInventoryID = GameLib.getInventory(cityID, resourceTemplateIDs[i]);
            uint256 balance = ECSLib.getUint("Amount", resourceInventoryID);
            uint256 cost = _amount * GameLib.getConstant("Troop Production", ECSLib.getString("InventoryType", resourceTemplateIDs[i]), "Cost", "", 0);
            require(balance >= cost, "CURIO: Insufficient balance");
            ECSLib.setUint("Amount", resourceInventoryID, balance - cost);
        }

        // Verify no ongoing production
        require(GameLib.getBuildingProduction(_buildingID) == NULL, "CURIO: Need to finish existing production first");

        // Create inventory if none exists, and verify that amount does not exceed ceiling
        uint256 troopInventoryID = GameLib.getInventory(cityID, _templateID);
        if (troopInventoryID == NULL) {
            // todo: come up with troop loads for different levels of city center
            uint256 load = GameLib.getConstant("City Center", "Troop", "Load", "", buildingLevel);
            troopInventoryID = Templates.addInventory(cityID, _templateID, 0, load, false);
        } else {
            require(ECSLib.getUint("Amount", troopInventoryID) < ECSLib.getUint("Load", troopInventoryID), "CURIO: Amount exceeds inventory capacity"); // FIXME: this is unnecessary
        }

        // Start production
        return Templates.addTroopProduction(_buildingID, _templateID, troopInventoryID, _amount, gs().worldConstants.secondsToTrainAThousandTroops * (_amount / 1000));
    }

    function endTroopProduction(uint256 _buildingID, uint256 _productionID) public {
        // Basic checks
        GameLib.validEntityCheck(_buildingID);
        GameLib.validEntityCheck(_productionID);
        GameLib.ongoingGameCheck();
        GameLib.activePlayerCheck(msg.sender);

        // Verify that city belongs to player
        uint256 cityID = ECSLib.getUint("City", _buildingID);
        GameLib.entityOwnershipCheck(cityID, msg.sender);

        // verify it's not being upgraded
        uint256 buildingLevel = ECSLib.getUint("Level", _buildingID);
        require(block.timestamp - ECSLib.getUint("LastUpgraded", _buildingID) > GameLib.getConstant("City Center", "", "Cooldown", "Upgrade", buildingLevel - 1), "CURIO: Need to finish upgrading first");

        // city at chaos cannot collect troops
        GameLib.cityCenterHasRecoveredFromSack(GameLib.getCityCenter(cityID));

        // Verify that enough time has passed for the given amount
        require(block.timestamp >= (ECSLib.getUint("InitTimestamp", _productionID) + ECSLib.getUint("Duration", _productionID)), "CURIO: Need more time for production");

        // Update inventory
        uint256 inventoryID = ECSLib.getUint("Inventory", _productionID);
        ECSLib.setUint("Amount", inventoryID, ECSLib.getUint("Amount", inventoryID) + ECSLib.getUint("Amount", _productionID));

        // Delete production
        ECSLib.removeEntity(_productionID);
    }

    function startGather(uint256 _armyID, uint256 _resourceID) external {
        GameLib.validEntityCheck(_armyID);
        GameLib.validEntityCheck(_resourceID);
        GameLib.ongoingGameCheck();
        GameLib.activePlayerCheck(msg.sender);
        GameLib.entityOwnershipCheck(_armyID, msg.sender);

        // Verify that army is sitting on the resource
        Position memory startPosition = GameLib.getProperTilePosition(ECSLib.getPosition("Position", _armyID));
        require(GameLib.coincident(startPosition, ECSLib.getPosition("StartPosition", _resourceID)), "CURIO: Army must be on resource tile");

        // Verify that the resource level is greater than zero, meaning that a gold mine has "been built".
        require(ECSLib.getUint("Level", _resourceID) == 0, "CURIO: Tool already built");

        // Verify that resource is not in another player's territory
        uint256 tileID = GameLib.getTileAt(startPosition);
        uint256 playerID = GameLib.getPlayer(msg.sender);
        GameLib.neutralOrOwnedEntityCheck(tileID, msg.sender);

        // Cannot gather twice
        require(GameLib.getArmyGather(_armyID) == NULL, "CURIO: Must finish existing gather first");

        // Verify that the army's capacity isn't full
        // TODO

        // string memory subject = ECSLib.getUint("Template", _resourceID) == gs().templates["Gold"] ? "Goldmine" : "Farm";
        Templates.addResourceGather(startPosition, playerID, _resourceID, _armyID);
    }

    function endGather(uint256 _armyID) external {
        GameLib.validEntityCheck(_armyID);
        GameLib.ongoingGameCheck();
        GameLib.activePlayerCheck(msg.sender);
        GameLib.entityOwnershipCheck(_armyID, msg.sender);

        // End gather
        GameLib.endGather(_armyID);
    }

    function unloadResources(uint256 _armyID) external {
        // Basic checks
        GameLib.validEntityCheck(_armyID);
        GameLib.ongoingGameCheck();
        GameLib.activePlayerCheck(msg.sender);
        GameLib.entityOwnershipCheck(_armyID, msg.sender);

        // Verify tile ownership
        Position memory startPosition = ECSLib.getPosition("StartPosition", _armyID);
        uint256 tileID = GameLib.getTileAt(startPosition);
        GameLib.entityOwnershipCheck(tileID, msg.sender);

        // Verify that army is in city center tile
        uint256 cityID = ECSLib.getUint("City", tileID);
        uint256 cityCenterID = GameLib.getCityCenter(cityID);
        require(GameLib.coincident(ECSLib.getPosition("StartPosition", cityCenterID), startPosition), "CURIO: Must be on city center to unload");

        // Army cannot unload resources to chaotic city
        GameLib.cityCenterHasRecoveredFromSack(cityCenterID);

        // Return carried resources to city
        GameLib.unloadResources(cityID, _armyID);
    }

    function harvestResource(uint256 _resourceID) public {
        // Basic checks
        GameLib.validEntityCheck(_resourceID);
        GameLib.ongoingGameCheck();
        GameLib.activePlayerCheck(msg.sender);

        // City at chaos cannot harvest resources
        uint256 cityID = GameLib.getPlayerCity(GameLib.getPlayer(msg.sender));
        GameLib.cityCenterHasRecoveredFromSack(GameLib.getCityCenter(cityID));

        // Verify that resource is not owned by another player
        uint256 resourceLevel = ECSLib.getUint("Level", _resourceID);
        Position memory goldMineStartPosition = ECSLib.getPosition("StartPosition", _resourceID);
        GameLib.neutralOrOwnedEntityCheck(GameLib.getTileAt(goldMineStartPosition), msg.sender);

        // Verify that the resource level is greater than zero, meaning that a tool has "been built".
        require(resourceLevel > 0, "CURIO: Need to build tool to harvest");

        // Verify city ownership
        require(cityID != NULL, "CURIO: Player must own a city");

        // Verify it's not being upgraded
        uint256 templateID = ECSLib.getUint("Template", _resourceID);
        string memory buildingType = templateID == gs().templates["Gold"] ? "Goldmine" : "Farm";
        require(block.timestamp - ECSLib.getUint("LastUpgraded", _resourceID) > GameLib.getConstant(buildingType, "", "Cooldown", "Upgrade", resourceLevel - 1), "CURIO: Need to finish upgrading first");

        // Get harvest amount
        uint256 harvestRate = GameLib.getConstant(buildingType, ECSLib.getString("InventoryType", templateID), "Yield", "", resourceLevel);
        uint256 harvestAmount = (block.timestamp - ECSLib.getUint("LastTimestamp", _resourceID)) * harvestRate;
        harvestAmount = GameLib.min(ECSLib.getUint("Load", _resourceID), harvestAmount);

        // Update last harvest
        ECSLib.setUint("LastTimestamp", _resourceID, block.timestamp);

        // Update city inventory amount
        uint256 cityInventoryID = GameLib.getInventory(cityID, templateID);
        uint256 newCityResourceAmount = ECSLib.getUint("Amount", cityInventoryID) + harvestAmount;
        newCityResourceAmount = GameLib.min(ECSLib.getUint("Load", cityInventoryID), newCityResourceAmount);
        ECSLib.setUint("Amount", cityInventoryID, newCityResourceAmount);
    }

    function harvestResources(uint256[] memory resourceIds) external {
        for (uint256 i = 0; i < resourceIds.length; i++) {
            harvestResource(resourceIds[i]);
        }
    }

    // TODO: harvest gold & food on a city; consider merge this with the function above
    function harvestResourcesFromCity(uint256 _buildingID) public {
        GameLib.validEntityCheck(_buildingID);
        GameLib.ongoingGameCheck();
        GameLib.activePlayerCheck(msg.sender);

        // Verify that city belongs to player
        uint256 cityID = ECSLib.getUint("City", _buildingID);
        GameLib.entityOwnershipCheck(cityID, msg.sender);

        uint256 cityCenterID = GameLib.getCityCenter(cityID);

        // City at Chaos cannot harvest anything
        GameLib.cityCenterHasRecoveredFromSack(cityCenterID);

        // Verify it's not being upgraded
        uint256 centerLevel = ECSLib.getUint("Level", cityCenterID);
        if (centerLevel < gs().worldConstants.maxCityCenterLevel) {
            require(block.timestamp - ECSLib.getUint("LastUpgraded", _buildingID) > GameLib.getConstant("City Center", "", "Cooldown", "Upgrade", centerLevel - 1), "CURIO: Need to finish upgrading first");
        }

        // Create inventory if none exists
        uint256[] memory resourceTemplateIDs = ECSLib.getStringComponent("Tag").getEntitiesWithValue(string("ResourceTemplate"));
        for (uint256 i = 0; i < resourceTemplateIDs.length; i++) {
            uint256 inventoryID = GameLib.getInventory(cityID, resourceTemplateIDs[i]);
            uint256 harvestRate = GameLib.getConstant("City Center", ECSLib.getString("InventoryType", resourceTemplateIDs[i]), "Yield", "", centerLevel);
            uint256 harvestAmount = (block.timestamp - ECSLib.getUint("LastTimestamp", _buildingID)) * harvestRate;
            harvestAmount = GameLib.min(ECSLib.getUint("Load", inventoryID), harvestAmount);
            ECSLib.setUint("Amount", inventoryID, ECSLib.getUint("Amount", inventoryID) + harvestAmount);
        }

        // Reset harvest time
        ECSLib.setUint("LastTimestamp", _buildingID, block.timestamp);
    }

    // ----------------------------------------------------------
    // BATTLE
    // ----------------------------------------------------------

    function organizeArmy(
        uint256 _cityID,
        uint256[] memory _templateIDs,
        uint256[] memory _amounts
    ) external returns (uint256) {
        // Basic checks
        GameLib.validEntityCheck(_cityID);
        GameLib.ongoingGameCheck();
        GameLib.activePlayerCheck(msg.sender);
        GameLib.entityOwnershipCheck(_cityID, msg.sender);
        require(GameLib.getPlayerArmies(GameLib.getPlayer(msg.sender)).length < gs().worldConstants.maxArmyCountPerPlayer, "CURIO: Army max count reached");

        // Verify there is no army currently at the city center
        Position memory midPosition = GameLib.getMidPositionFromTilePosition(ECSLib.getPosition("StartPosition", _cityID));
        require(GameLib.getArmyAt(midPosition) == NULL, "CURIO: City center occupied by another army");

        // Verify that total troop amount does not exceed max troop count
        uint256 maxTroopCountPerArmy = GameLib.getConstant("Army", "Troop", "Amount", "", ECSLib.getUint("Level", GameLib.getCityCenter(_cityID)));

        require(GameLib.sum(_amounts) <= maxTroopCountPerArmy, "CURIO: Troop amount exceeds capacity");

        // City at Chaos cannot organize an army
        GameLib.cityCenterHasRecoveredFromSack(GameLib.getCityCenter(_cityID));

        // Gather army traits from individual troop types
        {
            uint256 speed = 0; // average
            uint256 load = 0; // sum
            uint256 moveCooldown = 0; // max
            uint256 battleCooldown = 0; // max

            require(_templateIDs.length == _amounts.length, "CURIO: Input lengths do not match");
            require(_templateIDs.length > 0, "CURIO: Army must have at least 1 troop");

            for (uint256 i = 0; i < _templateIDs.length; i++) {
                uint256 inventoryID = GameLib.getInventory(_cityID, _templateIDs[i]);
                require(ECSLib.getUint("Amount", inventoryID) >= _amounts[i], "CURIO: Need to produce more troops");

                speed += ECSLib.getUint("Speed", _templateIDs[i]) * _amounts[i];
                load += ECSLib.getUint("Load", _templateIDs[i]) * _amounts[i];
                ECSLib.setUint("Amount", inventoryID, ECSLib.getUint("Amount", inventoryID) - _amounts[i]);

                moveCooldown = GameLib.max(ECSLib.getUint("MoveCooldown", _templateIDs[i]), moveCooldown);
                battleCooldown = GameLib.max(ECSLib.getUint("BattleCooldown", _templateIDs[i]), battleCooldown);
            }
            speed /= GameLib.sum(_amounts);

            // Add army
            Templates.addArmy(GameLib.getPlayer(msg.sender), midPosition, ECSLib.getPosition("StartPosition", _cityID), speed, load, moveCooldown, battleCooldown, gs().worldConstants.tileWidth);
        }
        uint256 armyID = GameLib.getArmyAt(midPosition);

        // Add army constituents
        for (uint256 i = 0; i < _templateIDs.length; i++) {
            Templates.addConstituent(armyID, _templateIDs[i], _amounts[i]);
        }

        return armyID;
    }

    function disbandArmy(uint256 _armyID) external {
        // Basic checks
        GameLib.validEntityCheck(_armyID);
        GameLib.ongoingGameCheck();
        GameLib.activePlayerCheck(msg.sender);
        GameLib.entityOwnershipCheck(_armyID, msg.sender);

        // Verify tile ownership
        Position memory startPosition = ECSLib.getPosition("StartPosition", _armyID);
        uint256 tileID = GameLib.getTileAt(startPosition);
        GameLib.entityOwnershipCheck(tileID, msg.sender);

        // Verify that army is in city center tile
        uint256 cityID = ECSLib.getUint("City", tileID);
        uint256 cityCenterID = GameLib.getCityCenter(cityID);
        require(GameLib.coincident(ECSLib.getPosition("StartPosition", cityCenterID), startPosition), "CURIO: Army must be on city center to disband");

        // Return carried resources to city
        GameLib.unloadResources(cityID, _armyID);

        // Return troops to corresponding inventories and disband army
        GameLib.disbandArmy(cityID, _armyID);
    }

    /**
     * @dev One round of battle against an army, a tile, or a tile with a city.
     * @param _armyID army entity
     * @param _targetID target entity
     */
    function battle(uint256 _armyID, uint256 _targetID) external {
        // Basic checks
        GameLib.validEntityCheck(_armyID);
        GameLib.validEntityCheck(_targetID);
        GameLib.ongoingGameCheck();
        GameLib.activePlayerCheck(msg.sender);
        GameLib.entityOwnershipCheck(_armyID, msg.sender);

        // Verify that army and target can battle
        require(ECSLib.getBool("CanBattle", _armyID), "CURIO: Army cannot battle");
        require(ECSLib.getBool("CanBattle", _targetID), "CURIO: Target cannot battle");

        // Verify that you don't own target
        uint256 playerID = GameLib.getPlayer(msg.sender);
        require(ECSLib.getUint("Owner", _targetID) != playerID, "CURIO: Cannot battle yourself");

        // Check battle cooldown and update last timestamp
        require(block.timestamp >= ECSLib.getUint("LastTimestamp", _armyID) + ECSLib.getUint("BattleCooldown", _armyID), "CURIO: Battled too recently");
        ECSLib.setUint("LastTimestamp", _armyID, block.timestamp);

        // End army's gather
        if (GameLib.getArmyGather(_armyID) != NULL) GameLib.endGather(_armyID);

        // Trigger corresponding battle based on target entity tag
        if (GameLib.strEq(ECSLib.getString("Tag", _targetID), "Army")) {
            _battleArmy(_armyID, _targetID);
        } else if (GameLib.strEq(ECSLib.getString("Tag", _targetID), "Tile")) {
            _battleTile(_armyID, _targetID);
        }
    }

    function _battleArmy(uint256 _armyID, uint256 _targetArmyID) private {
        // Verify that army and target army are adjacent
        require(GameLib.euclidean(ECSLib.getPosition("Position", _armyID), ECSLib.getPosition("Position", _targetArmyID)) <= ECSLib.getUint("AttackRange", _armyID), "CURIO: Attack out of range");

        // End target army's gather
        if (GameLib.getArmyGather(_targetArmyID) != NULL) GameLib.endGather(_targetArmyID);

        // Execute one round of battle
        bool victory = GameLib.attack(_armyID, _targetArmyID, true, false, true);
        if (!victory) GameLib.attack(_targetArmyID, _armyID, true, false, true);
    }

    function _battleTile(uint256 _armyID, uint256 _tileID) private {
        // Verify that army and tile are adjacent
        require(
            GameLib.euclidean(ECSLib.getPosition("Position", _armyID), GameLib.getMidPositionFromTilePosition(ECSLib.getPosition("StartPosition", _tileID))) <= ECSLib.getUint("AttackRange", _armyID), //
            "CURIO: Attack out of range"
        );

        uint256 cityID = GameLib.getCityAtTile(ECSLib.getPosition("StartPosition", _tileID));
        // Others cannot attack cities at chaos
        GameLib.cityCenterHasRecoveredFromSack(GameLib.getCityCenter(cityID));

        // if it is the super tile, check that it's active
        if (GameLib.coincident(ECSLib.getPosition("StartPosition", _tileID), GameLib.getMapCenterTilePosition())) {
            // todo: end game when players occupy it for a certain period of time
            // note: for super tile, lasttimestamp is when it becomes active
            require(block.timestamp >= ECSLib.getUint("LastTimestamp", _tileID), "Curio: Supertile is not active yet");
        }

        // if it is barbarian, check it's not hybernating
        if (GameLib.isBarbarian(_tileID)) {
            uint256 barbarianCooldown = GameLib.getConstant("Barbarian", "", "Cooldown", "", 0);
            require(block.timestamp >= ECSLib.getUint("LastTimestamp", _tileID) + barbarianCooldown, "CURIO: Barbarians hybernating, need to wait");
        }

        // Execute one round of battle
        // for (uint256 i = 0; i < 3; i++) { // FIXME: hardcoded to accelerate battle
        bool victory = GameLib.attack(_armyID, _tileID, false, false, false);
        if (victory) {
            uint256 winnerCityID = GameLib.getPlayerCity(GameLib.getPlayer(msg.sender));
            if (cityID != NULL) {
                // Victorious against city, add back some guards for the loser
                Templates.addConstituent(_tileID, gs().templates["Guard"], GameLib.getConstant("Tile", "Guard", "Amount", "", ECSLib.getUint("Level", cityID)));

                // todo: harvest all resources from the players and update resource harvest timestamp to when cooldown ends
                uint256 cityCenterID = GameLib.getCityCenter(cityID);
                uint256 cityCenterLevel = ECSLib.getUint("Level", cityCenterID);

                // 1. end troop production
                uint256 productionID = GameLib.getBuildingProduction(cityCenterID);
                if (productionID != NULL) endTroopProduction(cityCenterID, productionID);

                // 2. end resource harvest production => change lastTimestamp
                uint256 chaosDuration = GameLib.getConstant("City Center", "", "Cooldown", "Chaos", cityCenterLevel);

                // todo: same process for resources

                // 3. end cityCenter harvest production => change lastTimeStamp
                // ECSLib.setUint("LastTimestamp", cityCenterID, block.timestamp + chaosDuration); // FIXME

                // update lastSacked
                ECSLib.setUint("LastSacked", cityCenterID, block.timestamp);
            } else {
                if (GameLib.isBarbarian(_tileID)) {
                    // Reset barbarian
                    GameLib.distributeBarbarianReward(winnerCityID, _tileID);
                    uint256 barbarianGuardAmount = GameLib.getConstant("Barbarian", "Guard", "Amount", "", ECSLib.getUint("Terrain", _tileID) - 2); // FIXME: hardcoded
                    ECSLib.setUint("LastTimestamp", _tileID, block.timestamp);
                    Templates.addConstituent(_tileID, gs().templates["Guard"], barbarianGuardAmount);
                } else {
                    // Neutralize tile
                    ECSLib.setUint("Owner", _tileID, NULL);
                }
            }
        } else {
            GameLib.attack(_tileID, _armyID, false, false, true);
        }
    }

    function claimTile(uint256 _armyID, uint256 _tileID) public {

        // Basic checks
        GameLib.validEntityCheck(_tileID);
        GameLib.ongoingGameCheck();
        GameLib.activePlayerCheck(msg.sender);
        GameLib.entityOwnershipCheck(_armyID, msg.sender);

        // Check Tile Count has not exceeded limits
        uint256 playerID = GameLib.getPlayer(msg.sender);
        uint256 cityID = GameLib.getPlayerCity(playerID);

        require(GameLib.getCityTiles(cityID).length < GameLib.getConstant("City", "Tile", "Amount", "", ECSLib.getUint("Level", GameLib.getCityCenter(cityID))), "CURIO: Reached max tile count");

        // Verify target tile has no owner
        require(ECSLib.getUint("Owner", _tileID) == 0, "CURIO: Tile has owner");

        // Verify target tile is not barbarian tile
        require(!GameLib.isBarbarian(_tileID), "CURIO: Cannot claim barbarian tiles");

        // Verify that no guard exists on tile
        require(GameLib.getConstituents(_tileID).length == 0, "CURIO: Tile has guard");

        // Verify that army is on selected tile
        Position memory tilePosition = ECSLib.getPosition("StartPosition", _tileID);
        require(GameLib.coincident(GameLib.getProperTilePosition(ECSLib.getPosition("Position", _armyID)), tilePosition), "CURIO: Army must be on tile to claim");

        // Verify that tile is next to own tile
        require(GameLib.isAdjacentToOwnTile(playerID, tilePosition), "CURIO: Can only claim contiguous tiles");

        // Verify that no other movable entity is on tile
        uint256[] memory movableEntitiesOnTile = GameLib.getMovableEntitiesAtTile(tilePosition);
        require(movableEntitiesOnTile.length == 1 && movableEntitiesOnTile[0] == _armyID, "CURIO: Other movable entity on tile");

        // Transfer ownership of tile and initialize new guard
        ECSLib.setUint("Owner", _tileID, playerID);
        ECSLib.setUint("City", _tileID, cityID);

        Templates.addConstituent(_tileID, gs().templates["Guard"], GameLib.getConstant("Tile", "Guard", "Amount", "", ECSLib.getUint("Level", _tileID)));
    }

    function upgradeResource(uint256 _resourceID) public {
        // GameLib.validEntityCheck(_resourceID);
        // GameLib.ongoingGameCheck();
        // GameLib.activePlayerCheck(msg.sender);

        // {
        //     // Tile needs to be yours
        //     uint256 tileID = GameLib.getTileAt(ECSLib.getPosition("StartPosition", _resourceID));
        //     require(ECSLib.getUint("Owner", tileID) == GameLib.getPlayer(msg.sender), "CURIO: Tile is not yours");

        //     // Check if player has reached relative max resource level
        //     uint256 cityCenterID = GameLib.getCityCenter(ECSLib.getUint("City", tileID));
        //     require(ECSLib.getUint("Level", _resourceID) < ECSLib.getUint("Level", cityCenterID) * gs().worldConstants.cityCenterLevelToEntityLevelRatio, "CURIO: Need to upgrade resource first");

        //     // Verify that city center has recovered from sack
        //     GameLib.cityCenterHasRecoveredFromSack(cityCenterID);
        // }

        // uint256 playerID = GameLib.getPlayer(msg.sender);
        // uint256 resourceLevel = ECSLib.getUint("Level", _resourceID);

        // // check if upgrade is in process
        // uint256[] memory resourceTemplateIDs = ECSLib.getStringComponent("Tag").getEntitiesWithValue(string("ResourceTemplate"));
        // string memory subject = ECSLib.getUint("Template", _resourceID) == gs().templates["Gold"] ? "Goldmine" : "Farm";
        // uint256 lastUpgradeDuration = GameLib.getConstant(subject, "", "Cooldown", "Upgrade", resourceLevel - 1);
        // require(block.timestamp - ECSLib.getUint("LastUpgraded", _resourceID) > lastUpgradeDuration, "CURIO: Need to finish upgrading first");

        // // Deduct costs and set load
        // for (uint256 i = 0; i < resourceTemplateIDs.length; i++) {
        //     uint256 inventoryID = GameLib.getInventory(GameLib.getPlayerCity(playerID), resourceTemplateIDs[i]);
        //     uint256 balance = ECSLib.getUint("Amount", inventoryID);
        //     uint256 cost = GameLib.getConstant(subject, ECSLib.getString("InventoryType", resourceTemplateIDs[i]), "Cost", "Upgrade", resourceLevel);
        //     require(balance >= cost, "CURIO: Insufficient balance");
        //     ECSLib.setUint("Amount", inventoryID, balance - cost);
        // }

        // // //  note: harvestResource function / this paragraph reaches gas limit here
        // // {
        // //     uint256 harvestRate = GameLib.getConstant(subject, ECSLib.getString("InventoryType", ECSLib.getUint("Template", _resourceID)), "Yield", "", resourceLevel);
        // //     uint256 harvestAmount = (block.timestamp - ECSLib.getUint("LastTimestamp", _resourceID)) * harvestRate;
        // //     harvestAmount = GameLib.min(ECSLib.getUint("Load", _resourceID), harvestAmount);
        // //     uint256 cityInventoryID = GameLib.getInventory(ECSLib.getUint("City", _resourceID), ECSLib.getUint("Template", _resourceID));
        // //     uint256 newCityResourceAmount = ECSLib.getUint("Amount", cityInventoryID) + harvestAmount;
        // //     newCityResourceAmount = GameLib.min(ECSLib.getUint("Load", cityInventoryID), newCityResourceAmount);
        // //     ECSLib.setUint("Amount", cityInventoryID, newCityResourceAmount);
        // // }

        // // Set load
        // uint256 newLoad = GameLib.getConstant(subject, ECSLib.getString("InventoryType", ECSLib.getUint("Template", _resourceID)), "Load", "", resourceLevel + 1);
        // ECSLib.setUint("Load", _resourceID, newLoad);

        // // Update TimeStamp to when it's gonna finish upgrade
        // // ECSLib.setUint("LastTimestamp", _resourceID, block.timestamp + GameLib.getConstant(subject, "", "Cooldown", "Upgrade", resourceLevel));

        // // Set timestamp
        // ECSLib.setUint("LastUpgraded", _resourceID, block.timestamp);

        // // Set new level
        // ECSLib.setUint("Level", _resourceID, resourceLevel + 1);

        GameLib.validEntityCheck(_resourceID);
        GameLib.ongoingGameCheck();
        GameLib.activePlayerCheck(msg.sender);

        {
            // Tile needs to be yours
            uint256 tileID = GameLib.getTileAt(ECSLib.getPosition("StartPosition", _resourceID));
            require(ECSLib.getUint("Owner", tileID) == GameLib.getPlayer(msg.sender), "CURIO: Tile is not yours");

            // Check if player has reached max tile level
            uint256 cityCenterID = GameLib.getCityCenter(ECSLib.getUint("City", tileID));
            require(ECSLib.getUint("Level", _resourceID) < ECSLib.getUint("Level", cityCenterID) * gs().worldConstants.cityCenterLevelToEntityLevelRatio, "CURIO: Need to upgrade resource first");
        }
        uint256 playerID = GameLib.getPlayer(msg.sender);
        uint256 resourceLevel = ECSLib.getUint("Level", _resourceID);

        // check if upgrade is in process
        uint256[] memory resourceTemplateIDs = ECSLib.getStringComponent("Tag").getEntitiesWithValue(string("ResourceTemplate"));
        string memory subject = ECSLib.getUint("Template", _resourceID) == gs().templates["Gold"] ? "Goldmine" : "Farm";
        require(block.timestamp - ECSLib.getUint("LastUpgraded", _resourceID) > GameLib.getConstant(subject, "", "Cooldown", "Upgrade", resourceLevel), "CURIO: Need to finish upgrading first");

        // Deduct costs and set load
        for (uint256 i = 0; i < resourceTemplateIDs.length; i++) {
            uint256 inventoryID = GameLib.getInventory(GameLib.getPlayerCity(playerID), resourceTemplateIDs[i]);
            uint256 balance = ECSLib.getUint("Amount", inventoryID);
            uint256 cost = GameLib.getConstant(subject, ECSLib.getString("InventoryType", resourceTemplateIDs[i]), "Cost", "Upgrade", resourceLevel);
            require(balance >= cost, "CURIO: Insufficient balance");
            ECSLib.setUint("Amount", inventoryID, balance - cost);
        }

        // Set load
        uint256 newLoad = GameLib.getConstant(subject, ECSLib.getString("InventoryType", ECSLib.getUint("Template", _resourceID)), "Load", "", resourceLevel + 1);
        ECSLib.setUint("Load", _resourceID, newLoad);
        ECSLib.setUint("LastTimestamp", _resourceID, block.timestamp);

        // Set timestamp
        ECSLib.setUint("LastUpgraded", _resourceID, block.timestamp);

        // Set new level
        ECSLib.setUint("Level", _resourceID, resourceLevel + 1);
    }

    // --------------------------
    // treaty (WIP)
    // --------------------------

    // TODO: setAddress => _setAddressArray
    // function joinTreaty(address _treatyAddress) external {
    //     // GameLib.ongoingGameCheck();
    //     // GameLib.activePlayerCheck(msg.sender);
    //     // // request to sign treaty
    //     // (bool success, bytes memory returnData) = _treatyAddress.call(abi.encodeWithSignature("joinTreaty()"));
    //     // require(success, "CRUIO: Failed to call the external treaty");
    //     // require(abi.decode(returnData, (bool)), "CRUIO: The treaty rejects your request");
    //     // // Sign treaty
    //     // uint256 _signatureID = ECSLib.addEntity();
    //     // ECSLib.setString("Tag", _signatureID, "Signature");
    //     // ECSLib.setUint("Owner", _signatureID, _playerID);
    //     // ECSLib.setAddress("Treaty", _signatureID, _treatyAddress);
    // }

    // function denounceTreaty(address _treatyToDenounce) external {
    //     // uint256 _playerID = GameLib.getPlayer(msg.sender);
    //     // // Verify that player is active
    //     // require(ECSLib.getBoolComponent("IsActive").has(_playerID), "CURIO: You are inactive");
    //     // GameLib.ongoingGameCheck();
    //     // // request to breach treaty
    //     // (bool success, bytes memory returnData) = _treatyToDenounce.call(abi.encodeWithSignature("denounceTreaty()"));
    //     // require(success, "CRUIO: Failed to call the external treaty");
    //     // require(abi.decode(returnData, (bool)), "CRUIO: The treaty rejects your request");
    //     // // breach treaty
    //     // uint256[] memory _signatureIDs = GameLib.getPlayerSignatures(_playerID);
    //     // for (uint256 i = 0; i < _signatureIDs.length; i++) {
    //     //     address _treaty = ECSLib.getAddress("Treaty", _signatureIDs[i]);
    //     //     if (_treaty == _treatyToDenounce) {
    //     //         ECSLib.removeEntity(_signatureIDs[i]);
    //     //         break;
    //     //     }
    //     // }
    // }
}<|MERGE_RESOLUTION|>--- conflicted
+++ resolved
@@ -7,10 +7,6 @@
 import {GameMode, Position, WorldConstants} from "contracts/libraries/Types.sol";
 import {Set} from "contracts/Set.sol";
 import {Templates} from "contracts/libraries/Templates.sol";
-<<<<<<< HEAD
-
-=======
->>>>>>> 3d43254a
 
 /// @title Game facet
 /// @notice Contains player functions
@@ -291,7 +287,6 @@
 
     // todo: merge it with upgrade resource
     function upgradeCityCenter(uint256 _buildingID) external {
-
         GameLib.validEntityCheck(_buildingID);
         GameLib.ongoingGameCheck();
         GameLib.activePlayerCheck(msg.sender);
@@ -310,7 +305,7 @@
 
         // check if upgrade is in process
         uint256 lastUpgradeDuration = GameLib.getConstant("City Center", "", "Cooldown", "Upgrade", centerLevel - 1);
-        
+
         require(block.timestamp - ECSLib.getUint("LastUpgraded", _buildingID) > lastUpgradeDuration, "CURIO: Need to finish upgrade first");
 
         // Verify there's no ongoing troop production
@@ -870,7 +865,6 @@
     }
 
     function claimTile(uint256 _armyID, uint256 _tileID) public {
-
         // Basic checks
         GameLib.validEntityCheck(_tileID);
         GameLib.ongoingGameCheck();
