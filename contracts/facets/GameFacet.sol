//SPDX-License-Identifier: MIT
pragma solidity ^0.8.4;

import "contracts/libraries/Storage.sol";
import {GameLib} from "contracts/libraries/GameLib.sol";
import {ECSLib} from "contracts/libraries/ECSLib.sol";
import {Position, WorldConstants} from "contracts/libraries/Types.sol";
import {Set} from "contracts/Set.sol";
import "contracts/libraries/Templates.sol";
import "openzeppelin-contracts/contracts/utils/math/SafeMath.sol";

/// @title Game facet
/// @notice Contains player functions

// TODO: LEFT OFF: guard and battle and constituents and initializeTile

contract GameFacet is UseStorage {
    using SafeMath for uint256;
    uint256 private constant NULL = 0;

    // ----------------------------------------------------------
    // BASIC
    // ----------------------------------------------------------

    // sent using the initial function
    function authorizeGame(address _burnerAddress) external {
        gs().accounts[msg.sender] = _burnerAddress;
        gs().burnerAccounts[_burnerAddress] = msg.sender;
    }

    function initializePlayer(Position memory _position, string memory _name) external {
        // Basic checks
        GameLib.ongoingGameCheck();
        GameLib.inboundPositionCheck(_position);
        require(gs().players.length < gs().worldConstants.maxPlayerCount, "CURIO: Max player count exceeded");
        require(gs().playerEntityMap[msg.sender] == NULL, "CURIO: Player already initialized");

        // Initialize tile
        GameLib.initializeTile(GameLib.getProperTilePosition(_position));

        // Register player
        uint256 playerID = Templates.addPlayer(_name);
        gs().players.push(msg.sender);
        gs().playerEntityMap[msg.sender] = playerID;

        // Add player's first settler
        uint256 settlerID = Templates.addSettler(_position, playerID, gs().worldConstants.tileWidth);

        // Add initial gold
        Templates.addInventory(settlerID, gs().templates["Gold"], gs().worldConstants.initCityGold, gs().worldConstants.initCityCenterGoldLoad);
        Templates.addInventory(settlerID, gs().templates["Food"], 0, gs().worldConstants.initCityCenterFoodLoad);
    }

    // ----------------------------------------------------------
    // SETTLEMENT
    // ----------------------------------------------------------

    function move(uint256 _movableEntity, Position memory _targetPosition) external {
        // Basic checks
        GameLib.validEntityCheck(_movableEntity);
        GameLib.ongoingGameCheck();
        GameLib.activePlayerCheck(msg.sender);
        GameLib.entityOwnershipCheck(_movableEntity, msg.sender);
        GameLib.inboundPositionCheck(_targetPosition);

        // Initialize tile
        GameLib.initializeTile(GameLib.getProperTilePosition(_targetPosition));

        // Verify no other movable entity at exact destination coordinate
        require(GameLib.getMovableEntityAt(_targetPosition) == NULL, "CURIO: Destination occupied");

        // Check moveCooldown
        require(block.timestamp >= ECSLib.getUint("LastTimestamp", _movableEntity) + ECSLib.getUint("MoveCooldown", _movableEntity), "CURIO: Moved too recently");

        // settler cannot move in enemy territory
        uint256 tileID = GameLib.getTileAt(GameLib.getProperTilePosition(_targetPosition));
        if (tileID != NULL) GameLib.neutralOrOwnedEntityCheck(tileID, msg.sender);

        // Verify no gather
        require(GameLib.getArmyGather(_movableEntity) == NULL, "CURIO: Ongoing gather");

        // Calculate distance
        uint256 distance = GameLib.euclidean(ECSLib.getPosition("Position", _movableEntity), _targetPosition);
        require(distance <= ECSLib.getUint("Speed", _movableEntity), "CURIO: Not enough movement points");

        // Move and update moveCooldown
        ECSLib.setPosition("Position", _movableEntity, _targetPosition);
        ECSLib.setPosition("StartPosition", _movableEntity, GameLib.getProperTilePosition(_targetPosition));
        ECSLib.setUint("LastTimestamp", _movableEntity, block.timestamp);
    }

    function foundCity(
        uint256 _settlerID,
        Position[] memory _tiles,
        string memory _cityName
    ) external {
        // Basic checks
        GameLib.validEntityCheck(_settlerID);
        GameLib.ongoingGameCheck();
        GameLib.activePlayerCheck(msg.sender);
        GameLib.entityOwnershipCheck(_settlerID, msg.sender);

        // Verify that settler can settle
        require(ECSLib.getBool("CanSettle", _settlerID), "CURIO: Settler cannot settle");

        // Verify that territory is connected and includes settler's current position FIXME
        Position memory centerTilePosition = GameLib.getProperTilePosition(ECSLib.getPosition("Position", _settlerID));
        require(GameLib.connected(_tiles), "CURIO: Territory disconnected");
        require(GameLib.includesPosition(centerTilePosition, _tiles), "CURIO: Tiles must cover settler position");

        // Remove resource at destination if one exists
        uint256 resourceID = GameLib.getResourceAtTile(centerTilePosition);
        if (resourceID != NULL) ECSLib.removeEntity(resourceID);

        // Verify that territory is wholly in bound and does not overlap with other cities, and set tile ownership
        uint256 playerID = GameLib.getPlayer(msg.sender);
        uint256 cityID = _settlerID;
        for (uint256 i = 0; i < _tiles.length; i++) {
            GameLib.inboundPositionCheck(_tiles[i]);
            require(GameLib.isProperTilePosition(_tiles[i]), "CURIO: Must be proper tile position");
            uint256 tileID = GameLib.initializeTile(_tiles[i]);

            ECSLib.setUint("City", tileID, cityID);
            ECSLib.setUint("Owner", tileID, playerID);
        }

        // Convert the settler to a city
        Templates.convertSettlerToCity(_settlerID, _cityName, centerTilePosition);

        // Add city center
        Templates.addCityCenter(centerTilePosition, cityID);

        // Strengthen guard to city defense level
        ECSLib.setUint("Amount", GameLib.getConstituents(GameLib.getTileAt(centerTilePosition))[0], gs().worldConstants.cityGuardAmount);
    }

    /// @notice This function can be viewed as the inverse of `foundCity`, as it converts a city back into a settler.
    function packCity(uint256 _cityID) external {
        // Basic checks
        GameLib.validEntityCheck(_cityID);
        GameLib.ongoingGameCheck();
        GameLib.activePlayerCheck(msg.sender);
        GameLib.entityOwnershipCheck(_cityID, msg.sender);

        // Deduct packing cost
        // FIXME: configure optimal gold upgrade balance for city
        uint256 packCost = gs().worldConstants.cityPackCost;
        uint256 balance = GameLib.getCityGold(_cityID);
        require(balance >= packCost, "CURIO: Insufficient gold for packing");
        uint256 _goldInventoryID = GameLib.getInventory(_cityID, GameLib.getTemplateByInventoryType("Gold"));
        ECSLib.setUint("Amount", _goldInventoryID, balance - packCost);

        // Remove city tiles
        uint256[] memory tileIDs = GameLib.getCityTiles(_cityID);
        assert(tileIDs.length == GameLib.getCityTileCountByLevel(ECSLib.getUint("Level", _cityID)));
        uint256 settlerID = _cityID;
        for (uint256 i = 0; i < tileIDs.length; i++) {
            ECSLib.setUint("Owner", tileIDs[i], NULL);
        }

        // Convert the settler to a city
        uint256 health = GameLib.getSettlerHealthByLevel(ECSLib.getUint("Level", settlerID));
        Templates.convertCityToSettler(_cityID, health, gs().worldConstants.tileWidth);

        // Remove city center
        ECSLib.removeEntity(GameLib.getCityCenter(_cityID));
    }

    // every time you purchase, you increase the number of tile defenders
    function upgradeTile(uint256 _tileID) external {
        // Basic checks
        GameLib.validEntityCheck(_tileID);
        GameLib.ongoingGameCheck();
        GameLib.activePlayerCheck(msg.sender);
        GameLib.entityOwnershipCheck(_tileID, msg.sender);

        // FIXME: cost hardcoded
        uint256 goldInventoryID = GameLib.getInventory(GameLib.getPlayerCity(GameLib.getPlayer(msg.sender)), gs().templates["Gold"]);
        uint256 goldBalance = ECSLib.getUint("Amount", goldInventoryID);
        uint256 goldCost = 10 * 1000;
        require(goldBalance >= goldCost, "CURIO: Insufficient gold balance");

        uint256 foodInventoryID = GameLib.getInventory(GameLib.getPlayerCity(GameLib.getPlayer(msg.sender)), gs().templates["Food"]);
        uint256 foodBalance = ECSLib.getUint("Amount", foodInventoryID);
        uint256 foodCost = 50 * 1000;
        require(foodBalance >= foodCost, "CURIO: Insufficient food balance");

        // Deduct upgrade cost
        ECSLib.setUint("Amount", goldInventoryID, goldBalance - goldCost);
        ECSLib.setUint("Amount", foodInventoryID, foodBalance - foodCost);

        // get constituents
        uint256 constituentAmount = ECSLib.getUint("Amount", GameLib.getConstituents(_tileID)[0]);
        // temporarily enfroce a gold mine cap that's 3 times the default defender size
        uint256 newConstituentCount = GameLib.min(constituentAmount + gs().worldConstants.tileGuardAmount, gs().worldConstants.tileGuardAmount * 3);
        ECSLib.setUint("Amount", GameLib.getConstituents(_tileID)[0], newConstituentCount);
    }

    function upgradeCityInventory(uint256 _buildingID) external {
        // Basic checks
        GameLib.validEntityCheck(_buildingID);
        GameLib.ongoingGameCheck();
        GameLib.activePlayerCheck(msg.sender);
        uint256 cityID = ECSLib.getUint("City", _buildingID);
        GameLib.entityOwnershipCheck(cityID, msg.sender);

        // Verify that city has enough gold
        uint256 goldInventoryID = GameLib.getInventory(cityID, gs().templates["Gold"]);
        uint256 balance = ECSLib.getUint("Amount", goldInventoryID);
        uint256 cost = gs().worldConstants.buildingUpgradeGoldCost;
        require(balance >= cost, "CURIO: Insufficient gold balance");

        // Deduct upgrade cost
        ECSLib.setUint("Amount", goldInventoryID, balance - cost);

        // Upgrade tile level and inventory loads
        uint256 newLevel = ECSLib.getUint("Level", _buildingID) + 1;
        ECSLib.setUint("Level", _buildingID, newLevel);
        for (uint256 i = 0; i < gs().templateNames.length; i++) {
            uint256 inventoryID = GameLib.getInventory(cityID, gs().templates[gs().templateNames[i]]);
            if (inventoryID != NULL) {
                string memory inventoryTag = ECSLib.getString("Tag", inventoryID);
                if (GameLib.strEq(inventoryTag, "ResourceInventory")) {
                    ECSLib.setUint("Load", inventoryID, gs().worldConstants.initCityCenterGoldLoad * newLevel);
                } else if (GameLib.strEq(inventoryTag, "TroopInventory")) {
                    ECSLib.setUint("Load", inventoryID, gs().worldConstants.initCityCenterTroopLoad * newLevel);
                }
            }
        }
    }

    function upgradeCity(uint256 _cityID, Position[] memory _newTiles) external {
        // Basic checks
        GameLib.validEntityCheck(_cityID);
        GameLib.ongoingGameCheck();
        GameLib.activePlayerCheck(msg.sender);
        GameLib.entityOwnershipCheck(_cityID, msg.sender);

        // Verify that city has enough gold
        uint256 goldInventoryID = GameLib.getInventory(_cityID, gs().templates["Gold"]);
        uint256 balance = ECSLib.getUint("Amount", goldInventoryID);
        uint256 cost = gs().worldConstants.cityUpgradeGoldCost;
        require(balance >= cost, "CURIO: Insufficient gold balance");

        // Verify tile count correctness
        uint256 level = ECSLib.getUint("Level", _cityID);
        require(_newTiles.length == GameLib.getCityTileCountByLevel(level + 1) - GameLib.getCityTileCountByLevel(level), "CURIO: Incorrect tile count");

        // Verify that territory is connected
        require(GameLib.connected(_newTiles), "CURIO: Territory not connected");

        // Verify that new territory is connected to existing territory
        // TODO

        // Verify that territory is wholly in bound and does not overlap with other cities
        uint256 playerID = GameLib.getPlayer(msg.sender);
        for (uint256 i = 0; i < _newTiles.length; i++) {
            GameLib.inboundPositionCheck(_newTiles[i]);
            require(GameLib.isProperTilePosition(_newTiles[i]), "CURIO: Must be proper tile position");
            uint256 tileID = GameLib.initializeTile(_newTiles[i]);

            ECSLib.setUint("Owner", tileID, playerID);
        }

        // Deduct upgrade cost
        ECSLib.setUint("Amount", goldInventoryID, balance - cost);

        // Update city level and guard amount
        ECSLib.setUint("Level", _cityID, level + 1);
        uint256 centerTileID = GameLib.getTileAt(ECSLib.getPosition("StartPosition", GameLib.getCityCenter(_cityID)));
        ECSLib.setUint("Amount", GameLib.getConstituents(centerTileID)[0], (level + 1) * gs().worldConstants.cityGuardAmount);
    }

    // ----------------------------------------------------------
    // PRODUCTION
    // ----------------------------------------------------------

    function startTroopProduction(
        uint256 _buildingID,
        uint256 _templateID,
        uint256 _amount
    ) external returns (uint256 productionID) {
        // Basic checks
        GameLib.validEntityCheck(_buildingID);
        GameLib.validEntityCheck(_templateID);
        GameLib.ongoingGameCheck();
        GameLib.activePlayerCheck(msg.sender);

        // Verify city ownership
        uint256 cityID = ECSLib.getUint("City", _buildingID);
        GameLib.entityOwnershipCheck(cityID, msg.sender);

        // Verify that city can produce
        require(ECSLib.getBool("CanProduce", cityID), "CURIO: City cannot produce");

<<<<<<< HEAD
        // Check gold balance sufficience
        uint256 goldInventoryID = GameLib.getInventory(cityID, gs().templates["Gold"]);
        uint256 goldBalance = goldInventoryID != NULL ? ECSLib.getUint("Amount", goldInventoryID) : 0;
        // FIXME: hardcoded
        uint256 goldCost = 10 * _amount;
        require(goldBalance >= goldCost, "CURIO: Insufficient gold balance");

        // Check food balance sufficience
        uint256 foodInventoryID = GameLib.getInventory(cityID, gs().templates["Gold"]);
        uint256 foodBalance = foodInventoryID != NULL ? ECSLib.getUint("Amount", foodInventoryID) : 0;
        // FIXME: hardcoded
        uint256 foodCost = 50 * _amount;
        require(foodBalance >= foodCost, "CURIO: Insufficient food balance");
=======
        // Check gold balance sufficience and deduct cost
        {
            uint256 goldInventoryID = GameLib.getInventory(cityID, gs().templates["Gold"]);
            uint256 goldBalance = goldInventoryID != NULL ? ECSLib.getUint("Amount", goldInventoryID) : 0;
            // FIXME: hardcoded
            uint256 goldCost = 10 * _amount;
            require(goldBalance >= goldCost, "CURIO: Insufficient gold balance");
            ECSLib.setUint("Amount", goldInventoryID, goldBalance - goldCost);
        }

        // Check food balance sufficience and deduct cost
        {
            uint256 foodInventoryID = GameLib.getInventory(cityID, gs().templates["Gold"]);
            uint256 foodBalance = foodInventoryID != NULL ? ECSLib.getUint("Amount", foodInventoryID) : 0;
            // FIXME: hardcoded
            uint256 foodCost = 50 * _amount;
            require(foodBalance >= foodCost, "CURIO: Insufficient food balance");
            ECSLib.setUint("Amount", foodInventoryID, foodBalance - foodCost);
        }
>>>>>>> ef42fbaa

        // Verify no ongoing production
        require(GameLib.getBuildingProduction(_buildingID) == NULL, "CURIO: Concurrent productions disallowed");

        // Create inventory if none exists, and verify that amount does not exceed ceiling
        uint256 inventoryID = GameLib.getInventory(cityID, _templateID);
        if (inventoryID == NULL) {
            inventoryID = ECSLib.addEntity();
            ECSLib.setString("Tag", inventoryID, "TroopInventory");
            ECSLib.setUint("City", inventoryID, cityID);
            ECSLib.setUint("Template", inventoryID, _templateID);
            ECSLib.setUint("Amount", inventoryID, 0);
            ECSLib.setUint("Load", inventoryID, gs().worldConstants.initCityCenterTroopLoad);
        } else {
            require(ECSLib.getUint("Amount", inventoryID) < ECSLib.getUint("Load", inventoryID), "CURIO: Amount exceeds inventory capacity");
        }

        // Start production
        productionID = ECSLib.addEntity();
        ECSLib.setString("Tag", productionID, "TroopProduction");
        ECSLib.setUint("Keeper", productionID, _buildingID);
        ECSLib.setUint("Template", productionID, _templateID);
        ECSLib.setUint("Inventory", productionID, inventoryID);
        ECSLib.setUint("Amount", productionID, _amount);
        ECSLib.setUint("InitTimestamp", productionID, block.timestamp);
        ECSLib.setUint("Duration", productionID, ECSLib.getUint("Duration", _templateID) * _amount);
<<<<<<< HEAD

        // Deduct production cost
        ECSLib.setUint("Amount", goldInventoryID, goldBalance - goldCost);
        ECSLib.setUint("Amount", foodInventoryID, foodBalance - foodCost);
=======
>>>>>>> ef42fbaa
    }

    function endTroopProduction(uint256 _buildingID, uint256 _productionID) external {
        // Basic checks
        GameLib.validEntityCheck(_buildingID);
        GameLib.validEntityCheck(_productionID);
        GameLib.ongoingGameCheck();
        GameLib.activePlayerCheck(msg.sender);

        // Verify that city belongs to player
        uint256 cityID = ECSLib.getUint("City", _buildingID);
        GameLib.entityOwnershipCheck(cityID, msg.sender);

        // Verify that enough time has passed for the given amount
        require(block.timestamp >= (ECSLib.getUint("InitTimestamp", _productionID) + ECSLib.getUint("Duration", _productionID)), "CURIO: Need more time for production");

        // Update inventory
        uint256 inventoryID = ECSLib.getUint("Inventory", _productionID);
        ECSLib.setUint("Amount", inventoryID, ECSLib.getUint("Amount", inventoryID) + ECSLib.getUint("Amount", _productionID));

        // Delete production
        ECSLib.removeEntity(_productionID);
    }

    function startGather(uint256 _armyID, uint256 _resourceID) external {
        GameLib.validEntityCheck(_armyID);
        GameLib.validEntityCheck(_resourceID);
        GameLib.ongoingGameCheck();
        GameLib.activePlayerCheck(msg.sender);
        GameLib.entityOwnershipCheck(_armyID, msg.sender);

        // Verify that army is sitting on the resource
        Position memory startPosition = GameLib.getProperTilePosition(ECSLib.getPosition("Position", _armyID));
        require(GameLib.coincident(startPosition, ECSLib.getPosition("StartPosition", _resourceID)), "CURIO: Army must be on resource tile");

        // Verify that the resource level is greater than zero, meaning that a gold mine has "been built".
        require(ECSLib.getUint("Level", _resourceID) == 0, "CURIO: Tool already built");

        // Verify that resource is not in another player's territory
        uint256 tileID = GameLib.getTileAt(startPosition);
        uint256 playerID = GameLib.getPlayer(msg.sender);
        GameLib.neutralOrOwnedEntityCheck(tileID, msg.sender);

        // Cannot gather twice
        require(GameLib.getArmyGather(_armyID) == 0, "CURIO: Another gather at this location");

        // Verify that the army's capacity isn't full
        // TODO

        Templates.addResourceGather(startPosition, playerID, _resourceID, _armyID);
    }

    function endGather(uint256 _armyID) external {
        GameLib.validEntityCheck(_armyID);
        GameLib.ongoingGameCheck();
        GameLib.activePlayerCheck(msg.sender);
        GameLib.entityOwnershipCheck(_armyID, msg.sender);

        // End gather
        GameLib.endGather(_armyID);
    }

    function unloadResources(uint256 _armyID) external {
        // Basic checks
        GameLib.validEntityCheck(_armyID);
        GameLib.ongoingGameCheck();
        GameLib.activePlayerCheck(msg.sender);
        GameLib.entityOwnershipCheck(_armyID, msg.sender);

        // Verify tile ownership
        Position memory startPosition = ECSLib.getPosition("StartPosition", _armyID);
        uint256 tileID = GameLib.getTileAt(startPosition);
        GameLib.entityOwnershipCheck(tileID, msg.sender);

        // Verify that army is in city center tile
        uint256 cityID = ECSLib.getUint("City", tileID);
        uint256 cityCenterID = GameLib.getCityCenter(cityID);
        require(GameLib.coincident(ECSLib.getPosition("StartPosition", cityCenterID), startPosition), "CURIO: Army must be on city center");

        // Return carried resources to city
        GameLib.unloadResources(cityID, _armyID);
    }

    // harvest gold from a gold resource directly
    function harvestResource(uint256 _resourceID) public {
        // Basic checks
        GameLib.validEntityCheck(_resourceID);
        GameLib.ongoingGameCheck();
        GameLib.activePlayerCheck(msg.sender);

        uint256 resourceLevel = ECSLib.getUint("Level", _resourceID);
        Position memory goldMineStartPosition = ECSLib.getPosition("StartPosition", _resourceID);

        GameLib.neutralOrOwnedEntityCheck(GameLib.getTileAt(goldMineStartPosition), msg.sender);

        // Verify that the resource level is greater than zero, meaning that a tool has "been built".
        require(resourceLevel > 0, "CURIO: Need to build tool to harvest");

        // Verify city ownership
        uint256 playerCityID = GameLib.getPlayerCity(GameLib.getPlayer(msg.sender));
        require(playerCityID != NULL, "CURIO: Player must own a city");

        // Note: resource tokenization is gonna make this so much easier => one mint function
        uint256 resourceHarvestCap = ECSLib.getUint("Load", _resourceID);
        uint256 templateID = ECSLib.getUint("Template", _resourceID);
        uint256 resourceHarvestRate = GameLib.getResourceHarvestRate(ECSLib.getUint("Template", _resourceID), resourceLevel);

        uint256 rawHarvestAmount = (block.timestamp - ECSLib.getUint("LastTimestamp", _resourceID)) * resourceHarvestRate;
        uint256 harvestAmount = GameLib.min(resourceHarvestCap, rawHarvestAmount); // harvest amount must not exceed the gold cap

        // Update last harvest
        ECSLib.setUint("LastTimestamp", _resourceID, block.timestamp);

        // Note: consider to change all inventories to smart contract wallet => they're under custody until it's transferred to player wallet
        // If smart contract wallet, 1. easy to store game parameters like load 2. custody/harvest/gather function becomes good abstraction
        // Add harvested resource to player's city limited by its load
        uint256 cityInventoryID = GameLib.getInventory(playerCityID, templateID);
        uint256 existingCityResource = ECSLib.getUint("Amount", cityInventoryID);
        uint256 totalAmount = GameLib.min(ECSLib.getUint("Load", cityInventoryID), harvestAmount + existingCityResource);
        ECSLib.setUint("Amount", cityInventoryID, totalAmount);
    }

    // TODO: harvest gold & food on a city; consider merge this with the function above
    function harvestResourcesFromCity(uint256 _buildingID) external {
        GameLib.validEntityCheck(_buildingID);
        GameLib.ongoingGameCheck();
        GameLib.activePlayerCheck(msg.sender);

        // Verify that city belongs to player
        uint256 cityID = ECSLib.getUint("City", _buildingID);
        GameLib.entityOwnershipCheck(cityID, msg.sender);

        // Create inventory if none exists
        uint256[] memory resourceTemplateIDs = ECSLib.getStringComponent("Tag").getEntitiesWithValue(string("ResourceTemplate"));
        for (uint256 i = 0; i < resourceTemplateIDs.length; i++) {
            uint256 inventoryID = GameLib.getInventory(cityID, resourceTemplateIDs[i]);
            if (inventoryID == NULL) {
                inventoryID = ECSLib.addEntity();
                ECSLib.setString("Tag", inventoryID, "ResourceInventory");
                ECSLib.setUint("City", inventoryID, cityID);
                ECSLib.setUint("Template", inventoryID, resourceTemplateIDs[i]);
                ECSLib.setUint("Amount", inventoryID, 0);
                ECSLib.setUint("Load", inventoryID, gs().worldConstants.initCityCenterGoldLoad); // FIXME
            }
            uint256 harvestAmount = (block.timestamp - ECSLib.getUint("LastTimestamp", _buildingID)) / ECSLib.getUint("Duration", resourceTemplateIDs[i]);
            harvestAmount = GameLib.min(GameLib.getHarvestCap(ECSLib.getUint("Level", cityID)), harvestAmount);
            uint256 cityResourceLoad = ECSLib.getUint("Load", inventoryID);
            ECSLib.setUint("Amount", inventoryID, GameLib.min(ECSLib.getUint("Amount", inventoryID) + harvestAmount, cityResourceLoad));
        }

        // Reset harvest time
        ECSLib.setUint("LastTimestamp", _buildingID, block.timestamp);
    }

    // ----------------------------------------------------------
    // BATTLE
    // ----------------------------------------------------------

    function organizeArmy(
        uint256 _cityID,
        uint256[] memory _templateIDs,
        uint256[] memory _amounts
    ) external returns (uint256) {
        // Basic checks
        GameLib.validEntityCheck(_cityID);
        GameLib.ongoingGameCheck();
        GameLib.activePlayerCheck(msg.sender);
        GameLib.entityOwnershipCheck(_cityID, msg.sender);
        require(GameLib.getPlayerArmies(GameLib.getPlayer(msg.sender)).length < gs().worldConstants.maxArmyCountPerPlayer, "CURIO: Army max count reached");

        // Verify there is no army currently at the city center
        Position memory midPosition = GameLib.getMidPositionFromTilePosition(ECSLib.getPosition("StartPosition", _cityID));
        require(GameLib.getArmyAt(midPosition) == NULL, "CURIO: Occupied by another army");

        // Verify that total troop amount does not exceed 1000 (FIXME: hardcoded)
        require(GameLib.sum(_amounts) <= 1000, "CURIO: Troop amount exceeds 1000");

        // Gather army traits from individual troop types
        {
            uint256 speed = 0; // average
            uint256 load = 0; // sum
            uint256 moveCooldown = 0; // max
            uint256 battleCooldown = 0; // max

            require(_templateIDs.length == _amounts.length, "CURIO: Input lengths do not match");
            require(_templateIDs.length > 0, "CURIO: Army must have at least 1 troop");

            for (uint256 i = 0; i < _templateIDs.length; i++) {
                uint256 inventoryID = GameLib.getInventory(_cityID, _templateIDs[i]);
                require(ECSLib.getUint("Amount", inventoryID) >= _amounts[i], "CURIO: Not enough troops");

                speed += ECSLib.getUint("Speed", _templateIDs[i]) * _amounts[i];
                load += ECSLib.getUint("Load", _templateIDs[i]) * _amounts[i];
                ECSLib.setUint("Amount", inventoryID, ECSLib.getUint("Amount", inventoryID) - _amounts[i]);

                uint256 templateCooldown = ECSLib.getUint("MoveCooldown", _templateIDs[i]);
                moveCooldown = templateCooldown > moveCooldown ? templateCooldown : moveCooldown;
                templateCooldown = ECSLib.getUint("BattleCooldown", _templateIDs[i]);
                battleCooldown = templateCooldown > battleCooldown ? templateCooldown : battleCooldown;
            }
            speed /= GameLib.sum(_amounts);

            // Add army
            Templates.addArmy(GameLib.getPlayer(msg.sender), midPosition, speed, load, moveCooldown, battleCooldown, gs().worldConstants.tileWidth);
        }
        uint256 armyID = GameLib.getArmyAt(midPosition);

        // Add army constituents
        for (uint256 i = 0; i < _templateIDs.length; i++) {
            Templates.addConstituent(armyID, _templateIDs[i], _amounts[i]);
        }

        return armyID;
    }

    function disbandArmy(uint256 _armyID) external {
        // Basic checks
        GameLib.validEntityCheck(_armyID);
        GameLib.ongoingGameCheck();
        GameLib.activePlayerCheck(msg.sender);
        GameLib.entityOwnershipCheck(_armyID, msg.sender);

        // Verify tile ownership
        Position memory startPosition = ECSLib.getPosition("StartPosition", _armyID);
        uint256 tileID = GameLib.getTileAt(startPosition);
        GameLib.entityOwnershipCheck(tileID, msg.sender);

        // Verify that army is in city center tile
        uint256 cityID = ECSLib.getUint("City", tileID);
        uint256 cityCenterID = GameLib.getCityCenter(cityID);
        require(GameLib.coincident(ECSLib.getPosition("StartPosition", cityCenterID), startPosition), "CURIO: Army must be on city center");

        // Return carried resources to city
        GameLib.unloadResources(cityID, _armyID);

        // Return troops to corresponding inventories and disband army
        GameLib.disbandArmy(cityID, _armyID);
    }

    /**
     * @dev One round of battle against an army, a tile, or a tile with a city.
     * @param _armyID army entity
     * @param _targetID target entity
     */
    function battle(uint256 _armyID, uint256 _targetID) external {
        // Basic checks
        GameLib.validEntityCheck(_armyID);
        GameLib.validEntityCheck(_targetID);
        GameLib.ongoingGameCheck();
        GameLib.activePlayerCheck(msg.sender);
        GameLib.entityOwnershipCheck(_armyID, msg.sender);

        // Verify that army and target can battle
        require(ECSLib.getBool("CanBattle", _armyID), "CURIO: Army cannot battle");
        require(ECSLib.getBool("CanBattle", _targetID), "CURIO: Target cannot battle");

        // Verify that you don't own target
        uint256 playerID = GameLib.getPlayer(msg.sender);
        require(ECSLib.getUint("Owner", _targetID) != playerID, "CURIO: Cannot target yourself");

        // Check battle cooldown and update last timestamp
        require(block.timestamp >= ECSLib.getUint("LastTimestamp", _armyID) + ECSLib.getUint("BattleCooldown", _armyID), "CURIO: Battled too recently");
        ECSLib.setUint("LastTimestamp", _armyID, block.timestamp);

        // End army's gather
        if (GameLib.getArmyGather(_armyID) != NULL) GameLib.endGather(_armyID);

        // Trigger corresponding battle based on target entity tag
        if (GameLib.strEq(ECSLib.getString("Tag", _targetID), "Army")) {
            _battleArmy(_armyID, _targetID);
        } else if (GameLib.strEq(ECSLib.getString("Tag", _targetID), "Tile")) {
            _battleTile(_armyID, _targetID, false);
        }
    }

    function _battleArmy(uint256 _armyID, uint256 _targetArmyID) private {
        // Verify that army and target army are adjacent
        require(GameLib.euclidean(ECSLib.getPosition("Position", _armyID), ECSLib.getPosition("Position", _targetArmyID)) <= ECSLib.getUint("AttackRange", _armyID), "CURIO: Attack not within range");

        // End target army's gather
        if (GameLib.getArmyGather(_targetArmyID) != NULL) GameLib.endGather(_targetArmyID);

        // Execute one round of battle
        bool victory = GameLib.attack(_armyID, _targetArmyID, true, false, true);
        if (!victory) GameLib.attack(_targetArmyID, _armyID, true, false, true);
    }

    function _battleTile(
        uint256 _armyID,
        uint256 _tileID,
        bool _occupyUponVictory
    ) private {
        // Verify that army and tile are adjacent
        require(
            GameLib.euclidean(ECSLib.getPosition("Position", _armyID), GameLib.getMidPositionFromTilePosition(ECSLib.getPosition("StartPosition", _tileID))) <= ECSLib.getUint("AttackRange", _armyID), //
            "CURIO: Attack not within range"
        );

        bool isBarbarian = ECSLib.getUint("Level", _tileID) == 1 || ECSLib.getUint("Level", _tileID) == 2;
        uint256 cityID = GameLib.getCityAtTile(ECSLib.getPosition("StartPosition", _tileID));

        // if it is barbarian, check it's not hybernating
        if (isBarbarian) {
            require(block.timestamp >= ECSLib.getUint("LastTimestamp", _tileID) + gs().worldConstants.barbarianCooldown, "CURIO: Barbarians hybernating");
        }

        // Execute one round of battle
        bool victory = GameLib.attack(_armyID, _tileID, false, _occupyUponVictory, false);
        if (victory) {
            uint256 winnerCityID = GameLib.getPlayerCity(GameLib.getPlayer(msg.sender));
            if (cityID != NULL) {
                // Victorious against city, add back some guards for the loser
                Templates.addConstituent(_tileID, gs().templates["Guard"], gs().worldConstants.cityGuardAmount);
                // City loses half of gold and winner gets it
                uint256 loserCityGoldInventoryID = GameLib.getInventory(cityID, gs().templates["Gold"]);
                uint256 loserTotalAmount = ECSLib.getUint("Amount", loserCityGoldInventoryID);
                ECSLib.setUint("Amount", loserCityGoldInventoryID, loserTotalAmount / 2);

                // Verify city ownership
                require(winnerCityID != NULL, "CURIO: Winner must own a city");

                // Add harvested gold to player's city limited by its load
                uint256 winnerCityGoldInventoryID = GameLib.getInventory(winnerCityID, gs().templates["Gold"]);
                uint256 existingCityGold = ECSLib.getUint("Amount", winnerCityGoldInventoryID);
                uint256 winnerTotalAmount = GameLib.min(ECSLib.getUint("Load", winnerCityGoldInventoryID), loserTotalAmount / 2 + existingCityGold);
                ECSLib.setUint("Amount", winnerCityGoldInventoryID, winnerTotalAmount);
            } else {
                if (isBarbarian) {
                    // Reset barbarian
                    GameLib.distributeBarbarianReward(winnerCityID, _tileID);
                    (, , uint256 barbarianAmount) = GameLib.barbarianInfo(ECSLib.getUint("Level", _tileID));
                    ECSLib.setUint("LastTimestamp", _tileID, block.timestamp);
                    Templates.addConstituent(_tileID, gs().templates["Guard"], barbarianAmount);
                } else {
                    // Neutralize tile
                    ECSLib.setUint("Owner", _tileID, NULL);
                }
            }
        } else {
            GameLib.attack(_tileID, _armyID, false, false, true);
        }
    }

    function claimTile(uint256 _armyID, uint256 _tileID) public {
        // Basic checks
        GameLib.validEntityCheck(_tileID);
        GameLib.ongoingGameCheck();
        GameLib.activePlayerCheck(msg.sender);
        GameLib.entityOwnershipCheck(_armyID, msg.sender);

        // Verify target tile has no owner
        require(ECSLib.getUint("Owner", _tileID) == 0, "CURIO: Tile has owner");

        // Verify target tile is not barbarian tile
        require(ECSLib.getUint("Level", _tileID) != 1 && ECSLib.getUint("Level", _tileID) != 2, "CURIO: Cannot claim barbarian tiles");

        // Verify that no guard exists on tile
        require(GameLib.getConstituents(_tileID).length == 0, "CURIO: Tile has guard");

        // Verify that army is on selected tile
        Position memory armyPosition = ECSLib.getPosition("Position", _armyID);
        Position memory tilePosition = ECSLib.getPosition("StartPosition", _tileID);
        require(GameLib.coincident(GameLib.getProperTilePosition(armyPosition), tilePosition), "CURIO: Army must be on tile to claim");

        // Verify that tile is next to own tile
        uint256 playerID = GameLib.getPlayer(msg.sender);
        require(GameLib.isAdjacentToOwnTile(playerID, tilePosition), "CURIO: Can only claim next to a tile your own");

        // Verify that no other movable entity is on tile
        uint256[] memory movableEntitiesOnTile = GameLib.getMovableEntitiesAtTile(tilePosition);
        require(movableEntitiesOnTile.length == 1 && movableEntitiesOnTile[0] == _armyID, "CURIO: Other movable entity on tile");

        // Transfer ownership of tile and initialize new guard
        ECSLib.setUint("Owner", _tileID, playerID);
        Templates.addConstituent(_tileID, gs().templates["Guard"], gs().worldConstants.tileGuardAmount);
    }

    function upgradeResource(uint256 _resourceID) public {
        GameLib.validEntityCheck(_resourceID);
        GameLib.ongoingGameCheck();
        GameLib.activePlayerCheck(msg.sender);

        // tile needs to be yours
        uint256 playerID = GameLib.getPlayer(msg.sender);
        Position memory goldresourceStartPosition = ECSLib.getPosition("StartPosition", _resourceID);
        uint256 tileID = GameLib.getTileAt(goldresourceStartPosition);
        require(ECSLib.getUint("Owner", tileID) == playerID, "CURIO: Tile isn't yours");

        // get current goldmine level
        uint256 currResourceLevel = ECSLib.getUint("Level", _resourceID);
        (uint256 goldCost, uint256 foodCost) = GameLib.getResourceUpgradeCost(currResourceLevel);

        uint256 playerCityID = GameLib.getPlayerCity(playerID);
        uint256 playerCityGold = GameLib.getCityGold(playerCityID);
        uint256 playerCityFood = GameLib.getCityFood(playerCityID);

        require(playerCityGold >= goldCost, "CURIO: Insufficient gold for upgrade");
        require(playerCityFood >= foodCost, "CURIO: Insufficient food for upgrade");

        uint256 inventoryTypeID = ECSLib.getUint("Template", _resourceID);

        ECSLib.setUint("Level", _resourceID, currResourceLevel + 1);
        ECSLib.setUint("Load", _resourceID, GameLib.getResourceLoad(inventoryTypeID, currResourceLevel + 1));
        GameLib.setCityGold(playerCityID, playerCityGold - goldCost);
        GameLib.setCityFood(playerCityID, playerCityFood - foodCost);
    }

    // --------------------------
    // treaty (WIP)
    // --------------------------

    // TODO: setAddress => _setAddressArray
    // function joinTreaty(address _treatyAddress) external {
    //     // GameLib.ongoingGameCheck();
    //     // GameLib.activePlayerCheck(msg.sender);
    //     // // request to sign treaty
    //     // (bool success, bytes memory returnData) = _treatyAddress.call(abi.encodeWithSignature("joinTreaty()"));
    //     // require(success, "CRUIO: Failed to call the external treaty");
    //     // require(abi.decode(returnData, (bool)), "CRUIO: The treaty rejects your request");
    //     // // Sign treaty
    //     // uint256 _signatureID = ECSLib.addEntity();
    //     // ECSLib.setString("Tag", _signatureID, "Signature");
    //     // ECSLib.setUint("Owner", _signatureID, _playerID);
    //     // ECSLib.setAddress("Treaty", _signatureID, _treatyAddress);
    // }

    // function denounceTreaty(address _treatyToDenounce) external {
    //     // uint256 _playerID = GameLib.getPlayer(msg.sender);
    //     // // Verify that player is active
    //     // require(ECSLib.getBoolComponent("IsActive").has(_playerID), "CURIO: You are inactive");
    //     // GameLib.ongoingGameCheck();
    //     // // request to breach treaty
    //     // (bool success, bytes memory returnData) = _treatyToDenounce.call(abi.encodeWithSignature("denounceTreaty()"));
    //     // require(success, "CRUIO: Failed to call the external treaty");
    //     // require(abi.decode(returnData, (bool)), "CRUIO: The treaty rejects your request");
    //     // // breach treaty
    //     // uint256[] memory _signatureIDs = GameLib.getPlayerSignatures(_playerID);
    //     // for (uint256 i = 0; i < _signatureIDs.length; i++) {
    //     //     address _treaty = ECSLib.getAddress("Treaty", _signatureIDs[i]);
    //     //     if (_treaty == _treatyToDenounce) {
    //     //         ECSLib.removeEntity(_signatureIDs[i]);
    //     //         break;
    //     //     }
    //     // }
    // }
}<|MERGE_RESOLUTION|>--- conflicted
+++ resolved
@@ -293,21 +293,6 @@
         // Verify that city can produce
         require(ECSLib.getBool("CanProduce", cityID), "CURIO: City cannot produce");
 
-<<<<<<< HEAD
-        // Check gold balance sufficience
-        uint256 goldInventoryID = GameLib.getInventory(cityID, gs().templates["Gold"]);
-        uint256 goldBalance = goldInventoryID != NULL ? ECSLib.getUint("Amount", goldInventoryID) : 0;
-        // FIXME: hardcoded
-        uint256 goldCost = 10 * _amount;
-        require(goldBalance >= goldCost, "CURIO: Insufficient gold balance");
-
-        // Check food balance sufficience
-        uint256 foodInventoryID = GameLib.getInventory(cityID, gs().templates["Gold"]);
-        uint256 foodBalance = foodInventoryID != NULL ? ECSLib.getUint("Amount", foodInventoryID) : 0;
-        // FIXME: hardcoded
-        uint256 foodCost = 50 * _amount;
-        require(foodBalance >= foodCost, "CURIO: Insufficient food balance");
-=======
         // Check gold balance sufficience and deduct cost
         {
             uint256 goldInventoryID = GameLib.getInventory(cityID, gs().templates["Gold"]);
@@ -327,7 +312,6 @@
             require(foodBalance >= foodCost, "CURIO: Insufficient food balance");
             ECSLib.setUint("Amount", foodInventoryID, foodBalance - foodCost);
         }
->>>>>>> ef42fbaa
 
         // Verify no ongoing production
         require(GameLib.getBuildingProduction(_buildingID) == NULL, "CURIO: Concurrent productions disallowed");
@@ -354,13 +338,6 @@
         ECSLib.setUint("Amount", productionID, _amount);
         ECSLib.setUint("InitTimestamp", productionID, block.timestamp);
         ECSLib.setUint("Duration", productionID, ECSLib.getUint("Duration", _templateID) * _amount);
-<<<<<<< HEAD
-
-        // Deduct production cost
-        ECSLib.setUint("Amount", goldInventoryID, goldBalance - goldCost);
-        ECSLib.setUint("Amount", foodInventoryID, foodBalance - foodCost);
-=======
->>>>>>> ef42fbaa
     }
 
     function endTroopProduction(uint256 _buildingID, uint256 _productionID) external {
