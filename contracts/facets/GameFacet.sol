--- conflicted
+++ resolved
@@ -589,12 +589,8 @@
 
         for (uint256 i = 0; i < _templateIDs.length; i++) {
             CurioERC20 troopToken = CurioERC20(ECSLib.getAddress("Address", _templateIDs[i]));
-<<<<<<< HEAD
-            // require(tokenContract.checkBalanceOf(msg.sender) >= _amounts[i], "CURIO: Need to produce more troops");
-=======
             // require(tokenContract.balanceOf(msg.sender) >= _amounts[i], "CURIO: Need to produce more troops");
 
->>>>>>> 3dab0288
             load += ECSLib.getUint("Load", _templateIDs[i]) * _amounts[i];
             troopToken.transferFrom(capitalAddress, armyAddress, _amounts[i]);
         }
