--- conflicted
+++ resolved
@@ -126,13 +126,6 @@
         GameLib.activePlayerCheck(msg.sender);
         GameLib.entityOwnershipCheckByAddress(_cityID, msg.sender);
 
-<<<<<<< HEAD
-        uint256 _balance = GameLib._getCityGold(_cityID);
-        require(_balance >= 50, "CURIO: Insufficient gold balance for packing");
-
-        uint256 _goldInventoryID = GameLib._getInventory(_cityID, GameLib._getTemplateByInventoryType("Gold"));
-        ECSLib._setUint("Amount", _goldInventoryID, _balance - 50);
-=======
         // FIXME: configure optimal gold upgrade balance for city
         uint256 _packCost = gs().worldConstants.cityPackCost;
         uint256 _balance = GameLib._getCityGold(_cityID);
@@ -140,7 +133,6 @@
 
         uint256 _goldInventoryID = GameLib._getInventory(_cityID, GameLib._getTemplateByInventoryType("Gold"));
         ECSLib._setUint("Amount", _goldInventoryID, _balance - _packCost);
->>>>>>> 66bb0cea
 
         uint256 _settlerID = _cityID;
 
