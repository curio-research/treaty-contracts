//SPDX-License-Identifier: MIT
pragma solidity ^0.8.13;

import {Set} from "contracts/Set.sol";
import {UseStorage} from "contracts/libraries/Storage.sol";
import {GameLib} from "contracts/libraries/GameLib.sol";
import {ECSLib} from "contracts/libraries/ECSLib.sol";
import {Position, QueryCondition, WorldConstants} from "contracts/libraries/Types.sol";
import {Component} from "contracts/Component.sol";
import {console} from "forge-std/console.sol";
import {CurioERC20} from "contracts/standards/CurioERC20.sol";

/// @title Bulk getters
/// @notice Getters provide bulk functions useful for fetching data from the frontend

contract GetterFacet is UseStorage {
    uint256 private NULL = 0;

    // ----------------------------------------------------------
    // TOKEN-RELATED GETTERS
    // ----------------------------------------------------------

    function getInventoryIDLoadAndBalance(address _entityAddress, string memory _resourceType)
        external
        returns (
            uint256,
            uint256,
            uint256
        )
    {
        return GameLib.getInventoryIDLoadAndBalance(_entityAddress, _resourceType);
    }

    function getTokenContract(string memory _tokenName) external view returns (CurioERC20) {
        return GameLib.getTokenContract(_tokenName);
    }

    function getAllowance(
        string memory _templateName,
        uint256 _ownerID,
        uint256 _spenderID
    ) external view returns (uint256) {
        return GameLib.getAllowance(gs().templates[_templateName], _ownerID, _spenderID);
    }

    // ----------------------------------------------------------
    // TREATY-RELATED GETTERS
    // ----------------------------------------------------------

    // Can be used for nations, capitals, tiles, resources, and treaties
    function getAddress(uint256 _entity) external view returns (address) {
        return ECSLib.getAddress("Address", _entity);
    }

    function getAmount(uint256 _entity) external view returns (uint256) {
        return ECSLib.getUint("Amount", _entity);
    }

    function getTag(uint256 _entityID) external view returns (string memory) {
        return ECSLib.getString("Tag", _entityID);
    }

    // Used for fetching all treaties a player has signed
    function getSignedTreaties(uint256 _nationID) external view returns (uint256[] memory) {
        return GameLib.getSignedTreaties(_nationID);
    }

    function getTreatyByName(string memory _treatyName) external view returns (uint256) {
        return GameLib.getTreatyByName(_treatyName);
    }

    function getEntityByAddress(address _entityAddress) external view returns (uint256) {
        return ECSLib.getAddressComponent("Address").getEntitiesWithValue(_entityAddress)[0];
    }

    function getABIHash(uint256 _treatyID) external view returns (string memory) {
        return ECSLib.getString("ABIHash", _treatyID);
    }

    function getTreatySigners(uint256 _treatyID) external view returns (uint256[] memory) {
        return GameLib.getTreatySigners(_treatyID);
    }

<<<<<<< HEAD
    function isWhitelisted(uint256 _nationID, uint256 _treatyID) external view returns (bool) {
        return GameLib.getWhitelisted(_nationID, _treatyID) != NULL;
=======
    function getNationTreatySignature(uint256 _nationID, uint256 _treatyID) external view returns (uint256) {
        return GameLib.getNationTreatySignature(_nationID, _treatyID);
    }

    function isWhitelistedByTreaty(uint256 _nationID, uint256 _treatyID) external view returns (bool) {
        return GameLib.getTreatyWhitelisted(_nationID, _treatyID) != NULL;
>>>>>>> b4afd36a
    }

    // ----------------------------------------------------------
    // LOGIC GETTERS
    // ----------------------------------------------------------

    function isPlayerWhitelistedByGame(address _player) external view returns (bool) {
        return gs().isWhitelistedByGame[_player];
    }

    function isPlayerInitialized(address _player) external view returns (bool) {
        return GameLib.getEntityByAddress(_player) != NULL;
    }

    function getNation(uint256 _entityID) external view returns (uint256) {
        return ECSLib.getUint("Nation", _entityID);
    }

    function getNationArmies(uint256 _nationID) external view returns (uint256[] memory) {
        return GameLib.getArmiesFromNation(_nationID);
    }

    function getNationTreatySignature(uint256 _nationID, uint256 _treatyID) external view returns (uint256) {
        return GameLib.getNationTreatySignature(_nationID, _treatyID);
    }

    function treatyApprovalCheck(string memory _functionName,
        uint256 _nationID,
        bytes memory _encodedParams) external {
            return GameLib.treatyApprovalCheck(_functionName, _nationID, _encodedParams);
        }

    function getInventoryBalance(address _keeperAddress, string memory _resourceType) external view returns (uint256) {
        uint256 entityID = GameLib.getEntityByAddress(_keeperAddress);
        uint256 templateID = gs().templates[_resourceType];
        uint256 inventoryID = GameLib.getInventory(entityID, templateID);
        return inventoryID == NULL ? 0 : ECSLib.getUint("Amount", inventoryID);
    }

    function getTotalSupply(string memory _resourceType) external view returns (uint256) {
        uint256 templateID = gs().templates[_resourceType];
        return CurioERC20(ECSLib.getAddress("Address", templateID)).totalSupply();
    }

    function getEntitiesAddr() external view returns (address) {
        return gs().entities;
    }

    function getDelegations(
        string memory _functionName,
        uint256 _ownerID,
        uint256 _callerID
    ) external view returns (uint256[] memory) {
        return GameLib.getDelegations(_functionName, _ownerID, _callerID);
    }

    function getArmyAt(Position memory _position) external view returns (uint256) {
        return GameLib.getArmyAt(_position);
    }

    function getArmiesAtTile(Position memory _startPosition) external view returns (uint256[] memory) {
        return GameLib.getArmiesAtTile(_startPosition);
    }

    function getMainBurnerAccount(address _primaryAddress) external view returns (address) {
        return gs().mainToBurner[_primaryAddress];
    }

    function getCapital(uint256 _nationID) external view returns (uint256) {
        return GameLib.getCapital(_nationID);
    }

    function getTileAt(Position memory _position) external view returns (uint256) {
        return GameLib.getTileAt(_position);
    }

    function getInventory(address _inventoryAddress, string memory _templateName) external view returns (uint256) {
        uint256 templateID = gs().templates[_templateName];
        uint256 entityID = GameLib.getEntityByAddress(_inventoryAddress);
        return GameLib.getInventory(entityID, templateID);
    }

    function getResourceAtTile(Position memory _startPosition) external view returns (uint256) {
        return GameLib.getResourceAtTile(_startPosition);
    }

    function getWorldConstants() external view returns (WorldConstants memory) {
        return gs().worldConstants;
    }

    function getConstant(
        string memory _subject,
        string memory _object,
        string memory _componentName,
        string memory _functionName,
        uint256 _level
    ) external view returns (uint256) {
        return GameLib.getConstant(_subject, _object, _componentName, _functionName, _level);
    }

    function getPlayerCount() external view returns (uint256) {
        return GameLib.getNationCount();
    }

    function getDistanceByAddresses(address _addr1, address _addr2) external view returns (uint256) {
        Position memory pos1 = ECSLib.getPosition("Position", GameLib.getEntityByAddress(_addr1));
        Position memory pos2 = ECSLib.getPosition("Position", GameLib.getEntityByAddress(_addr2));

        // TEMP FIXME: Treaty contracts without positions are still allowed to transfer
        Position memory nullPos = Position({x: 0, y: 0});
        if (GameLib.coincident(pos1, nullPos) || GameLib.coincident(pos2, nullPos)) return 0;

        return GameLib.euclidean(pos1, pos2);
    }

    function getTileRegionTilePositions(Position memory _startPosition) external view returns (Position[] memory) {
        return GameLib.getTileRegionTilePositions(_startPosition);
    }

    // ----------------------------------------------------------
    // ECS GETTERS
    // ----------------------------------------------------------

    // FIXME: Only called "external" because calling it without causes hardhat-diamond-abi compilation error, specifically function appearing twice
    function getPositionExternal(string memory _componentName, uint256 _entity) external view returns (Position memory) {
        return ECSLib.getPosition(_componentName, _entity);
    }

    function getEntityLevel(uint256 _entity) external view returns (uint256) {
        return ECSLib.getUint("Level", _entity);
    }

    function getComponent(string memory _name) external view returns (Component) {
        return ECSLib._getComponent(_name);
    }

    function getComponentById(uint256 _entity) external view returns (Component) {
        return ECSLib.getComponentByEntity(_entity);
    }

    function getEntity() external view returns (uint256) {
        return Set(gs().entities).size();
    }

    function getEntities() external view returns (uint256[] memory) {
        return Set(gs().entities).getAll();
    }

    function query(QueryCondition[] memory _queryConditions) external view returns (uint256[] memory) {
        return ECSLib.query(_queryConditions);
    }
}<|MERGE_RESOLUTION|>--- conflicted
+++ resolved
@@ -81,17 +81,12 @@
         return GameLib.getTreatySigners(_treatyID);
     }
 
-<<<<<<< HEAD
-    function isWhitelisted(uint256 _nationID, uint256 _treatyID) external view returns (bool) {
-        return GameLib.getWhitelisted(_nationID, _treatyID) != NULL;
-=======
     function getNationTreatySignature(uint256 _nationID, uint256 _treatyID) external view returns (uint256) {
         return GameLib.getNationTreatySignature(_nationID, _treatyID);
     }
 
     function isWhitelistedByTreaty(uint256 _nationID, uint256 _treatyID) external view returns (bool) {
         return GameLib.getTreatyWhitelisted(_nationID, _treatyID) != NULL;
->>>>>>> b4afd36a
     }
 
     // ----------------------------------------------------------
@@ -114,15 +109,13 @@
         return GameLib.getArmiesFromNation(_nationID);
     }
 
-    function getNationTreatySignature(uint256 _nationID, uint256 _treatyID) external view returns (uint256) {
-        return GameLib.getNationTreatySignature(_nationID, _treatyID);
-    }
-
-    function treatyApprovalCheck(string memory _functionName,
+    function treatyApprovalCheck(
+        string memory _functionName,
         uint256 _nationID,
-        bytes memory _encodedParams) external {
-            return GameLib.treatyApprovalCheck(_functionName, _nationID, _encodedParams);
-        }
+        bytes memory _encodedParams
+    ) external {
+        return GameLib.treatyApprovalCheck(_functionName, _nationID, _encodedParams);
+    }
 
     function getInventoryBalance(address _keeperAddress, string memory _resourceType) external view returns (uint256) {
         uint256 entityID = GameLib.getEntityByAddress(_keeperAddress);
