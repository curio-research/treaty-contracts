//SPDX-License-Identifier: MIT
pragma solidity ^0.8.13;

import {Set} from "contracts/Set.sol";
import {UseStorage} from "contracts/libraries/Storage.sol";
import {GameLib} from "contracts/libraries/GameLib.sol";
import {ECSLib} from "contracts/libraries/ECSLib.sol";
import {Position, QueryCondition, WorldConstants} from "contracts/libraries/Types.sol";
import {Component} from "contracts/Component.sol";
import {console} from "forge-std/console.sol";
import {CurioERC20} from "contracts/standards/CurioERC20.sol";

/// @title Bulk getters
/// @notice Getters provide bulk functions useful for fetching data from the frontend

contract GetterFacet is UseStorage {
    uint256 private NULL = 0;

    // ----------------------------------------------------------
    // TOKEN-RELATED GETTERS
    // ----------------------------------------------------------

    function getInventoryIDLoadAndBalance(address _entityAddress, string memory _resourceType)
        external
        returns (
            uint256,
            uint256,
            uint256
        )
    {
        return GameLib.getInventoryIDLoadAndBalance(_entityAddress, _resourceType);
    }

    function getTokenContract(string memory _tokenName) external view returns (CurioERC20) {
        return GameLib.getTokenContract(_tokenName);
    }

    function getAllowance(
        string memory _templateName,
        uint256 _ownerID,
        uint256 _spenderID
    ) external view returns (uint256) {
        return GameLib.getAllowance(gs().templates[_templateName], _ownerID, _spenderID);
    }

    // ----------------------------------------------------------
    // TREATY-RELATED GETTERS
    // ----------------------------------------------------------

    // Can be used for nations, capitals, tiles, resources, and treaties
    function getAddress(uint256 _entity) external view returns (address) {
        return ECSLib.getAddress("Address", _entity);
    }

    function getAmount(uint256 _entity) external view returns (uint256) {
        return ECSLib.getUint("Amount", _entity);
    }

    function getTag(uint256 _entityID) external view returns (string memory) {
        return ECSLib.getString("Tag", _entityID);
    }

    // Used for fetching all treaties a player has signed
    function getSignedTreaties(uint256 _nationID) external view returns (uint256[] memory) {
        return GameLib.getSignedTreaties(_nationID);
    }

    function getTreatyByName(string memory _treatyName) external view returns (uint256) {
        return GameLib.getTreatyByName(_treatyName);
    }

    function getEntityByAddress(address _entityAddress) external view returns (uint256) {
        return ECSLib.getAddressComponent("Address").getEntitiesWithValue(_entityAddress)[0];
    }

    function getABIHash(uint256 _treatyID) external view returns (string memory) {
        return ECSLib.getString("ABIHash", _treatyID);
    }

    function getTreatySigners(uint256 _treatyID) external view returns (uint256[] memory) {
        return GameLib.getTreatySigners(_treatyID);
    }

    function getNationTreatySignature(uint256 _nationID, uint256 _treatyID) external view returns (uint256) {
        return GameLib.getNationTreatySignature(_nationID, _treatyID);
    }

    function isWhitelisted(uint256 _nationID, uint256 _treatyID) external view returns (bool) {
        return GameLib.getWhitelisted(_nationID, _treatyID) != NULL;
    }

    // ----------------------------------------------------------
    // LOGIC GETTERS
    // ----------------------------------------------------------

    function isPlayerInitialized(address _player) external view returns (bool) {
        return GameLib.getEntityByAddress(_player) != NULL;
    }

    function getNation(uint256 _entityID) external view returns (uint256) {
        return ECSLib.getUint("Nation", _entityID);
    }

    function getNationArmies(uint256 _nationID) external view returns (uint256[] memory) {
        return GameLib.getArmiesFromNation(_nationID);
    }

<<<<<<< HEAD
    function getTreatySigners(uint256 _treatyID) external view returns (uint256[] memory) {
        return GameLib.getTreatySigners(_treatyID);
    }

    function getNationTreatySignature(uint256 _nationID, uint256 _treatyID) external view returns (uint256) {
        return GameLib.getNationTreatySignature(_nationID, _treatyID);
    }

    function treatyApprovalCheck(string memory _functionName,
        uint256 _nationID,
        bytes memory _encodedParams) external {
            return GameLib.treatyApprovalCheck(_functionName, _nationID, _encodedParams);
        }

=======
>>>>>>> e0c89fb6
    function getInventoryBalance(address _keeperAddress, string memory _resourceType) external view returns (uint256) {
        uint256 entityID = GameLib.getEntityByAddress(_keeperAddress);
        uint256 templateID = gs().templates[_resourceType];
        uint256 inventoryID = GameLib.getInventory(entityID, templateID);
        return inventoryID == NULL ? 0 : ECSLib.getUint("Amount", inventoryID);
    }

    function getTotalSupply(string memory _resourceType) external view returns (uint256) {
        uint256 templateID = gs().templates[_resourceType];
        return CurioERC20(ECSLib.getAddress("Address", templateID)).totalSupply();
    }

    function getEntitiesAddr() external view returns (address) {
        return gs().entities;
    }

    function getDelegations(
        string memory _functionName,
        uint256 _ownerID,
        uint256 _callerID
    ) external view returns (uint256[] memory) {
        return GameLib.getDelegations(_functionName, _ownerID, _callerID);
    }

    function getArmyAt(Position memory _position) external view returns (uint256) {
        return GameLib.getArmyAt(_position);
    }

    function getArmiesAtTile(Position memory _startPosition) external view returns (uint256[] memory) {
        return GameLib.getArmiesAtTile(_startPosition);
    }

    function getMainBurnerAccount(address _primaryAddress) external view returns (address) {
        return gs().mainToBurner[_primaryAddress];
    }

    function getCapital(uint256 _nationID) external view returns (uint256) {
        return GameLib.getCapital(_nationID);
    }

    function getTileAt(Position memory _position) external view returns (uint256) {
        return GameLib.getTileAt(_position);
    }

    function getInventory(address _inventoryAddress, string memory _templateName) external view returns (uint256) {
        uint256 templateID = gs().templates[_templateName];
        uint256 entityID = GameLib.getEntityByAddress(_inventoryAddress);
        return GameLib.getInventory(entityID, templateID);
    }

    function getResourceAtTile(Position memory _startPosition) external view returns (uint256) {
        return GameLib.getResourceAtTile(_startPosition);
    }

    function getWorldConstants() external view returns (WorldConstants memory) {
        return gs().worldConstants;
    }

    function getConstant(
        string memory _subject,
        string memory _object,
        string memory _componentName,
        string memory _functionName,
        uint256 _level
    ) external view returns (uint256) {
        return GameLib.getConstant(_subject, _object, _componentName, _functionName, _level);
    }

    function getPlayerCount() external view returns (uint256) {
        return GameLib.getNationCount();
    }

    function getDistanceByAddresses(address _addr1, address _addr2) external view returns (uint256) {
        Position memory pos1 = ECSLib.getPosition("Position", GameLib.getEntityByAddress(_addr1));
        Position memory pos2 = ECSLib.getPosition("Position", GameLib.getEntityByAddress(_addr2));

        // TEMP FIXME: Treaty contracts without positions are still allowed to transfer
        Position memory nullPos = Position({x: 0, y: 0});
        if (GameLib.coincident(pos1, nullPos) || GameLib.coincident(pos2, nullPos)) return 0;

        return GameLib.euclidean(pos1, pos2);
    }

    function getTileRegionTilePositions(Position memory _startPosition) external view returns (Position[] memory) {
        return GameLib.getTileRegionTilePositions(_startPosition);
    }

    // ----------------------------------------------------------
    // ECS GETTERS
    // ----------------------------------------------------------

    // FIXME: Only called "external" because calling it without causes hardhat-diamond-abi compilation error, specifically function appearing twice
    function getPositionExternal(string memory _componentName, uint256 _entity) external view returns (Position memory) {
        return ECSLib.getPosition(_componentName, _entity);
    }

    function getEntityLevel(uint256 _entity) external view returns (uint256) {
        return ECSLib.getUint("Level", _entity);
    }

    function getComponent(string memory _name) external view returns (Component) {
        return ECSLib._getComponent(_name);
    }

    function getComponentById(uint256 _entity) external view returns (Component) {
        return ECSLib.getComponentByEntity(_entity);
    }

    function getEntity() external view returns (uint256) {
        return Set(gs().entities).size();
    }

    function getEntities() external view returns (uint256[] memory) {
        return Set(gs().entities).getAll();
    }

    function query(QueryCondition[] memory _queryConditions) external view returns (uint256[] memory) {
        return ECSLib.query(_queryConditions);
    }
}<|MERGE_RESOLUTION|>--- conflicted
+++ resolved
@@ -105,7 +105,6 @@
         return GameLib.getArmiesFromNation(_nationID);
     }
 
-<<<<<<< HEAD
     function getTreatySigners(uint256 _treatyID) external view returns (uint256[] memory) {
         return GameLib.getTreatySigners(_treatyID);
     }
@@ -120,8 +119,6 @@
             return GameLib.treatyApprovalCheck(_functionName, _nationID, _encodedParams);
         }
 
-=======
->>>>>>> e0c89fb6
     function getInventoryBalance(address _keeperAddress, string memory _resourceType) external view returns (uint256) {
         uint256 entityID = GameLib.getEntityByAddress(_keeperAddress);
         uint256 templateID = gs().templates[_resourceType];
