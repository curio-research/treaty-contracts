//SPDX-License-Identifier: MIT
pragma solidity ^0.8.4;

import "contracts/libraries/Storage.sol";
import {Util} from "contracts/libraries/GameUtil.sol";
import {BASE_NAME, TROOP_NAME, Base, GameState, Player, Position, TERRAIN, Tile, Troop, TroopType, Army, WorldConstants} from "contracts/libraries/Types.sol";
import "openzeppelin-contracts/contracts/utils/math/SafeMath.sol";

/// @title EngineModules library
/// @notice Composable parts for engine functions
/// functions generally do not verify correctness of conditions. Make sure to verify in higher-level checkers.

library EngineModules {
    using SafeMath for uint256;

    function gs() internal pure returns (GameState storage) {
        return LibStorage.gameStorage();
    }

    // ----------------------------------------------------------------------
    // MODULES FOR MARCH
    // ----------------------------------------------------------------------

    function _moveArmy(uint256 armyId, Position memory _targetPos) public {
        Army memory _army = Util._getArmy(armyId);

        uint256 _movementCooldown = Util._getArmyMovementCooldown(_army.troopIds);
        require((block.timestamp - _army.lastMoved) >= _movementCooldown, "CURIO: Moved too recently");

        // state change
        gs().map[_targetPos.x][_targetPos.y].occupantId = armyId;
        gs().armyIdMap[armyId].pos = _targetPos;
        gs().armyIdMap[armyId].lastMoved = block.timestamp;
        gs().map[_army.pos.x][_army.pos.y].occupantId = _NULL(); // clear source tile's occupant ID

        Util._updatePlayerBalances(msg.sender);
    }

    function _battleBase(uint256 _armyId, Position memory _targetPos) public {
        Army memory _army = gs().armyIdMap[_armyId];
        require(Util._withinDist(_army.pos, _targetPos, 1), "CURIO: Target not in firing range");
        gs().armyIdMap[_armyId].lastLargeActionTaken = block.timestamp;

        Tile memory _targetTile = Util._getTileAt(_targetPos);
        require(_targetTile.baseId != _NULL(), "CURIO: No target to attack");
        Base memory _targetBase = gs().baseIdMap[_targetTile.baseId];

        require(_targetBase.owner != msg.sender, "CURIO: Cannot attack own base");

        // Exchange fire until one side dies
        uint256 _salt = 1;
        uint256 _armyHealth = Util._getArmyHealth(_army.troopIds);

        while (_armyHealth > 0) {
            // Troop attacks target
            _salt++;
            if (Util._strike(_targetBase.attackFactor, _salt)) {
                uint256 _debuffFactor = Util._isDebuffed(_army.owner) ? gs().worldConstants.debuffFactor : 0;
                uint256 _damagePerHit = (Util._getArmyDamagePerHit(_army.troopIds) * (100 - _debuffFactor)) / 100;

                if (_damagePerHit < _targetBase.health) {
                    _targetBase.health -= _damagePerHit;
                } else {
                    _targetBase.health = 0;
                }
            }

            if (_targetBase.health == 0) break; // target cannot attack back if it has zero health

            // Target attacks troop
            _salt++;
            if (Util._strike(_targetBase.defenseFactor, _salt)) {
                if (_armyHealth > 100) {
                    _armyHealth -= 100;
                } else {
                    _armyHealth = 0;
                    Util._removeArmyWithTroops(_armyId);
                    emit Util.ArmyDeath(msg.sender, _armyId);
                }
            }
        }

        if (_targetBase.health == 0) {
            // Target base dies
            address _targetPlayer = _targetBase.owner;
            gs().baseIdMap[_targetTile.baseId].health = 0;

            uint256 _damageToDistribute = Util._getArmyHealth(_army.troopIds) - _armyHealth;
            // distribute damage to individual troops
            for (uint256 i = 0; i < _army.troopIds.length; i++) {
                if (_damageToDistribute == 0) break;
                Util._distributeDamageToTroop(_army.troopIds[i]);
                _damageToDistribute--;
            }

            // Capture and move onto base if troop is infantry or if base is oil well
<<<<<<< HEAD
            require(Util._getPlayer(msg.sender).numOwnedBases < gs().worldConstants.maxBaseCountPerPlayer, "CURIO: Max base count exceeded");

            _targetBase = Util._getBase(_targetTile.baseId);
            gs().baseIdMap[_targetTile.baseId].owner = msg.sender;
            gs().baseIdMap[_targetTile.baseId].health = 100;
            emit Util.BaseCaptured(msg.sender, _armyId, _targetTile.baseId);

            Util._updatePlayerBalances(_targetPlayer);
            Util._updatePlayerBalances(msg.sender);
            if (_targetPlayer != _NULL_ADRRESS()) {
                gs().playerMap[_targetPlayer].numOwnedBases--;
                gs().playerMap[_targetPlayer].totalGoldGenerationPerUpdate -= _targetBase.goldGenerationPerSecond;
                gs().playerMap[_targetPlayer].totalOilGenerationPerUpdate -= _targetBase.oilGenerationPerSecond;
=======
            if (Util._canTroopMoveLand(_armyId) || _targetBase.name == BASE_NAME.OIL_WELL) {
                require(Util._getPlayer(msg.sender).numOwnedBases < gs().worldConstants.maxBaseCountPerPlayer, "CURIO: Max base count exceeded");

                _targetBase = Util._getBase(_targetTile.baseId);
                gs().baseIdMap[_targetTile.baseId].owner = msg.sender;
                gs().baseIdMap[_targetTile.baseId].health = 100;

                Util._updatePlayerBalances(_targetPlayer);
                Util._updatePlayerBalances(msg.sender);
                if (_targetPlayer != _NULL_ADRRESS()) {
                    gs().playerMap[_targetPlayer].numOwnedBases--;
                    gs().playerMap[_targetPlayer].totalGoldGenerationPerUpdate -= _targetBase.goldGenerationPerSecond;
                    gs().playerMap[_targetPlayer].totalOilGenerationPerUpdate -= _targetBase.oilGenerationPerSecond;
                }
                gs().playerMap[msg.sender].numOwnedBases++;
                gs().playerMap[msg.sender].totalGoldGenerationPerUpdate += _targetBase.goldGenerationPerSecond;
                gs().playerMap[msg.sender].totalOilGenerationPerUpdate += _targetBase.oilGenerationPerSecond;

                // Move
                _moveArmy(_armyId, _targetPos);
>>>>>>> 336a54ac
            }
            gs().playerMap[msg.sender].numOwnedBases++;
            gs().playerMap[msg.sender].totalGoldGenerationPerUpdate += _targetBase.goldGenerationPerSecond;
            gs().playerMap[msg.sender].totalOilGenerationPerUpdate += _targetBase.oilGenerationPerSecond;

            // Move
            _moveArmy(_armyId, _targetPos);
        } else {
            // Troop dies
            gs().baseIdMap[_targetTile.baseId].health = _targetBase.health;
            _targetBase = Util._getBase(_targetTile.baseId);
        }

        _updateAttackedArmy(_armyId, _armyId);
        _baseUpdate(_targetTile.baseId);
    }

    function _baseUpdate(uint256 _baseId) public {
        Base memory _base = Util._getBase(_baseId);

        emit Util.BaseInfo(msg.sender, _baseId, _base);
    }

    function _battleArmy(uint256 _armyId, Position memory _targetPos) public {
        Army memory _army = gs().armyIdMap[_armyId];
        require(Util._withinDist(_army.pos, _targetPos, 1), "CURIO: Target not in firing range");
        gs().armyIdMap[_armyId].lastLargeActionTaken = block.timestamp;

        Tile memory _targetTile = Util._getTileAt(_targetPos);
        Army memory _targetArmy;

        _targetArmy = gs().armyIdMap[_targetTile.occupantId];
        require(_targetArmy.owner != msg.sender, "CURIO: Cannot attack own troop");

        uint256 _armyHealth = Util._getArmyHealth(_army.troopIds);
        uint256 _targetHealth = Util._getArmyHealth(_targetArmy.troopIds);

        // Exchange fire until one side dies
        uint256 _salt = 0;
        uint256 _debuffFactor;
        uint256 _damagePerHit;
        while (_armyHealth > 0) {
            // Troop attacks target
            _salt += 1;
            if (Util._strike(Util._getArmyAttackFactor(_targetArmy.troopIds), _salt)) {
                _debuffFactor = Util._isDebuffed(_army.owner) ? gs().worldConstants.debuffFactor : 0;
                _damagePerHit = (Util._getArmyDamagePerHit(_army.troopIds) * (100 - _debuffFactor)) / 100;

                if (_damagePerHit < _targetHealth) {
                    _targetHealth -= _damagePerHit;
                } else {
                    _targetHealth = 0;
                    Util._removeArmyWithTroops(_targetTile.occupantId);
                    emit Util.ArmyDeath(_targetArmy.owner, _targetTile.occupantId);
                }
            }

            if (_targetHealth == 0) break; // target cannot attack back if it has zero health

            // Target attacks Army
            _salt += 1;
            if (Util._strike(Util._getArmyDefenseFactor(_targetArmy.troopIds), _salt)) {
                _debuffFactor = Util._isDebuffed(_targetArmy.owner) ? gs().worldConstants.debuffFactor : 0;
                _damagePerHit = (Util._getArmyDamagePerHit(_targetArmy.troopIds) * (100 - _debuffFactor)) / 100;

                if (_damagePerHit < _armyHealth) {
                    _armyHealth -= _damagePerHit;
                } else {
                    _armyHealth = 0;
                    Util._removeArmyWithTroops(_armyId);
                    emit Util.ArmyDeath(msg.sender, _armyId);
                }
            }
        }

        // enemy army died
        if (_targetHealth == 0) {
            uint256 _damageToDistribute = Util._getArmyHealth(_army.troopIds) - _armyHealth;
            // distribute damage to individual troops
            for (uint256 i = 0; i < _army.troopIds.length; i++) {
                if (_damageToDistribute == 0) break;
                Util._distributeDamageToTroop(_army.troopIds[i]);
                _damageToDistribute--;
            }
            _army = Util._getArmy(_armyId);

            _targetArmy = Util._getArmy(_targetTile.occupantId);
        } else {
            _targetArmy = Util._getArmy(_targetTile.occupantId);
        }

        _updateAttackedArmy(_armyId, _targetTile.occupantId);
    }

    // emits the necessary events to update the army
    function _updateAttackedArmy(uint256 _army1Id, uint256 _army2Id) public {
        (Army memory _army1, Troop[] memory _troops1) = getArmyAndTroops(_army1Id);
        (Army memory _army2, Troop[] memory _troops2) = getArmyAndTroops(_army2Id);

        emit Util.AttackedArmy(msg.sender, _army1Id, _army1, _troops1, _army2Id, _army2, _troops2);
    }

    function getArmyAndTroops(uint256 _armyId) public view returns (Army memory, Troop[] memory) {
        Army memory _army = Util._getArmy(_armyId);

        Troop[] memory _troops = new Troop[](_army.troopIds.length);
        for (uint256 i = 0; i < _army.troopIds.length; i++) {
            _troops[i] = Util._getTroop(_army.troopIds[i]);
        }

        return (_army, _troops);
    }

    // Check if all troops in army are compatible with tile terrain
    function _geographicCheckArmy(uint256 _armyId, Tile memory _tile) public view returns (bool) {
        Army memory _army = Util._getArmy(_armyId);

        if (_tile.terrain == TERRAIN.WATER) return true; // water tiles are accessible to any troop
        if (_tile.baseId != _NULL() && Util._getBase(_tile.baseId).name == BASE_NAME.PORT) return true; // ports are accessible to any troop

        for (uint256 i = 0; i < _army.troopIds.length; i++) {
            if (Util._getTroopName(Util._getTroop(_army.troopIds[i]).troopTypeId) != TROOP_NAME.INFANTRY) return false;
        }

        return true;
    }

    // Check if troop is compatible with tile terrain
    function _geographicCheckTroop(uint256 _troopTypeId, Tile memory _tile) public view returns (bool) {
        if (_tile.terrain == TERRAIN.WATER) return true; // water tiles are accessible to any troop
        if (_tile.baseId != _NULL() && Util._getBase(_tile.baseId).name == BASE_NAME.PORT) return true; // ports are accessible to any troop
        if (Util._getTroopName(_troopTypeId) == TROOP_NAME.INFANTRY) return true; // infantries can move anywhere

        return false;
    }

    // ----------------------------------------------------------------------
    // MODULES FOR MOVE TROOP
    // ----------------------------------------------------------------------

    function _moveTroopToArmy(uint256 _mainArmyId, uint256 _joiningTroopId) public {
        Troop memory _joiningTroop = Util._getTroop(_joiningTroopId);
        Army memory _sourceArmy = Util._getArmy(_joiningTroop.armyId);

        // movementCooldown check and update
        uint256 _movementCooldown = Util._getArmyMovementCooldown(_sourceArmy.troopIds);
        require((block.timestamp - _sourceArmy.lastMoved) >= _movementCooldown, "CURIO: Moved too recently");
        gs().armyIdMap[_joiningTroop.armyId].lastMoved = block.timestamp;

        gs().troopIdMap[_joiningTroopId].armyId = _mainArmyId;
        gs().armyIdMap[_mainArmyId].troopIds.push(_joiningTroopId);
    }

    // does not clear out source tile
    function _moveNewArmyToEmptyTile(uint256 _newArmyId, Position memory _targetPos) public {
        Army memory _army = Util._getArmy(_newArmyId);

        uint256 _movementCooldown = Util._getArmyMovementCooldown(_army.troopIds);
        require((block.timestamp - _army.lastMoved) >= _movementCooldown, "CURIO: Moved too recently");

        // state change
        gs().map[_targetPos.x][_targetPos.y].occupantId = _newArmyId;
        gs().armyIdMap[_newArmyId].pos = _targetPos;
        gs().armyIdMap[_newArmyId].lastMoved = block.timestamp;

        Util._updatePlayerBalances(msg.sender);
    }

    function _clearTroopFromSourceArmy(uint256 _sourceArmyId, uint256 _troopId) public {
        // state changes for source army: clean up leaving troops
        Army memory _sourceArmy = Util._getArmy(_sourceArmyId);
        uint256 _index = 0;
        while (_index < _sourceArmy.troopIds.length) {
            if (_sourceArmy.troopIds[_index] == _troopId) break;
            _index++;
        }
        gs().armyIdMap[_sourceArmyId].troopIds[_index] = _sourceArmy.troopIds[_sourceArmy.troopIds.length - 1];
        gs().armyIdMap[_sourceArmyId].troopIds.pop();
        // deal with when _sourceArmy is empty
        if (gs().armyIdMap[_sourceArmyId].troopIds.length == 0) {
            Util._removeArmy(_sourceArmyId);
        }
    }

    function _NULL() internal pure returns (uint256) {
        return 0;
    }

    function _NULL_ADRRESS() internal pure returns (address) {
        return address(0);
    }
}<|MERGE_RESOLUTION|>--- conflicted
+++ resolved
@@ -94,13 +94,11 @@
             }
 
             // Capture and move onto base if troop is infantry or if base is oil well
-<<<<<<< HEAD
             require(Util._getPlayer(msg.sender).numOwnedBases < gs().worldConstants.maxBaseCountPerPlayer, "CURIO: Max base count exceeded");
 
             _targetBase = Util._getBase(_targetTile.baseId);
             gs().baseIdMap[_targetTile.baseId].owner = msg.sender;
             gs().baseIdMap[_targetTile.baseId].health = 100;
-            emit Util.BaseCaptured(msg.sender, _armyId, _targetTile.baseId);
 
             Util._updatePlayerBalances(_targetPlayer);
             Util._updatePlayerBalances(msg.sender);
@@ -108,28 +106,6 @@
                 gs().playerMap[_targetPlayer].numOwnedBases--;
                 gs().playerMap[_targetPlayer].totalGoldGenerationPerUpdate -= _targetBase.goldGenerationPerSecond;
                 gs().playerMap[_targetPlayer].totalOilGenerationPerUpdate -= _targetBase.oilGenerationPerSecond;
-=======
-            if (Util._canTroopMoveLand(_armyId) || _targetBase.name == BASE_NAME.OIL_WELL) {
-                require(Util._getPlayer(msg.sender).numOwnedBases < gs().worldConstants.maxBaseCountPerPlayer, "CURIO: Max base count exceeded");
-
-                _targetBase = Util._getBase(_targetTile.baseId);
-                gs().baseIdMap[_targetTile.baseId].owner = msg.sender;
-                gs().baseIdMap[_targetTile.baseId].health = 100;
-
-                Util._updatePlayerBalances(_targetPlayer);
-                Util._updatePlayerBalances(msg.sender);
-                if (_targetPlayer != _NULL_ADRRESS()) {
-                    gs().playerMap[_targetPlayer].numOwnedBases--;
-                    gs().playerMap[_targetPlayer].totalGoldGenerationPerUpdate -= _targetBase.goldGenerationPerSecond;
-                    gs().playerMap[_targetPlayer].totalOilGenerationPerUpdate -= _targetBase.oilGenerationPerSecond;
-                }
-                gs().playerMap[msg.sender].numOwnedBases++;
-                gs().playerMap[msg.sender].totalGoldGenerationPerUpdate += _targetBase.goldGenerationPerSecond;
-                gs().playerMap[msg.sender].totalOilGenerationPerUpdate += _targetBase.oilGenerationPerSecond;
-
-                // Move
-                _moveArmy(_armyId, _targetPos);
->>>>>>> 336a54ac
             }
             gs().playerMap[msg.sender].numOwnedBases++;
             gs().playerMap[msg.sender].totalGoldGenerationPerUpdate += _targetBase.goldGenerationPerSecond;
