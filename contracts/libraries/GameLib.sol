//SPDX-License-Identifier: MIT
pragma solidity ^0.8.13;

import {Strings} from "openzeppelin-contracts/contracts/utils/Strings.sol";
import {LibStorage} from "contracts/libraries/Storage.sol";
import {ComponentSpec, GameMode, GameState, Position, ValueType, WorldConstants, QueryCondition, QueryType} from "contracts/libraries/Types.sol";
import {ECSLib} from "contracts/libraries/ECSLib.sol";
import {Templates} from "contracts/libraries/Templates.sol";
import {Set} from "contracts/Set.sol";
import {Component} from "contracts/Component.sol";
import {AddressComponent, BoolComponent, IntComponent, PositionComponent, StringComponent, UintComponent, UintArrayComponent} from "contracts/TypedComponents.sol";
import "forge-std/console.sol";

/// @title Util library
/// @notice Contains all events as well as lower-level setters and getters
/// Util functions generally do not verify correctness of conditions. Make sure to verify in higher-level functions such as those in Engine.
/// Note: This file should not have any occurrences of `msg.sender`. Pass in player addresses to use them.

library GameLib {
    function gs() internal pure returns (GameState storage) {
        return LibStorage.gameStorage();
    }

    event GamePaused();
    event GameResumed();

    // ----------------------------------------------------------
    // LOGIC SETTERS
    // ----------------------------------------------------------

    function registerComponents(address _gameAddr, ComponentSpec[] memory _componentSpecs) public {
        for (uint256 i = 0; i < _componentSpecs.length; i++) {
            ComponentSpec memory spec = _componentSpecs[i];

            // Create corresponding typed component and register its address
            address addr;
            if (spec.valueType == ValueType.ADDRESS) {
                addr = address(new AddressComponent(_gameAddr));
            } else if (spec.valueType == ValueType.BOOL) {
                addr = address(new BoolComponent(_gameAddr));
            } else if (spec.valueType == ValueType.INT) {
                addr = address(new IntComponent(_gameAddr));
            } else if (spec.valueType == ValueType.POSITION) {
                addr = address(new PositionComponent(_gameAddr));
            } else if (spec.valueType == ValueType.STRING) {
                addr = address(new StringComponent(_gameAddr));
            } else if (spec.valueType == ValueType.UINT) {
                addr = address(new UintComponent(_gameAddr));
            } else if (spec.valueType == ValueType.UINT_ARRAY) {
                addr = address(new UintArrayComponent(_gameAddr));
            } else {
                addr = address(new Component(_gameAddr));
            }
            gs().components[spec.name] = addr;

            // Record identifier entity for component
            uint256 componentID = ECSLib.addEntity();
            ECSLib.setBool("IsComponent", componentID);
            gs().componentEntityToAddress[componentID] = addr;

            gs().componentNames.push(spec.name);

            emit ECSLib.NewComponent(spec.name, componentID);
        }
    }

    function initializeTile(Position memory _startPosition, address _tileAddress) external returns (uint256) {
        require(isProperTilePosition(_startPosition), "CURIO: Not proper tile position");
        uint256 tileId = getTileAt(_startPosition);
        if (tileId != 0) return tileId;

        // Load constants
        uint256 numInitTerrainTypes = gs().worldConstants.numInitTerrainTypes;
        uint256 batchSize = 200 / numInitTerrainTypes;

        // Decode tile terrain
        uint256 tileX = _startPosition.x / gs().worldConstants.tileWidth;
        uint256 tileY = _startPosition.y / gs().worldConstants.tileWidth;
        uint256 encodedCol = gs().encodedColumnBatches[tileX][tileY / batchSize] % (numInitTerrainTypes**((tileY % batchSize) + 1));
        uint256 divFactor = numInitTerrainTypes**(tileY % batchSize);
        uint256 terrain = encodedCol / divFactor;

        // Initialize tile
        uint256 tileID = Templates.addTile(_startPosition, terrain, _tileAddress);
        {
        uint256[] memory troopTemplateIDs = ECSLib.getStringComponent("Tag").getEntitiesWithValue(string("TroopTemplate"));
        for (uint256 i = 0; i < troopTemplateIDs.length; i++) {
            Templates.addInventory(tileID, troopTemplateIDs[i]);
        }
        }

        // TEMP: battle royale mode
        // if (gs().worldConstants.gameMode == GameMode.BATTLE_ROYALE) {
        //     if (coincident(_startPosition, getMapCenterTilePosition())) {
        //         // Set map center tile to SUPERTILE of land, no resources, and the top tile strength to start
        //         uint256 maxTileLevel = (gs().worldConstants.maxCityCenterLevel * gs().worldConstants.cityCenterLevelToEntityLevelRatio) / 2;
        //         ECSLib.setUint("Terrain", tileID, 0);
        //         ECSLib.setUint("Level", tileID, maxTileLevel);

        //         // uint256 superTileInitTime = getConstant("SuperTile", "", "lastTimestamp", "", maxTileLevel);
        //         // ECSLib.setUint("LastTimestamp", tileID, superTileInitTime);

        //         uint256 supertileGuardAmount = getConstant("Tile", "Guard", "Amount", "", maxTileLevel);
        //         Templates.addConstituent(tileID, gs().templates["Guard"], supertileGuardAmount);

        //         return tileID;
        //     }
        // }

        if (terrain < 3) {
            // Normal tile
            uint256 tileGuardAmount = getConstant("Tile", "Guard", "Amount", "", ECSLib.getUint("Level", tileID));

            // Drip Guard tokens
            address tokenContract = getTokenContract("Guard");
            (bool success, ) = tokenContract.call(abi.encodeWithSignature("dripToken(address,uint256)", _tileAddress, tileGuardAmount));
            require(success, "CURIO: Token dripping fails");
        } else if (terrain == 3 || terrain == 4) {
            // Barbarian tile
            uint256 barbarianLevel = terrain - 2;
            ECSLib.setUint("Level", tileID, barbarianLevel);
            uint256 barbarianGuardAmount = getConstant("Barbarian", "Guard", "Amount", "", barbarianLevel);

            // Drip Guard tokens
            address tokenContract = getTokenContract("Guard");
            (bool success, ) = tokenContract.call(abi.encodeWithSignature("dripToken(address,uint256)", _tileAddress, barbarianGuardAmount));
            require(success, "CURIO: Token dripping fails");
        } else {
            // Mountain tile, do nothing
        }

        // Initialize gold mine
        if (terrain == 1 && getResourceAtTile(_startPosition) == 0) {
            Templates.addResource(gs().templates["Gold"], _startPosition);
        }

        // All empty tiles are farms
        if ((terrain == 0 || terrain == 2) && getResourceAtTile(_startPosition) == 0) {
            Templates.addResource(gs().templates["Food"], _startPosition);
        }

        return tileID;
    }

    function endGather(uint256 _armyID) internal {
        // Verify that a gather process is present
        uint256 gatherID = getArmyGather(_armyID);
        require(gatherID != 0, "CURIO: Need to start gathering first");

        // Get army's remaining capacities
        uint256 templateID = ECSLib.getUint("Template", gatherID);
        address tokenContract = ECSLib.getAddress("Address", templateID);
        address armyAddress = ECSLib.getAddress("Address", _armyID);   

        // Gather
        uint256 gatherAmount = (block.timestamp - ECSLib.getUint("InitTimestamp", gatherID)) * getConstant("Army", ECSLib.getString("InventoryType", templateID), "Rate", "gather", 0);
        (bool success, ) = tokenContract.call(abi.encodeWithSignature("dripToken(address,uint256)", armyAddress, gatherAmount));
        require(success, "CURIO: Token dripping fails");

        ECSLib.removeEntity(gatherID);
    }

    // FIXME: Hardcoded triangular relations
    function getAttackBonus(uint256 _offenderTemplateID, uint256 _defenderTemplateID) public view returns (uint256) {
        uint256 horsemanTemplateId = gs().templates["Horseman"];
        uint256 warriorTemplateId = gs().templates["Warrior"];
        uint256 slingerTemplateId = gs().templates["Slinger"];

        if (_offenderTemplateID == horsemanTemplateId) {
            if (_defenderTemplateID == warriorTemplateId) return 60;
            if (_defenderTemplateID == slingerTemplateId) return 140;
            else return 100;
        } else if (_offenderTemplateID == warriorTemplateId) {
            if (_defenderTemplateID == slingerTemplateId) return 60;
            if (_defenderTemplateID == horsemanTemplateId) return 140;
            else return 100;
        } else if (_offenderTemplateID == slingerTemplateId) {
            if (_defenderTemplateID == horsemanTemplateId) return 60;
            if (_defenderTemplateID == warriorTemplateId) return 140;
            else return 100;
        } else return 100;
    }

    function attack(
        uint256 _offenderID,
        uint256 _defenderID,
        bool _transferGoldUponVictory,
        bool _transferOwnershipUponVictory,
        bool _removeUponVictory
    ) internal returns (bool victory) {
        uint256[] memory troopTemplateIDs = ECSLib.getStringComponent("Tag").getEntitiesWithValue(string("TroopTemplate"));
        address offenderAddress = ECSLib.getAddress("Address", _offenderID);
        address defenderAddress = ECSLib.getAddress("Address", _defenderID);
        bool[] memory defenderTemplateIsDead = new bool[](troopTemplateIDs.length);

        // Offender attacks defender
        {
            uint256 loss;
            for (uint256 i = 0; i < troopTemplateIDs.length; i++) {
                uint256 offenderTroopTemplateID = troopTemplateIDs[i];
                address offenderTroopContract = ECSLib.getAddress("Address", offenderTroopTemplateID);
                uint256 offenderTroopBalance = getAddressBalance(offenderAddress, offenderTroopContract);
                if (offenderTroopBalance == 0) continue;
                for (uint256 j = 0; j < troopTemplateIDs.length; j++) {
                    uint256 troopTypeBonus = getAttackBonus(i, j);
                    uint256 defenderTroopTemplateID = troopTemplateIDs[j];
                    address defenderTroopContract = ECSLib.getAddress("Address", defenderTroopTemplateID);
                    uint256 defenderTroopBalance = getAddressBalance(defenderAddress, defenderTroopContract);
                    if (defenderTroopBalance == 0) {
                        defenderTemplateIsDead[j] = true;
                        continue;
                        }
                    loss =
                        (troopTypeBonus * (sqrt(offenderTroopBalance) * ECSLib.getUint("Attack", offenderTroopTemplateID) * 2)) / //
                        (ECSLib.getUint("Defense", defenderTroopTemplateID) * ECSLib.getUint("Health", defenderTroopTemplateID));
                    if (loss >= defenderTroopBalance) {
                        defenderTemplateIsDead[j] = true;
                        (bool success, ) = defenderTroopContract.call(abi.encodeWithSignature("destroyToken(address,uint256)", defenderAddress, defenderTroopBalance));
                        require(success, "CURIO: token burn fails");
                    } else {
                        defenderTemplateIsDead[j] = false;
                        (bool success, ) = defenderTroopContract.call(abi.encodeWithSignature("destroyToken(address,uint256)", defenderAddress, loss));
                        require(success, "CURIO: token burn fails");
                    }
                }
            }
        }

        victory = true;
        for (uint256 i; i < defenderTemplateIsDead.length; i++) {
            if (!defenderTemplateIsDead[i]) {
                victory = false;
                break;
            }
        }

        if (victory) {
            if (_transferGoldUponVictory) {
                // Offender takes defender's resources
                uint256[] memory resourceTemplateIDs = ECSLib.getStringComponent("Tag").getEntitiesWithValue(string("ResourceTemplate"));
                for (uint256 i = 0; i < resourceTemplateIDs.length; i++) {
                    address resourceTokenContract = ECSLib.getAddress("Address", resourceTemplateIDs[i]);
                    (bool success, ) = resourceTokenContract.call(abi.encodeWithSignature("transferAll(address,address)", defenderAddress, offenderAddress));
                    require(success, "CURIO: Resource transfer fails upon battle victory");
                }
            }

            if (_transferOwnershipUponVictory) {
                // Defender becomes owned by offender's owner
                ECSLib.setUint("Nation", _defenderID, ECSLib.getUint("Nation", _offenderID));
            }

            if (_removeUponVictory) {
                // Defender (always army here) is dealt with same as in disband
                ECSLib.removeComponentValue("Position", _defenderID);
                ECSLib.removeComponentValue("CanBattle", _defenderID);

            }
        }
    }

    function battleOnce(
        uint256 _keeperIdA,
        uint256 _keeperIdB,
        bool _transferGoldUponVictory,
        bool _transferOwnershipUponVictory,
        bool _removeUponVictory
    ) internal returns (bool victory) {
        victory = attack(_keeperIdA, _keeperIdB, _transferGoldUponVictory, _transferOwnershipUponVictory, _removeUponVictory);
        if (!victory) attack(_keeperIdB, _keeperIdA, _transferGoldUponVictory, _transferOwnershipUponVictory, _removeUponVictory);
    }

    // function distributeBarbarianReward(uint256 _cityID, uint256 _barbarianTileID) internal {
    //     uint256 barbarianLevel = ECSLib.getUint("Level", _barbarianTileID);
    //     uint256[] memory resourceTemplateIDs = ECSLib.getStringComponent("Tag").getEntitiesWithValue(string("ResourceTemplate"));
    //     for (uint256 i = 0; i < resourceTemplateIDs.length; i++) {
    //         uint256 cityInventoryID = getInventory(_cityID, resourceTemplateIDs[i]);
    //         uint256 reward = getConstant("Barbarian", ECSLib.getString("InventoryType", resourceTemplateIDs[i]), "Reward", "", barbarianLevel * 4);
    //         ECSLib.setUint("Amount", cityInventoryID, ECSLib.getUint("Amount", cityInventoryID) + reward);
    //     }
    // }

    function unloadResources(address _nationAddress, address _armyAddress) internal {
        uint256[] memory resourceTemplateIDs = ECSLib.getStringComponent("Tag").getEntitiesWithValue(string("ResourceTemplate"));
        for (uint256 i = 0; i < resourceTemplateIDs.length; i++) {
            address tokenContract = ECSLib.getAddress("Address", resourceTemplateIDs[i]);
            (bool success, ) = tokenContract.call(abi.encodeWithSignature("transferAll(address,address)", _armyAddress, _nationAddress));
            require(success, "CURIO: unloadResources transfer fails");
        }
    }

    function disbandArmy(address _nationAddress, address _armyAddress) internal {
        // Return troops to corresponding inventories
        uint256[] memory troopTemplateIDs = ECSLib.getStringComponent("Tag").getEntitiesWithValue(string("TroopTemplate"));
        for (uint256 i = 0; i < troopTemplateIDs.length; i++) {
            address tokenContract = ECSLib.getAddress("Address", troopTemplateIDs[i]);
            (bool success, ) = tokenContract.call(abi.encodeWithSignature("transferAll(address,address)", _armyAddress, _nationAddress));
            require(success, "CURIO: disbandArmy transfer fails");
        }
    }

    // ----------------------------------------------------------
    // LOGIC GETTERS
    // ----------------------------------------------------------

<<<<<<< HEAD
    function getTokenContract(string memory _tokenName) public view returns (address) {
        uint256 tokenTemplateID = gs().templates[_tokenName];
        return ECSLib.getAddress("Address", tokenTemplateID);
    }

    function getEntityByAddress(address _entityAddress) public returns (uint256) {
        QueryCondition[] memory query = new QueryCondition[](1);
        query[0] = ECSLib.queryChunk(QueryType.HasVal, "Address", abi.encode(_entityAddress));
        uint256[] memory res = ECSLib.query(query);
        require(res.length <= 1, "CURIO: Find more than one entity");
        return res.length == 1 ? res[0] : 0;
    }

    function getAddressMaxLoadAndBalance(address _entityAddress, string memory _resourceType) public returns (uint256, uint256) {
        /**
        Only Army & Tile has troop load & resource. 
        Data is stored in game constant based on nation level
        Resource/Capital yield load restricted within the game
         */
        
        // note: put load and balance together so it only does query once

        // fixme: exteremely inefficient but unavoidable unless entityID is address
        uint256 entityID = getEntityByAddress(_entityAddress);
        string memory entityTag = ECSLib.getString("Tag", entityID);
        uint256 templateID = gs().templates[_resourceType];
        uint256 inventoryID = getInventory(entityID, templateID);
        uint256 balance = ECSLib.getUint("Amount", inventoryID);

        if (strEq(entityTag, "Army")) {
            uint256 armyNationID = ECSLib.getUint("Nation", entityID);
            if (templateID == gs().templates["Horseman"] || templateID == gs().templates["Warrior"] || templateID == gs().templates["Slinger"]) {
                uint256 maxLoad = getConstant(entityTag, "Troop", "Amount", "", ECSLib.getUint("Level", armyNationID));
                return (maxLoad, balance);
            } else if (templateID == gs().templates["Food"] || templateID == gs().templates["Gold"]) {
                return (ECSLib.getUint("Load", entityID), balance);
            }
        } else if (templateID == gs().templates["Guard"]) {
            uint256 maxLoad = GameLib.getConstant("Tile", "Guard", "Amount", "", ECSLib.getUint("Level", entityID));
            return (maxLoad, balance);
        } else return (0, balance);
    }

    function getAddressBalance(address _entityAddress, address _tokenContract) public returns (uint256) {
        // note: Entity can be army or tile
        (bool success, bytes memory returnData) = _tokenContract.call(abi.encodeWithSignature("checkBalanceOf(address)", _entityAddress));
        require(success, "CURIO: Failing to check troop balance");
        return abi.decode(returnData, (uint256));
    }

    function getConstituents(uint256 _keeperID) public returns (uint256[] memory) {
=======
    function getConstituents(uint256 _keeperID) public view returns (uint256[] memory) {
>>>>>>> 7823f79c
        QueryCondition[] memory query = new QueryCondition[](2);
        query[0] = ECSLib.queryChunk(QueryType.IsExactly, Component(gs().components["Keeper"]), abi.encode(_keeperID));
        query[1] = ECSLib.queryChunk(QueryType.IsExactly, Component(gs().components["Tag"]), abi.encode("Constituent"));
        return ECSLib.query(query);
    }

    function getPlayerSignatures(uint256 _playerID) internal view returns (uint256[] memory) {
        QueryCondition[] memory query = new QueryCondition[](2);
        query[0] = ECSLib.queryChunk(QueryType.IsExactly, Component(gs().components["Owner"]), abi.encode(_playerID));
        query[1] = ECSLib.queryChunk(QueryType.IsExactly, Component(gs().components["Tag"]), abi.encode("Signature"));
        return ECSLib.query(query);
    }

<<<<<<< HEAD
    function getNationTiles(uint256 _nationID) internal returns (uint256[] memory) {
        QueryCondition[] memory query = new QueryCondition[](2);
        query[0] = ECSLib.queryChunk(QueryType.HasVal, "Nation", abi.encode(_nationID));
        query[1] = ECSLib.queryChunk(QueryType.HasVal, "Tag", abi.encode("Tile"));
=======
    function getCityTiles(uint256 _cityID) internal view returns (uint256[] memory) {
        QueryCondition[] memory query = new QueryCondition[](2);
        query[0] = ECSLib.queryChunk(QueryType.IsExactly, Component(gs().components["City"]), abi.encode(_cityID));
        query[1] = ECSLib.queryChunk(QueryType.IsExactly, Component(gs().components["Tag"]), abi.encode("Tile"));
>>>>>>> 7823f79c
        return ECSLib.query(query);
    }

    function getPlayerArmies(uint256 _playerID) internal view returns (uint256[] memory) {
        QueryCondition[] memory query = new QueryCondition[](2);
        query[0] = ECSLib.queryChunk(QueryType.IsExactly, Component(gs().components["Owner"]), abi.encode(_playerID));
        query[1] = ECSLib.queryChunk(QueryType.IsExactly, Component(gs().components["Tag"]), abi.encode("Army"));
        return ECSLib.query(query);
    }

    function getMovableEntitiesAtTile(Position memory _startPosition) internal view returns (uint256[] memory) {
        QueryCondition[] memory query = new QueryCondition[](2);
        query[0] = ECSLib.queryChunk(QueryType.Has, Component(gs().components["Speed"]), new bytes(0));
        query[1] = ECSLib.queryChunk(QueryType.IsExactly, Component(gs().components["StartPosition"]), abi.encode(_startPosition));
        return ECSLib.query(query);
    }

    function getArmyTroopCount(uint256 _armyID) internal view returns (uint256) {
        uint256 count = 0;
        uint256[] memory constituentIDs = getConstituents(_armyID);
        for (uint256 i = 0; i < constituentIDs.length; i++) {
            count += ECSLib.getUint("Amount", constituentIDs[i]);
        }
        return count;
    }

    function getConstant(
        string memory _subject,
        string memory _object,
        string memory _componentName,
        string memory _functionName,
        uint256 _level
    ) internal view returns (uint256) {
        string memory identifier = string(abi.encodePacked(_subject, "-", _object, "-", _componentName, "-", _functionName, "-", Strings.toString(_level)));
        uint256[] memory res = ECSLib.getStringComponent("Tag").getEntitiesWithValue(identifier);
        // require(res.length <= 1, string(abi.encodePacked("CURIO: Constant with Tag=", identifier, " duplicated")));
        require(res.length >= 1, string(abi.encodePacked("CURIO: Constant with Tag=", identifier, " not found")));
        return ECSLib.getUint("Amount", res[0]);
    }

    function getBuildingProduction(uint256 _buildingID) internal view returns (uint256) {
        QueryCondition[] memory query = new QueryCondition[](2);
        query[0] = ECSLib.queryChunk(QueryType.IsExactly, Component(gs().components["Keeper"]), abi.encode(_buildingID));
        query[1] = ECSLib.queryChunk(QueryType.IsExactly, Component(gs().components["Tag"]), abi.encode("TroopProduction"));
        uint256[] memory res = ECSLib.query(query);
        require(res.length <= 1, "CURIO: Production assertion failed");
        return res.length == 1 ? res[0] : 0;
    }

    function getArmyGather(uint256 _armyID) internal view returns (uint256) {
        QueryCondition[] memory query = new QueryCondition[](2);
        query[0] = ECSLib.queryChunk(QueryType.IsExactly, Component(gs().components["Army"]), abi.encode(_armyID));
        query[1] = ECSLib.queryChunk(QueryType.IsExactly, Component(gs().components["Tag"]), abi.encode("ResourceGather"));
        uint256[] memory res = ECSLib.query(query);
        require(res.length <= 1, "CURIO: Gather assertion failed");
        return res.length == 1 ? res[0] : 0;
    }

    function getResourceAtTile(Position memory _startPosition) internal view returns (uint256) {
        QueryCondition[] memory query = new QueryCondition[](2);
        query[0] = ECSLib.queryChunk(QueryType.IsExactly, Component(gs().components["Tag"]), abi.encode(string("Resource")));
        query[1] = ECSLib.queryChunk(QueryType.IsExactly, Component(gs().components["StartPosition"]), abi.encode(_startPosition));
        uint256[] memory res = ECSLib.query(query);
        require(res.length <= 1, "CURIO: Tile resource assertion failed");
        return res.length == 1 ? res[0] : 0;
    }

    function getMovableEntityAt(Position memory _position) internal view returns (uint256) {
        QueryCondition[] memory query = new QueryCondition[](2);
        query[0] = ECSLib.queryChunk(QueryType.Has, Component(gs().components["Speed"]), new bytes(0));
        query[1] = ECSLib.queryChunk(QueryType.IsExactly, Component(gs().components["Position"]), abi.encode(_position));
        uint256[] memory res = ECSLib.query(query);
        require(res.length <= 1, "CURIO: Movable entity assertion failed");
        return res.length == 1 ? res[0] : 0;
    }

    function getArmyAt(Position memory _position) internal view returns (uint256) {
        QueryCondition[] memory query = new QueryCondition[](2);
        query[0] = ECSLib.queryChunk(QueryType.IsExactly, Component(gs().components["Tag"]), abi.encode(string("Army")));
        query[1] = ECSLib.queryChunk(QueryType.IsExactly, Component(gs().components["Position"]), abi.encode(_position));
        uint256[] memory res = ECSLib.query(query);
        require(res.length <= 1, "CURIO: Army assertion failed");
        return res.length == 1 ? res[0] : 0;
    }

    function getCityAtTile(Position memory _startPosition) internal view returns (uint256) {
        QueryCondition[] memory query = new QueryCondition[](2);
        query[0] = ECSLib.queryChunk(QueryType.IsExactly, Component(gs().components["Tag"]), abi.encode("City"));
        query[1] = ECSLib.queryChunk(QueryType.IsExactly, Component(gs().components["StartPosition"]), abi.encode(_startPosition));
        uint256[] memory res = ECSLib.query(query);
        require(res.length <= 1, "CURIO: Tile city assertion failed");
        return res.length == 1 ? res[0] : 0;
    }

    function getConstituentAtTile(uint256 _tileID) internal view returns (uint256) {
        QueryCondition[] memory query = new QueryCondition[](2);
        query[0] = ECSLib.queryChunk(QueryType.IsExactly, Component(gs().components["Tag"]), abi.encode("Constituent"));
        query[1] = ECSLib.queryChunk(QueryType.IsExactly, Component(gs().components["Keeper"]), abi.encode(_tileID));
        uint256[] memory res = ECSLib.query(query);
        require(res.length <= 1, "CURIO: Constituent assertion failed");
        return res.length == 1 ? res[0] : 0;
    }

    function getTemplateByInventoryType(string memory _inventoryType) internal view returns (uint256) {
        QueryCondition[] memory query1 = new QueryCondition[](2);
        query1[0] = ECSLib.queryChunk(QueryType.IsExactly, Component(gs().components["Tag"]), abi.encode("ResourceTemplate"));
        query1[1] = ECSLib.queryChunk(QueryType.IsExactly, Component(gs().components["InventoryType"]), abi.encode(_inventoryType));
        uint256[] memory res1 = ECSLib.query(query1);
        require(res1.length <= 1, "CURIO: Resource template assertion failed");

        QueryCondition[] memory query2 = new QueryCondition[](2);
        query2[0] = ECSLib.queryChunk(QueryType.IsExactly, Component(gs().components["Tag"]), abi.encode("TroopTemplate"));
        query2[1] = ECSLib.queryChunk(QueryType.IsExactly, Component(gs().components["InventoryType"]), abi.encode(_inventoryType));
        uint256[] memory res2 = ECSLib.query(query2);
        require(res2.length <= 1, "CURIO: Troop template assertion failed");

        uint256[] memory result = ECSLib.concatenate(res1, res2);

        require(result.length <= 1, "CURIO: Template assertion failed");
        return result.length == 1 ? result[0] : 0;
    }

    // FIXME: this function kinda crazy
    function getAllResourceIDsByCity(uint256 _cityID) internal view returns (uint256[] memory) {
        // get all tiles
        QueryCondition[] memory query1 = new QueryCondition[](2);
        query1[0] = ECSLib.queryChunk(QueryType.IsExactly, Component(gs().components["City"]), abi.encode(_cityID));
        query1[1] = ECSLib.queryChunk(QueryType.IsExactly, Component(gs().components["Tag"]), abi.encode("Tile"));
        uint256[] memory res1 = ECSLib.query(query1);

        // get all of their positions, and then find the resources
        Position[] memory allTilePositions;
        for (uint256 i = 0; i < res1.length; i++) {
            allTilePositions[i] = ECSLib.getPosition("StartPosition", res1[i]);
        }

        // use the position to find resourceIDs
        uint256[] memory resourceIDs;
        for (uint256 i = 0; i < allTilePositions.length; i++) {
            QueryCondition[] memory query2 = new QueryCondition[](2);
            query2[0] = ECSLib.queryChunk(QueryType.IsExactly, Component(gs().components["StartPosition"]), abi.encode(allTilePositions[i]));
            query2[1] = ECSLib.queryChunk(QueryType.IsExactly, Component(gs().components["Tag"]), abi.encode("Tile"));
            uint256[] memory res2 = ECSLib.query(query2);
            resourceIDs[resourceIDs.length] = (res2.length == 1 ? res2[0] : 0);
        }
        return resourceIDs;
    }

<<<<<<< HEAD
    // function getArmyInventory(uint256 _armyID, uint256 _templateID) internal returns (uint256) {
    //     QueryCondition[] memory query = new QueryCondition[](3);
    //     query[0] = ECSLib.queryChunk(QueryType.HasVal, "Tag", abi.encode("ResourceInventory"));
    //     query[1] = ECSLib.queryChunk(QueryType.HasVal, "Army", abi.encode(_armyID));
    //     query[2] = ECSLib.queryChunk(QueryType.HasVal, "Template", abi.encode(_templateID));
    //     uint256[] memory res = ECSLib.query(query);
    //     require(res.length <= 1, "CURIO: Army inventory assertion failed");
    //     return res.length == 1 ? res[0] : 0;
    // }

    function getInventory(uint256 _keeperID, uint256 _templateID) internal returns (uint256) {
        QueryCondition[] memory query = new QueryCondition[](2);
        query[0] = ECSLib.queryChunk(QueryType.HasVal, "Keeper", abi.encode(_keeperID));
        query[1] = ECSLib.queryChunk(QueryType.HasVal, "Template", abi.encode(_templateID));
=======
    function getInventory(uint256 _cityID, uint256 _templateID) internal view returns (uint256) {
        QueryCondition[] memory query = new QueryCondition[](3);
        query[0] = ECSLib.queryChunk(QueryType.IsExactly, Component(gs().components["Keeper"]), abi.encode(_cityID));
        query[1] = ECSLib.queryChunk(QueryType.IsExactly, Component(gs().components["Template"]), abi.encode(_templateID));
        query[2] = ECSLib.queryChunk(QueryType.IsNot, Component(gs().components["Tag"]), abi.encode("Production"));
>>>>>>> 7823f79c
        uint256[] memory res = ECSLib.query(query);

        require(res.length <= 1, "CURIO: Inventory assertion failed");
        return res.length == 1 ? res[0] : 0;
    }

<<<<<<< HEAD
    function getNationIDByAddress(address _address) internal view returns (uint256) {
        return gs().nationEntityMap[_address];
    }

    function getArmyIDByAddress(address _address) internal view returns (uint256) {
        return gs().armyEntityMap[_address];
    }

    function getArmiesFromNation(uint256 _nationID) internal returns (uint256[] memory) {
        QueryCondition[] memory query = new QueryCondition[](2);
        query[0] = ECSLib.queryChunk(QueryType.HasVal, "Tag", abi.encode("Army"));
        query[1] = ECSLib.queryChunk(QueryType.HasVal, "Nation", abi.encode(_nationID));
        uint256[] memory res = ECSLib.query(query);
        return res;
    }

    function getCapital(uint256 _nationID) internal returns (uint256) {
        QueryCondition[] memory query = new QueryCondition[](2);
        query[0] = ECSLib.queryChunk(QueryType.HasVal, "Nation", abi.encode(_nationID));
        query[1] = ECSLib.queryChunk(QueryType.HasVal, "BuildingType", abi.encode("Capital"));
=======
    function getSettlerAt(Position memory _position) internal view returns (uint256) {
        QueryCondition[] memory query = new QueryCondition[](2);
        query[0] = ECSLib.queryChunk(QueryType.IsExactly, Component(gs().components["Tag"]), abi.encode("Settler"));
        query[1] = ECSLib.queryChunk(QueryType.IsExactly, Component(gs().components["Position"]), abi.encode(_position));
        uint256[] memory res = ECSLib.query(query);
        require(res.length <= 1, "CURIO: Settler assertion failed");
        return res.length == 1 ? res[0] : 0;
    }

    function getPlayer(address _address) internal view returns (uint256) {
        return gs().playerEntityMap[_address];
    }

    function getCityGold(uint256 _cityID) internal view returns (uint256) {
        uint256 _goldInventoryID = getInventory(_cityID, gs().templates["Gold"]);
        uint256 _balance = _goldInventoryID != 0 ? ECSLib.getUint("Amount", _goldInventoryID) : 0;
        return _balance;
    }

    function getCityFood(uint256 _cityID) internal view returns (uint256) {
        uint256 _foodInventoryID = getInventory(_cityID, gs().templates["Food"]);
        uint256 _balance = _foodInventoryID != 0 ? ECSLib.getUint("Amount", _foodInventoryID) : 0;
        return _balance;
    }

    function setCityGold(uint256 _cityID, uint256 _goldAmount) internal {
        uint256 _goldInventoryID = getInventory(_cityID, gs().templates["Gold"]);
        ECSLib.setUint("Amount", _goldInventoryID, _goldAmount);
    }

    function setCityFood(uint256 _cityID, uint256 _foodAmount) internal {
        uint256 _goldInventoryID = getInventory(_cityID, gs().templates["Food"]);
        ECSLib.setUint("Amount", _goldInventoryID, _foodAmount);
    }

    function getCityCenter(uint256 _cityID) internal view returns (uint256) {
        QueryCondition[] memory query = new QueryCondition[](2);
        query[0] = ECSLib.queryChunk(QueryType.IsExactly, Component(gs().components["City"]), abi.encode(_cityID));
        query[1] = ECSLib.queryChunk(QueryType.IsExactly, Component(gs().components["BuildingType"]), abi.encode("City Center"));
>>>>>>> 7823f79c
        uint256[] memory res = ECSLib.query(query);
        require(res.length <= 1, "CURIO: Capital assertion failed");
        return res.length == 1 ? res[0] : 0;
    }

    function getTileAt(Position memory _startPosition) internal view returns (uint256) {
        QueryCondition[] memory query = new QueryCondition[](2);
        query[0] = ECSLib.queryChunk(QueryType.IsExactly, Component(gs().components["StartPosition"]), abi.encode(_startPosition));
        query[1] = ECSLib.queryChunk(QueryType.IsExactly, Component(gs().components["Tag"]), abi.encode("Tile"));
        uint256[] memory res = ECSLib.query(query);
        require(res.length <= 1, "CURIO: Tile assertion failed");
        return res.length == 1 ? res[0] : 0;
    }

    function getResourceAt(Position memory _startPosition) internal returns (uint256) {
        QueryCondition[] memory query = new QueryCondition[](2);
        query[0] = ECSLib.queryChunk(QueryType.HasVal, "StartPosition", abi.encode(_startPosition));
        query[1] = ECSLib.queryChunk(QueryType.HasVal, "Tag", abi.encode("Resource"));
        uint256[] memory res = ECSLib.query(query);
        require(res.length <= 1, "CURIO: Resource assertion failed");
        return res.length == 1 ? res[0] : 0;
    }

    function getTileNeighbors(Position memory _startPosition) internal view returns (Position[] memory) {
        require(isProperTilePosition(_startPosition), "CURIO: Intended for tile neighbor");

        Position[] memory temp = new Position[](4);
        uint256 x = _startPosition.x;
        uint256 y = _startPosition.y;
        uint256 tileWidth = gs().worldConstants.tileWidth;
        uint256 neighborCount = 0;

        if (x > 0) {
            temp[neighborCount] = (Position({x: x - tileWidth, y: y}));
            neighborCount++;
        }
        if (x < gs().worldConstants.worldWidth - tileWidth) {
            temp[neighborCount] = (Position({x: x + tileWidth, y: y}));
            neighborCount++;
        }
        if (y > 0) {
            temp[neighborCount] = (Position({x: x, y: y - tileWidth}));
            neighborCount++;
        }
        if (y < gs().worldConstants.worldHeight - tileWidth) {
            temp[neighborCount] = (Position({x: x, y: y + tileWidth}));
            neighborCount++;
        }

        Position[] memory result = new Position[](neighborCount);
        for (uint256 i = 0; i < neighborCount; i++) {
            result[i] = temp[i];
        }

        return result;
    }

<<<<<<< HEAD
    function isAdjacentToOwnTile(uint256 _nationID, Position memory _tilePosition) internal returns (bool) {
=======
    function isAdjacentToOwnTile(uint256 _playerID, Position memory _tilePosition) internal view returns (bool) {
>>>>>>> 7823f79c
        Position[] memory neighborPositions = getTileNeighbors(_tilePosition);
        bool result = false;
        for (uint256 i = 0; i < neighborPositions.length; i++) {
            if (ECSLib.getUint("Nation", getTileAt(neighborPositions[i])) == _nationID) {
                result = true;
                break;
            }
        }
        return result;
    }

    function adjacentToCity(Position memory _position, uint256 _cityID) internal view returns (bool) {
        Position memory _centerPosition = ECSLib.getPosition("Position", _cityID);
        return !coincident(_position, _centerPosition) && withinDistance(_position, _centerPosition, 2);
    }

    function getCityTileCountByLevel(uint256 _level) internal pure returns (uint256) {
        require(_level >= 1, "CURIO: City level must be at least 1");
        return ((_level + 1) * (_level + 2)) / 2 + 6;
    }

    function getPlayerCity(uint256 _playerID) internal view returns (uint256) {
        QueryCondition[] memory query = new QueryCondition[](2);
        query[0] = ECSLib.queryChunk(QueryType.IsExactly, Component(gs().components["Owner"]), abi.encode(_playerID));
        query[1] = ECSLib.queryChunk(QueryType.IsExactly, Component(gs().components["Tag"]), abi.encode("City"));
        uint256[] memory res = ECSLib.query(query);
        require(res.length <= 1, "CURIO: getPlayerCity query error");
        return res.length == 1 ? res[0] : 0;
    }

    function getMapCenterTilePosition() internal view returns (Position memory) {
        uint256 tileWidth = gs().worldConstants.tileWidth;
        return Position({x: (gs().worldConstants.worldWidth / tileWidth / 2) * tileWidth, y: (gs().worldConstants.worldHeight / tileWidth / 2) * tileWidth});
    }

    // ----------------------------------------------------------
    // CHECKERS
    // ----------------------------------------------------------

    function ongoingGameCheck() internal view {
        require(!gs().isPaused, "CURIO: Game is paused");

        uint256 gameLengthInSeconds = gs().worldConstants.gameLengthInSeconds;
        // FIXME: gs().gameInitTimestamp is somehow set incorrectly
        require(gameLengthInSeconds == 0 || (block.timestamp - gs().gameInitTimestamp) <= gameLengthInSeconds, "CURIO: Game has ended");
    }

    function validEntityCheck(uint256 _entity) internal view {
        require(Set(gs().entities).includes(_entity), "CURIO: Entity object not found");
    }

    function neutralOrOwnedEntityCheck(uint256 _entity, uint256 _nationID) internal view {
        uint256 entityNation = ECSLib.getUint("Nation", _entity);
        require(entityNation == _nationID || entityNation == 0, "CURIO: Entity is not yours");
    }

    function inboundPositionCheck(Position memory _position) internal view {
        require(inBound(_position), "CURIO: Position out of bound");
    }

    function passableTerrainCheck(Position memory _tilePosition) internal view {
        require(ECSLib.getUint("Terrain", getTileAt(_tilePosition)) != 5, "CURIO: Tile not passable");
    }

    function capitalHasRecoveredFromSack(uint256 _cityCenterID) internal view {
        uint256 cityCenterLevel = ECSLib.getUint("Level", _cityCenterID);
        uint256 chaosDuration = GameLib.getConstant("City Center", "", "Cooldown", "Chaos", cityCenterLevel);
        require(block.timestamp - ECSLib.getUint("LastSacked", _cityCenterID) > chaosDuration, "CURIO: City At Chaos");
    }

    // ----------------------------------------------------------
    // UTILITY FUNCTIONS
    // ----------------------------------------------------------

    function inBound(Position memory _p) internal view returns (bool) {
        return _p.x >= 0 && _p.x < gs().worldConstants.worldWidth && _p.y >= 0 && _p.y < gs().worldConstants.worldHeight;
    }

    function isBarbarian(uint256 _tileID) internal view returns (bool) {
        // FIXME: hardcoded
        return ECSLib.getUint("Terrain", _tileID) == 3 || ECSLib.getUint("Terrain", _tileID) == 4;
    }

    function random(uint256 _max, uint256 _salt) internal view returns (uint256) {
        return uint256(keccak256(abi.encode(block.timestamp, block.difficulty, _salt))) % _max;
    }

    function connected(Position[] memory _positions) internal view returns (bool) {
        require(_positions.length > 0, "CURIO: Positions cannot be empty");

        for (uint256 i = 1; i < _positions.length; i++) {
            if (!adjacent(_positions[i - 1], _positions[i])) return false;
        }

        return true;
    }

    /**
     * @dev Belong to adjacent tiles.
     */
    function adjacent(Position memory _p1, Position memory _p2) internal view returns (bool) {
        uint256 _xDist = _p1.x >= _p2.x ? _p1.x - _p2.x : _p2.x - _p1.x;
        uint256 _yDist = _p1.y >= _p2.y ? _p1.y - _p2.y : _p2.y - _p1.y;
        uint256 _tileWidth = gs().worldConstants.tileWidth;
        return (_xDist == 0 && _yDist == _tileWidth) || (_xDist == _tileWidth && _yDist == 0);
    }

    /**
     * @dev From any position, get its proper tile position.
     */
    function getProperTilePosition(Position memory _p) internal view returns (Position memory) {
        uint256 _tileWidth = gs().worldConstants.tileWidth;
        return Position({x: _p.x - (_p.x % _tileWidth), y: _p.y - (_p.y % _tileWidth)});
    }

    /**
     * @dev From any proper tile position, get the midpoint position of that tile. Often used for spawning units.
     */
    function getMidPositionFromTilePosition(Position memory _tilePosition) internal view returns (Position memory) {
        uint256 tileWidth = gs().worldConstants.tileWidth;
        return Position({x: _tilePosition.x + tileWidth / 2, y: _tilePosition.y + tileWidth / 2});
    }

    /**
     * @dev Determine whether a position is a proper tile position, aka located exactly at the top-left corner of a tile.
     */
    function isProperTilePosition(Position memory _p) internal view returns (bool) {
        uint256 tileWidth = gs().worldConstants.tileWidth;
        return _p.x % tileWidth == 0 && _p.y % tileWidth == 0;
    }

    function coincident(Position memory _p1, Position memory _p2) internal pure returns (bool) {
        return _p1.x == _p2.x && _p1.y == _p2.y;
    }

    // Note: The current version treats a diagonal movement as two movements.
    // For treating as one, use `xDist <= _dist && yDist <= _dist` as return condition.
    function withinDistance(
        Position memory _p1,
        Position memory _p2,
        uint256 _dist
    ) internal pure returns (bool) {
        uint256 xDist = _p1.x >= _p2.x ? _p1.x - _p2.x : _p2.x - _p1.x;
        uint256 yDist = _p1.y >= _p2.y ? _p1.y - _p2.y : _p2.y - _p1.y;
        return (xDist + yDist) <= _dist;
    }

    function strEq(string memory _s1, string memory _s2) internal pure returns (bool) {
        return (keccak256(abi.encodePacked((_s1))) == keccak256(abi.encodePacked((_s2))));
    }

    function includesPosition(Position memory _p, Position[] memory _area) internal pure returns (bool) {
        for (uint256 i = 0; i < _area.length; i++) {
            if (coincident(_p, _area[i])) return true;
        }
        return false;
    }

    function getIndex(uint256 _element, uint256[] memory _array) internal pure returns (uint256) {
        uint256 index = 0;
        while (index < _array.length) {
            if (_array[index] == _element) break;
            index++;
        }
        return index;
    }

    function euclidean(Position memory _p1, Position memory _p2) internal pure returns (uint256) {
        uint256 a = _p2.x >= _p1.x ? _p2.x - _p1.x : _p1.x - _p2.x;
        uint256 b = _p2.y >= _p1.y ? _p2.y - _p1.y : _p1.y - _p2.y;

        return sqrt(a**2 + b**2);
    }

    function sum(uint256[] memory _arr) internal pure returns (uint256) {
        uint256 result = 0;
        for (uint256 i = 0; i < _arr.length; i++) {
            result += _arr[i];
        }
        return result;
    }

    function sqrt(uint256 x) internal pure returns (uint256 y) {
        uint256 z = (x + 1) / 2;
        y = x;
        while (z < y) {
            y = z;
            z = (x / z + z) / 2;
        }
    }

    function min(uint256 x, uint256 y) internal pure returns (uint256) {
        return x <= y ? x : y;
    }

    function max(uint256 x, uint256 y) internal pure returns (uint256) {
        return x > y ? x : y;
    }
}<|MERGE_RESOLUTION|>--- conflicted
+++ resolved
@@ -83,10 +83,10 @@
         // Initialize tile
         uint256 tileID = Templates.addTile(_startPosition, terrain, _tileAddress);
         {
-        uint256[] memory troopTemplateIDs = ECSLib.getStringComponent("Tag").getEntitiesWithValue(string("TroopTemplate"));
-        for (uint256 i = 0; i < troopTemplateIDs.length; i++) {
-            Templates.addInventory(tileID, troopTemplateIDs[i]);
-        }
+            uint256[] memory troopTemplateIDs = ECSLib.getStringComponent("Tag").getEntitiesWithValue(string("TroopTemplate"));
+            for (uint256 i = 0; i < troopTemplateIDs.length; i++) {
+                Templates.addInventory(tileID, troopTemplateIDs[i]);
+            }
         }
 
         // TEMP: battle royale mode
@@ -150,7 +150,7 @@
         // Get army's remaining capacities
         uint256 templateID = ECSLib.getUint("Template", gatherID);
         address tokenContract = ECSLib.getAddress("Address", templateID);
-        address armyAddress = ECSLib.getAddress("Address", _armyID);   
+        address armyAddress = ECSLib.getAddress("Address", _armyID);
 
         // Gather
         uint256 gatherAmount = (block.timestamp - ECSLib.getUint("InitTimestamp", gatherID)) * getConstant("Army", ECSLib.getString("InventoryType", templateID), "Rate", "gather", 0);
@@ -209,7 +209,7 @@
                     if (defenderTroopBalance == 0) {
                         defenderTemplateIsDead[j] = true;
                         continue;
-                        }
+                    }
                     loss =
                         (troopTypeBonus * (sqrt(offenderTroopBalance) * ECSLib.getUint("Attack", offenderTroopTemplateID) * 2)) / //
                         (ECSLib.getUint("Defense", defenderTroopTemplateID) * ECSLib.getUint("Health", defenderTroopTemplateID));
@@ -254,7 +254,6 @@
                 // Defender (always army here) is dealt with same as in disband
                 ECSLib.removeComponentValue("Position", _defenderID);
                 ECSLib.removeComponentValue("CanBattle", _defenderID);
-
             }
         }
     }
@@ -303,27 +302,26 @@
     // LOGIC GETTERS
     // ----------------------------------------------------------
 
-<<<<<<< HEAD
     function getTokenContract(string memory _tokenName) public view returns (address) {
         uint256 tokenTemplateID = gs().templates[_tokenName];
         return ECSLib.getAddress("Address", tokenTemplateID);
     }
 
-    function getEntityByAddress(address _entityAddress) public returns (uint256) {
+    function getEntityByAddress(address _entityAddress) public view returns (uint256) {
         QueryCondition[] memory query = new QueryCondition[](1);
-        query[0] = ECSLib.queryChunk(QueryType.HasVal, "Address", abi.encode(_entityAddress));
+        query[0] = ECSLib.queryChunk(QueryType.IsExactly, Component(gs().components["Address"]), abi.encode(_entityAddress));
         uint256[] memory res = ECSLib.query(query);
         require(res.length <= 1, "CURIO: Find more than one entity");
         return res.length == 1 ? res[0] : 0;
     }
 
-    function getAddressMaxLoadAndBalance(address _entityAddress, string memory _resourceType) public returns (uint256, uint256) {
+    function getAddressMaxLoadAndBalance(address _entityAddress, string memory _resourceType) public view returns (uint256, uint256) {
         /**
         Only Army & Tile has troop load & resource. 
         Data is stored in game constant based on nation level
         Resource/Capital yield load restricted within the game
          */
-        
+
         // note: put load and balance together so it only does query once
 
         // fixme: exteremely inefficient but unavoidable unless entityID is address
@@ -354,10 +352,7 @@
         return abi.decode(returnData, (uint256));
     }
 
-    function getConstituents(uint256 _keeperID) public returns (uint256[] memory) {
-=======
     function getConstituents(uint256 _keeperID) public view returns (uint256[] memory) {
->>>>>>> 7823f79c
         QueryCondition[] memory query = new QueryCondition[](2);
         query[0] = ECSLib.queryChunk(QueryType.IsExactly, Component(gs().components["Keeper"]), abi.encode(_keeperID));
         query[1] = ECSLib.queryChunk(QueryType.IsExactly, Component(gs().components["Tag"]), abi.encode("Constituent"));
@@ -371,17 +366,10 @@
         return ECSLib.query(query);
     }
 
-<<<<<<< HEAD
-    function getNationTiles(uint256 _nationID) internal returns (uint256[] memory) {
-        QueryCondition[] memory query = new QueryCondition[](2);
-        query[0] = ECSLib.queryChunk(QueryType.HasVal, "Nation", abi.encode(_nationID));
-        query[1] = ECSLib.queryChunk(QueryType.HasVal, "Tag", abi.encode("Tile"));
-=======
-    function getCityTiles(uint256 _cityID) internal view returns (uint256[] memory) {
-        QueryCondition[] memory query = new QueryCondition[](2);
-        query[0] = ECSLib.queryChunk(QueryType.IsExactly, Component(gs().components["City"]), abi.encode(_cityID));
+    function getNationTiles(uint256 _nationID) internal view returns (uint256[] memory) {
+        QueryCondition[] memory query = new QueryCondition[](2);
+        query[0] = ECSLib.queryChunk(QueryType.IsExactly, Component(gs().components["Nation"]), abi.encode(_nationID));
         query[1] = ECSLib.queryChunk(QueryType.IsExactly, Component(gs().components["Tag"]), abi.encode("Tile"));
->>>>>>> 7823f79c
         return ECSLib.query(query);
     }
 
@@ -530,35 +518,17 @@
         return resourceIDs;
     }
 
-<<<<<<< HEAD
-    // function getArmyInventory(uint256 _armyID, uint256 _templateID) internal returns (uint256) {
-    //     QueryCondition[] memory query = new QueryCondition[](3);
-    //     query[0] = ECSLib.queryChunk(QueryType.HasVal, "Tag", abi.encode("ResourceInventory"));
-    //     query[1] = ECSLib.queryChunk(QueryType.HasVal, "Army", abi.encode(_armyID));
-    //     query[2] = ECSLib.queryChunk(QueryType.HasVal, "Template", abi.encode(_templateID));
-    //     uint256[] memory res = ECSLib.query(query);
-    //     require(res.length <= 1, "CURIO: Army inventory assertion failed");
-    //     return res.length == 1 ? res[0] : 0;
-    // }
-
-    function getInventory(uint256 _keeperID, uint256 _templateID) internal returns (uint256) {
-        QueryCondition[] memory query = new QueryCondition[](2);
-        query[0] = ECSLib.queryChunk(QueryType.HasVal, "Keeper", abi.encode(_keeperID));
-        query[1] = ECSLib.queryChunk(QueryType.HasVal, "Template", abi.encode(_templateID));
-=======
-    function getInventory(uint256 _cityID, uint256 _templateID) internal view returns (uint256) {
+    function getInventory(uint256 _keeperID, uint256 _templateID) internal view returns (uint256) {
         QueryCondition[] memory query = new QueryCondition[](3);
-        query[0] = ECSLib.queryChunk(QueryType.IsExactly, Component(gs().components["Keeper"]), abi.encode(_cityID));
+        query[0] = ECSLib.queryChunk(QueryType.IsExactly, Component(gs().components["Keeper"]), abi.encode(_keeperID));
         query[1] = ECSLib.queryChunk(QueryType.IsExactly, Component(gs().components["Template"]), abi.encode(_templateID));
         query[2] = ECSLib.queryChunk(QueryType.IsNot, Component(gs().components["Tag"]), abi.encode("Production"));
->>>>>>> 7823f79c
         uint256[] memory res = ECSLib.query(query);
 
         require(res.length <= 1, "CURIO: Inventory assertion failed");
         return res.length == 1 ? res[0] : 0;
     }
 
-<<<<<<< HEAD
     function getNationIDByAddress(address _address) internal view returns (uint256) {
         return gs().nationEntityMap[_address];
     }
@@ -567,59 +537,18 @@
         return gs().armyEntityMap[_address];
     }
 
-    function getArmiesFromNation(uint256 _nationID) internal returns (uint256[] memory) {
-        QueryCondition[] memory query = new QueryCondition[](2);
-        query[0] = ECSLib.queryChunk(QueryType.HasVal, "Tag", abi.encode("Army"));
-        query[1] = ECSLib.queryChunk(QueryType.HasVal, "Nation", abi.encode(_nationID));
+    function getArmiesFromNation(uint256 _nationID) internal view returns (uint256[] memory) {
+        QueryCondition[] memory query = new QueryCondition[](2);
+        query[0] = ECSLib.queryChunk(QueryType.IsExactly, Component(gs().components["Tag"]), abi.encode("Army"));
+        query[1] = ECSLib.queryChunk(QueryType.IsExactly, Component(gs().components["Nation"]), abi.encode(_nationID));
         uint256[] memory res = ECSLib.query(query);
         return res;
     }
 
-    function getCapital(uint256 _nationID) internal returns (uint256) {
-        QueryCondition[] memory query = new QueryCondition[](2);
-        query[0] = ECSLib.queryChunk(QueryType.HasVal, "Nation", abi.encode(_nationID));
-        query[1] = ECSLib.queryChunk(QueryType.HasVal, "BuildingType", abi.encode("Capital"));
-=======
-    function getSettlerAt(Position memory _position) internal view returns (uint256) {
-        QueryCondition[] memory query = new QueryCondition[](2);
-        query[0] = ECSLib.queryChunk(QueryType.IsExactly, Component(gs().components["Tag"]), abi.encode("Settler"));
-        query[1] = ECSLib.queryChunk(QueryType.IsExactly, Component(gs().components["Position"]), abi.encode(_position));
-        uint256[] memory res = ECSLib.query(query);
-        require(res.length <= 1, "CURIO: Settler assertion failed");
-        return res.length == 1 ? res[0] : 0;
-    }
-
-    function getPlayer(address _address) internal view returns (uint256) {
-        return gs().playerEntityMap[_address];
-    }
-
-    function getCityGold(uint256 _cityID) internal view returns (uint256) {
-        uint256 _goldInventoryID = getInventory(_cityID, gs().templates["Gold"]);
-        uint256 _balance = _goldInventoryID != 0 ? ECSLib.getUint("Amount", _goldInventoryID) : 0;
-        return _balance;
-    }
-
-    function getCityFood(uint256 _cityID) internal view returns (uint256) {
-        uint256 _foodInventoryID = getInventory(_cityID, gs().templates["Food"]);
-        uint256 _balance = _foodInventoryID != 0 ? ECSLib.getUint("Amount", _foodInventoryID) : 0;
-        return _balance;
-    }
-
-    function setCityGold(uint256 _cityID, uint256 _goldAmount) internal {
-        uint256 _goldInventoryID = getInventory(_cityID, gs().templates["Gold"]);
-        ECSLib.setUint("Amount", _goldInventoryID, _goldAmount);
-    }
-
-    function setCityFood(uint256 _cityID, uint256 _foodAmount) internal {
-        uint256 _goldInventoryID = getInventory(_cityID, gs().templates["Food"]);
-        ECSLib.setUint("Amount", _goldInventoryID, _foodAmount);
-    }
-
-    function getCityCenter(uint256 _cityID) internal view returns (uint256) {
-        QueryCondition[] memory query = new QueryCondition[](2);
-        query[0] = ECSLib.queryChunk(QueryType.IsExactly, Component(gs().components["City"]), abi.encode(_cityID));
-        query[1] = ECSLib.queryChunk(QueryType.IsExactly, Component(gs().components["BuildingType"]), abi.encode("City Center"));
->>>>>>> 7823f79c
+    function getCapital(uint256 _nationID) internal view returns (uint256) {
+        QueryCondition[] memory query = new QueryCondition[](2);
+        query[0] = ECSLib.queryChunk(QueryType.IsExactly, Component(gs().components["Nation"]), abi.encode(_nationID));
+        query[1] = ECSLib.queryChunk(QueryType.IsExactly, Component(gs().components["BuildingType"]), abi.encode("Capital"));
         uint256[] memory res = ECSLib.query(query);
         require(res.length <= 1, "CURIO: Capital assertion failed");
         return res.length == 1 ? res[0] : 0;
@@ -636,8 +565,8 @@
 
     function getResourceAt(Position memory _startPosition) internal returns (uint256) {
         QueryCondition[] memory query = new QueryCondition[](2);
-        query[0] = ECSLib.queryChunk(QueryType.HasVal, "StartPosition", abi.encode(_startPosition));
-        query[1] = ECSLib.queryChunk(QueryType.HasVal, "Tag", abi.encode("Resource"));
+        query[0] = ECSLib.queryChunk(QueryType.IsExactly, Component(gs().components["StartPosition"]), abi.encode(_startPosition));
+        query[1] = ECSLib.queryChunk(QueryType.IsExactly, Component(gs().components["Tag"]), abi.encode("Resource"));
         uint256[] memory res = ECSLib.query(query);
         require(res.length <= 1, "CURIO: Resource assertion failed");
         return res.length == 1 ? res[0] : 0;
@@ -677,11 +606,7 @@
         return result;
     }
 
-<<<<<<< HEAD
-    function isAdjacentToOwnTile(uint256 _nationID, Position memory _tilePosition) internal returns (bool) {
-=======
-    function isAdjacentToOwnTile(uint256 _playerID, Position memory _tilePosition) internal view returns (bool) {
->>>>>>> 7823f79c
+    function isAdjacentToOwnTile(uint256 _nationID, Position memory _tilePosition) internal view returns (bool) {
         Position[] memory neighborPositions = getTileNeighbors(_tilePosition);
         bool result = false;
         for (uint256 i = 0; i < neighborPositions.length; i++) {
