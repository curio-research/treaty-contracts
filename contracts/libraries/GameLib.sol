--- conflicted
+++ resolved
@@ -370,22 +370,11 @@
         _set2.addArray(ECSLib._getUintComponent("Template").getEntitiesWithValue(_templateID));
         uint256[] memory _result = ECSLib._intersection(_set1, _set2);
 
-<<<<<<< HEAD
         _set1 = new Set();
         _set2 = new Set();
         _set1.addArray(_result);
         _set2.addArray(ECSLib._getStringComponent("Tag").getEntitiesWithValue(string("Production")));
         _result = ECSLib._difference(_set1, _set2);
-=======
-        // FIXME: THERE EXISTS A BUG HERE
-        if (_result.length > 1) {
-            for (uint256 i = 0; i < _result.length; i++) {
-                console.log(_result[i]);
-                console.log(ECSLib._getString("InventoryType", _templateID));
-                console.log(ECSLib._getString("Tag", _templateID));
-            }
-        }
->>>>>>> f5cd846e
 
         assert(_result.length <= 1);
         return _result.length == 1 ? _result[0] : _NULL();
