//SPDX-License-Identifier: MIT
pragma solidity ^0.8.4;

import "contracts/libraries/Storage.sol";
import {ComponentSpec, GameState, Position, TERRAIN, Tile, VALUE_TYPE, WorldConstants} from "contracts/libraries/Types.sol";
import "openzeppelin-contracts/contracts/utils/math/SafeMath.sol";
import {ECSLib} from "contracts/libraries/ECSLib.sol";
import {Set} from "contracts/Set.sol";
import {Component} from "contracts/Component.sol";
<<<<<<< HEAD
import "forge-std/console.sol";
import {AddressComponent, BoolComponent, IntComponent, PositionComponent, StringComponent, StringArrayComponent, UintComponent, UintArrayComponent} from "contracts/TypedComponents.sol";
=======
import {AddressComponent, BoolComponent, IntComponent, PositionComponent, StringComponent, UintComponent, UintArrayComponent} from "contracts/TypedComponents.sol";
>>>>>>> e35b5eb3

/// @title Util library
/// @notice Contains all events as well as lower-level setters and getters
/// Util functions generally do not verify correctness of conditions. Make sure to verify in higher-level functions such as those in Engine.
/// Note: This file should not have any occurrences of `msg.sender`. Pass in player addresses to use them.

library GameLib {
    using SafeMath for uint256;

    function gs() internal pure returns (GameState storage) {
        return LibStorage.gameStorage();
    }

    event GamePaused();
    event GameResumed();

    // ----------------------------------------------------------
    // LOGIC SETTERS
    // ----------------------------------------------------------

    function _registerComponents(address _gameAddr, ComponentSpec[] memory _componentSpecs) public {
        string[] memory _componentNames = new string[](_componentSpecs.length);

        for (uint256 i = 0; i < _componentSpecs.length; i++) {
            ComponentSpec memory _spec = _componentSpecs[i];
            _componentNames[i] = _spec.name;

            // Create corresponding typed component and register its address
            address _addr;
            if (_spec.valueType == VALUE_TYPE.ADDRESS) {
                _addr = address(new AddressComponent(_gameAddr));
            } else if (_spec.valueType == VALUE_TYPE.BOOL) {
                _addr = address(new BoolComponent(_gameAddr));
            } else if (_spec.valueType == VALUE_TYPE.INT) {
                _addr = address(new IntComponent(_gameAddr));
            } else if (_spec.valueType == VALUE_TYPE.POSITION) {
                _addr = address(new PositionComponent(_gameAddr));
            } else if (_spec.valueType == VALUE_TYPE.STRING) {
                _addr = address(new StringComponent(_gameAddr));
            } else if (_spec.valueType == VALUE_TYPE.UINT) {
                _addr = address(new UintComponent(_gameAddr));
            } else if (_spec.valueType == VALUE_TYPE.UINT_ARRAY) {
                _addr = address(new UintArrayComponent(_gameAddr));
            } else {
                _addr = address(new Component(_gameAddr));
            }
            gs().components[_spec.name] = _addr;

            // Record identifier entity for component
            uint256 _componentID = ECSLib._addEntity();
            ECSLib._setBool("IsComponent", _componentID);
            gs().ComponentEntityToAddress[_componentID] = _addr;

            emit ECSLib.NewComponent(_spec.name, _componentID);
        }

        // Update component names for iteration
        gs().componentNames = _componentNames;
    }

    function _initializeTile(Position memory _position) public {
        WorldConstants memory _worldConstants = gs().worldConstants;
        uint256 _batchSize = _worldConstants.initBatchSize;
        uint256 _numInitTerrainTypes = _worldConstants.numInitTerrainTypes;

        uint256 _encodedCol = gs().encodedColumnBatches[_position.x][_position.y / _batchSize] % (_numInitTerrainTypes**((_position.y % _batchSize) + 1));
        uint256 _divFactor = _numInitTerrainTypes**(_position.y % _batchSize);
        uint256 _terrain = _encodedCol / _divFactor;

        // Update terrain
        gs().map[_position.x][_position.y].isInitialized = true;
        gs().map[_position.x][_position.y].terrain = TERRAIN(_terrain);
    }

    function _removeArmy(uint256 _armyID) public {
        uint256[] memory _constituentIDs = _getArmyConstituents(_armyID);
        for (uint256 i = 0; i < _constituentIDs.length; i++) {
            ECSLib._removeEntity(_constituentIDs[i]);
        }
        ECSLib._removeEntity(_armyID);
    }

    function _damageArmy(uint256 _armyID, uint256 _damage) public {
        uint256 _health = ECSLib._getUint("Health", _armyID);
        ECSLib._setUint("Health", _armyID, _health - _damage);

        uint256[] memory _constituentIDs = _getArmyConstituents(_armyID);
        for (uint256 i = 0; i < _constituentIDs.length; i++) {
            ECSLib._setUint("Amount", _constituentIDs[i], (ECSLib._getUint("Amount", _constituentIDs[i]) * (_health - _damage)) / _health);
        }
    }

    // function _updatePlayerBalances(uint256 _playerID) public {
    //     uint256 _balanceLastUpdated = ECSLib._getUint("BalanceLastUpdated", _playerID);
    //     uint256 _timeElapsed = block.timestamp - _balanceLastUpdated;

    //     // Update gold balance
    //     uint256 _gold = ECSLib._getUint("Gold", _playerID);
    //     int256 _goldPerSecond = ECSLib._getInt("GoldPerSecond", _playerID);
    //     ECSLib._setUint("Gold", _playerID, uint256(int256(_gold) + _goldPerSecond * int256(_timeElapsed)));

    //     // Update oil balance
    //     uint256 _oil = ECSLib._getUint("Oil", _playerID);
    //     int256 _oilPerSecond = ECSLib._getInt("OilPerSecond", _playerID);
    //     ECSLib._setUint("Oil", _playerID, uint256(int256(_oil) + _oilPerSecond * int256(_timeElapsed)));

    //     // Update debuff status based on oil rate
    //     if (_oilPerSecond >= 0) {
    //         ECSLib._removeBool("IsDebuffed", _playerID);
    //     } else {
    //         ECSLib._setBool("IsDebuffed", _playerID);
    //     }

    //     ECSLib._setUint("BalanceLastUpdated", _playerID, block.timestamp);
    // }

    function _addGuard(uint256 _cityID) public returns (uint256 _guardID) {
        WorldConstants memory _constants = gs().worldConstants;
        _guardID = ECSLib._addEntity();
        ECSLib._setString("Tag", _guardID, "Guard");
        ECSLib._setUint("City", _guardID, _cityID);
        ECSLib._setUint("Health", _guardID, _constants.cityHealth);
        ECSLib._setUint("Attack", _guardID, _constants.cityAttack);
        ECSLib._setUint("Defense", _guardID, _constants.cityDefense);
    }

    // ----------------------------------------------------------
    // LOGIC GETTERS
    // ----------------------------------------------------------

<<<<<<< HEAD
    function _getPlayerSignatures(uint256 _playerID) public returns (uint256[] memory) {
        Set _set1 = new Set();
        Set _set2 = new Set();
        _set1.addArray(ECSLib._getUintComponent("Owner").getEntitiesWithValue(_playerID));
        _set2.addArray(ECSLib._getStringComponent("Tag").getEntitiesWithValue(string("Signature")));
=======
    function _getArmyConstituents(uint256 _armyID) public returns (uint256[] memory) {
        Set _set1 = new Set();
        Set _set2 = new Set();
        _set1.addArray(ECSLib._getUintComponent("Keeper").getEntitiesWithValue(_armyID));
        _set2.addArray(ECSLib._getStringComponent("Tag").getEntitiesWithValue(string("ArmyConstituent")));
>>>>>>> e35b5eb3
        return ECSLib._intersection(_set1, _set2);
    }

    function _getCityTiles(uint256 _cityID) public returns (uint256[] memory) {
        Set _set1 = new Set();
        Set _set2 = new Set();
        _set1.addArray(ECSLib._getUintComponent("City").getEntitiesWithValue(_cityID));
        _set2.addArray(ECSLib._getStringComponent("Tag").getEntitiesWithValue(string("Tile")));
        return ECSLib._intersection(_set1, _set2);
    }

    function _getBattles(uint256 _armyID) public returns (uint256[] memory) {
        Set _set1 = new Set();
        Set _set2 = new Set();
        Set _set3 = new Set();
        _set1.addArray(ECSLib._getUintComponent("Source").getEntitiesWithValue(_armyID));
        _set2.addArray(ECSLib._getUintComponent("Target").getEntitiesWithValue(_armyID));
        _set3.addArray(ECSLib._getStringComponent("Tag").getEntitiesWithValue(string("Battle")));
        return ECSLib._concatenate(ECSLib._intersection(_set1, _set3), ECSLib._intersection(_set2, _set3));
    }

    function _getPlayerArmies(uint256 _playerID) public returns (uint256[] memory) {
        Set _set1 = new Set();
        Set _set2 = new Set();
        _set1.addArray(ECSLib._getUintComponent("Owner").getEntitiesWithValue(_playerID));
        _set2.addArray(ECSLib._getStringComponent("Tag").getEntitiesWithValue(string("Army")));
        return ECSLib._intersection(_set1, _set2);
    }

    function _getPlayerCities(uint256 _playerID) public returns (uint256[] memory) {
        Set _set1 = new Set();
        Set _set2 = new Set();
        _set1.addArray(ECSLib._getUintComponent("Owner").getEntitiesWithValue(_playerID));
        _set2.addArray(ECSLib._getStringComponent("Tag").getEntitiesWithValue(string("City")));
        return ECSLib._intersection(_set1, _set2);
    }

    function _getArmyAt(Position memory _position) public returns (uint256) {
        Set _set1 = new Set();
        Set _set2 = new Set();
        _set1.addArray(ECSLib._getStringComponent("Tag").getEntitiesWithValue(string("Army")));
        _set2.addArray(ECSLib._getPositionComponent("Position").getEntitiesWithValue(_position));
        uint256[] memory _result = ECSLib._intersection(_set1, _set2);

        assert(_result.length <= 1);
        return _result.length == 1 ? _result[0] : _NULL();
    }

    function _getCityAt(Position memory _position) public returns (uint256) {
        Set _set1 = new Set();
        Set _set2 = new Set();
        _set1.addArray(ECSLib._getStringComponent("Tag").getEntitiesWithValue(string("City")));
        _set2.addArray(ECSLib._getPositionComponent("Position").getEntitiesWithValue(_position));
        uint256[] memory _result = ECSLib._intersection(_set1, _set2);

        assert(_result.length <= 1);
        return _result.length == 1 ? _result[0] : _NULL();
    }

    function _getCityGuard(uint256 _cityID) public returns (uint256) {
        Set _set1 = new Set();
        Set _set2 = new Set();
        _set1.addArray(ECSLib._getStringComponent("Tag").getEntitiesWithValue(string("Guard")));
        _set2.addArray(ECSLib._getUintComponent("City").getEntitiesWithValue(_cityID));
        uint256[] memory _result = ECSLib._intersection(_set1, _set2);

        assert(_result.length <= 1);
        return _result.length == 1 ? _result[0] : _NULL();
    }

    function _getTemplateByInventoryType(string memory _inventoryType) public returns (uint256) {
        Set _set1 = new Set();
        Set _set2 = new Set();
        Set _set3 = new Set();
        _set1.addArray(ECSLib._getStringComponent("Tag").getEntitiesWithValue(string("ResourceTemplate")));
        _set2.addArray(ECSLib._getStringComponent("Tag").getEntitiesWithValue(string("TroopTemplate")));
        _set3.addArray(ECSLib._getStringComponent("InventoryType").getEntitiesWithValue(_inventoryType));
        uint256[] memory _inter1 = ECSLib._intersection(_set1, _set3);
        uint256[] memory _inter2 = ECSLib._intersection(_set2, _set3);
        _set1 = new Set();
        _set2 = new Set();
        _set1.addArray(_inter1);
        _set2.addArray(_inter2);
        uint256[] memory _result = ECSLib._union(_set1, _set2);

        assert(_result.length <= 1);
        return _result.length == 1 ? _result[0] : _NULL();
    }

    function _getInventory(uint256 _cityID, uint256 _templateID) public returns (uint256) {
        Set _set1 = new Set();
        Set _set2 = new Set();
        _set1.addArray(ECSLib._getUintComponent("City").getEntitiesWithValue(_cityID));
        _set2.addArray(ECSLib._getUintComponent("Template").getEntitiesWithValue(_templateID));
        uint256[] memory _result = ECSLib._intersection(_set1, _set2);

        assert(_result.length <= 1);
        return _result.length == 1 ? _result[0] : _NULL();
    }

    function _getSettlerAt(Position memory _position) public returns (uint256) {
        Set _set1 = new Set();
        Set _set2 = new Set();
        _set1.addArray(ECSLib._getStringComponent("Tag").getEntitiesWithValue(string("Settler")));
        _set2.addArray(ECSLib._getPositionComponent("Position").getEntitiesWithValue(_position));
        uint256[] memory _result = ECSLib._intersection(_set1, _set2);

        assert(_result.length <= 1);
        return _result.length == 1 ? _result[0] : _NULL();
    }

    function _getPlayer(address _address) public view returns (uint256) {
        return gs().playerEntityMap[_address];
    }

    function _getBattleDamages(
        uint256 _army1,
        uint256 _army2,
        uint256 _duration
    ) public view returns (uint256 _damageOn1, uint256 _damageOn2) {
        _damageOn1 = (_duration * ECSLib._getUint("Attack", _army2) * 2) / ECSLib._getUint("Defense", _army1);
        _damageOn2 = (_duration * ECSLib._getUint("Attack", _army1) * 2) / ECSLib._getUint("Defense", _army2);
    }

    // function _getDebuffedArmyDamagePerHit(uint256[] memory _troopEntities) public view returns (uint256) {
    //     uint256 _infantryPercentage = _getInfantryPercentage(_troopEntities);
    //     uint256 _debuffFactor = (gs().worldConstants.debuffFactor * (100 - _infantryPercentage)) / 100; // Only non-infantries are debuffed
    //     return (_getArmyDamagePerHit(_troopEntities) * (100 - _debuffFactor)) / 100;
    // }

    function _getCityCenter(uint256 _cityID) public returns (uint256) {
        Set _set1 = new Set();
        Set _set2 = new Set();
        _set1.addArray(ECSLib._getUintComponent("City").getEntitiesWithValue(_cityID));
        _set2.addArray(ECSLib._getStringComponent("BuildingType").getEntitiesWithValue(string("City Center")));
        uint256[] memory _result = ECSLib._intersection(_set1, _set2);

        assert(_result.length == 1);
        return _result[0];
    }

    function _getTileAt(Position memory _position) public returns (uint256) {
        Set _set1 = new Set();
        Set _set2 = new Set();
        _set1.addArray(ECSLib._getPositionComponent("Position").getEntitiesWithValue(_position));
        _set2.addArray(ECSLib._getStringComponent("Tag").getEntitiesWithValue(string("Tile")));
        uint256[] memory _result = ECSLib._intersection(_set1, _set2);

        assert(_result.length <= 1);
        return _result.length == 1 ? _result[0] : _NULL();
    }

    function _getMapTileAt(Position memory _position) public view returns (Tile memory) {
        return gs().map[_position.x][_position.y];
    }

    function _getNeighbors(Position memory _position) public view returns (Position[] memory) {
        Position[] memory _result = new Position[](4); // FIXME: how to create and append to a dynamic array?
        uint256 _x = _position.x;
        uint256 _y = _position.y;

        if (_x > 0) _result[0] = (Position({x: _x - 1, y: _y}));
        if (_x < gs().worldConstants.worldWidth - 1) _result[1] = (Position({x: _x + 1, y: _y}));
        if (_y > 0) _result[2] = (Position({x: _x, y: _y - 1}));
        if (_y < gs().worldConstants.worldHeight - 1) _result[3] = (Position({x: _x, y: _y + 1}));

        return _result;
    }

    function _adjacentToCity(Position memory _position, uint256 _cityID) public view returns (bool) {
        Position memory _centerPosition = ECSLib._getPosition("Position", _cityID);
        return !_coincident(_position, _centerPosition) && _withinDistance(_position, _centerPosition, 2);
    }

    function _getSettlerHealthAndSpeedByLevel(uint256 _level) public pure returns (uint256, uint256) {
        require(_level >= 1, "CURIO: City level must be at least 1");
        return (_level * 2 + 5, 1); // FIXME: temporary
    }

    function _getCityTileCountByLevel(uint256 _level) public pure returns (uint256) {
        require(_level >= 1, "CURIO: City level must be at least 1");
        return ((_level + 1) * (_level + 2)) / 2 + 6;
    }

    // ----------------------------------------------------------
    // UTILITY FUNCTIONS
    // ----------------------------------------------------------

    function _inBound(Position memory _p) public view returns (bool) {
        return _p.x >= 0 && _p.x < gs().worldConstants.worldWidth && _p.y >= 0 && _p.y < gs().worldConstants.worldHeight;
    }

    function _random(uint256 _max, uint256 _salt) public view returns (uint256) {
        return uint256(keccak256(abi.encode(block.timestamp, block.difficulty, _salt))) % _max;
    }

    function _connected(Position[] memory _positions) public pure returns (bool) {
        require(_positions.length > 0, "CURIO: Positions cannot be empty");

        for (uint256 i = 1; i < _positions.length; i++) {
            if (!_adjacent(_positions[i - 1], _positions[i])) return false;
        }

        return true;
    }

    function _adjacent(Position memory _p1, Position memory _p2) public pure returns (bool) {
        return !_coincident(_p1, _p2) && _withinDistance(_p1, _p2, 1);
    }

    function _coincident(Position memory _p1, Position memory _p2) public pure returns (bool) {
        return _p1.x == _p2.x && _p1.y == _p2.y;
    }

    // Note: The current version treats a diagonal movement as two movements.
    // For treating as one, use `xDist <= _dist && yDist <= _dist` as return condition.
    function _withinDistance(
        Position memory _p1,
        Position memory _p2,
        uint256 _dist
    ) public pure returns (bool) {
        uint256 _xDist = _p1.x >= _p2.x ? _p1.x - _p2.x : _p2.x - _p1.x;
        uint256 _yDist = _p1.y >= _p2.y ? _p1.y - _p2.y : _p2.y - _p1.y;
        return (_xDist + _yDist) <= _dist;
    }

    function _strEq(string memory _s1, string memory _s2) public pure returns (bool) {
        return (keccak256(abi.encodePacked((_s1))) == keccak256(abi.encodePacked((_s2))));
    }

    function _includesPosition(Position memory _p, Position[] memory _area) internal pure returns (bool) {
        for (uint256 i = 0; i < _area.length; i++) {
            if (_coincident(_p, _area[i])) return true;
        }
        return false;
    }

    function _getIndex(uint256 _element, uint256[] memory _array) internal pure returns (uint256) {
        uint256 _index = 0;
        while (_index < _array.length) {
            if (_array[_index] == _element) break;
            _index++;
        }
        return _index;
    }

    function _euclidean(Position memory _p1, Position memory _p2) public pure returns (uint256) {
        uint256 _a = _p2.x >= _p1.x ? _p2.x - _p1.x : _p1.x - _p2.x;
        uint256 _b = _p2.y >= _p1.y ? _p2.y - _p1.y : _p1.y - _p2.y;

        return _sqrt(_a**2 + _b**2);
    }

    function _sum(uint256[] memory _arr) public pure returns (uint256) {
        uint256 _result = 0;
        for (uint256 i = 0; i < _arr.length; i++) {
            _result += _arr[i];
        }
        return _result;
    }

    function _sqrt(uint256 x) internal pure returns (uint256 y) {
        uint256 z = (x + 1) / 2;
        y = x;
        while (z < y) {
            y = z;
            z = (x / z + z) / 2;
        }
    }

    function _NULL() internal pure returns (uint256) {
        return 0;
    }
}<|MERGE_RESOLUTION|>--- conflicted
+++ resolved
@@ -7,12 +7,7 @@
 import {ECSLib} from "contracts/libraries/ECSLib.sol";
 import {Set} from "contracts/Set.sol";
 import {Component} from "contracts/Component.sol";
-<<<<<<< HEAD
-import "forge-std/console.sol";
-import {AddressComponent, BoolComponent, IntComponent, PositionComponent, StringComponent, StringArrayComponent, UintComponent, UintArrayComponent} from "contracts/TypedComponents.sol";
-=======
 import {AddressComponent, BoolComponent, IntComponent, PositionComponent, StringComponent, UintComponent, UintArrayComponent} from "contracts/TypedComponents.sol";
->>>>>>> e35b5eb3
 
 /// @title Util library
 /// @notice Contains all events as well as lower-level setters and getters
@@ -143,19 +138,19 @@
     // LOGIC GETTERS
     // ----------------------------------------------------------
 
-<<<<<<< HEAD
+    function _getArmyConstituents(uint256 _armyID) public returns (uint256[] memory) {
+        Set _set1 = new Set();
+        Set _set2 = new Set();
+        _set1.addArray(ECSLib._getUintComponent("Keeper").getEntitiesWithValue(_armyID));
+        _set2.addArray(ECSLib._getStringComponent("Tag").getEntitiesWithValue(string("ArmyConstituent")));
+        return ECSLib._intersection(_set1, _set2);
+    }
+
     function _getPlayerSignatures(uint256 _playerID) public returns (uint256[] memory) {
         Set _set1 = new Set();
         Set _set2 = new Set();
         _set1.addArray(ECSLib._getUintComponent("Owner").getEntitiesWithValue(_playerID));
         _set2.addArray(ECSLib._getStringComponent("Tag").getEntitiesWithValue(string("Signature")));
-=======
-    function _getArmyConstituents(uint256 _armyID) public returns (uint256[] memory) {
-        Set _set1 = new Set();
-        Set _set2 = new Set();
-        _set1.addArray(ECSLib._getUintComponent("Keeper").getEntitiesWithValue(_armyID));
-        _set2.addArray(ECSLib._getStringComponent("Tag").getEntitiesWithValue(string("ArmyConstituent")));
->>>>>>> e35b5eb3
         return ECSLib._intersection(_set1, _set2);
     }
 
