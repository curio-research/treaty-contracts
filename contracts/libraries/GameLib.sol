--- conflicted
+++ resolved
@@ -627,19 +627,10 @@
         require(Set(gs().entities).includes(_entity), "CURIO: Entity object not found");
     }
 
-<<<<<<< HEAD
     function neutralOrOpenTileCheck(uint256 _tileID, uint256 _nationID) internal view {
         uint256 tileNationID = ECSLib.getUint("Nation", _tileID);
         if (tileNationID == 0) return;
         require(includes(_nationID, ECSLib.getUintArray("OpenNations", tileNationID)), "CURIO: Tile not neutral or open");
-=======
-    function neutralOrOwnedEntityCheck(uint256 _entity, uint256 _nationID) internal view {
-        uint256 entityNation = ECSLib.getUint("Nation", _entity);
-        if (entityNation == 0 || entityNation == _nationID) return;
-
-        // Check if owner nation allows passing through
-        // TODO: left here
->>>>>>> 444b9afb
     }
 
     function inboundPositionCheck(Position memory _position) internal view {
