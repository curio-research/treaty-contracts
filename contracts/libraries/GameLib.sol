--- conflicted
+++ resolved
@@ -8,7 +8,6 @@
 import {Set} from "contracts/Set.sol";
 import {Component} from "contracts/Component.sol";
 import {AddressComponent, BoolComponent, IntComponent, PositionComponent, StringComponent, UintComponent, UintArrayComponent} from "contracts/TypedComponents.sol";
-import "hardhat/console.sol";
 
 /// @title Util library
 /// @notice Contains all events as well as lower-level setters and getters
@@ -319,29 +318,19 @@
     }
 
     function _getInventory(uint256 _cityID, uint256 _templateID) public returns (uint256) {
-<<<<<<< HEAD
+        QueryCondition[] memory query = new QueryCondition[](2);
+        query[0] = ECSLib.queryChunk(QueryType.HasVal, "City", abi.encode(_cityID));
+        query[1] = ECSLib.queryChunk(QueryType.HasVal, "Template", abi.encode(_templateID));
+        uint256[] memory res = ECSLib.query(query);
+
         Set _set1 = new Set();
         Set _set2 = new Set();
-        _set1.addArray(ECSLib._getUintComponent("City").getEntitiesWithValue(_cityID));
-        _set2.addArray(ECSLib._getUintComponent("Template").getEntitiesWithValue(_templateID));
-        uint256[] memory _result = ECSLib._intersection(_set1, _set2);
-
-        _set1 = new Set();
-        _set2 = new Set();
-        _set1.addArray(_result);
+        _set1.addArray(res);
         _set2.addArray(ECSLib._getStringComponent("Tag").getEntitiesWithValue(string("Production")));
-        _result = ECSLib._difference(_set1, _set2);
-
-        assert(_result.length <= 1);
-        return _result.length == 1 ? _result[0] : _NULL();
-=======
-        QueryCondition[] memory query = new QueryCondition[](2);
-        query[0] = ECSLib.queryChunk(QueryType.HasVal, "City", abi.encode(_cityID));
-        query[1] = ECSLib.queryChunk(QueryType.HasVal, "Template", abi.encode(_templateID));
-        uint256[] memory res = ECSLib.query(query);
-        assert(res.length <= 1);
-        return res.length == 1 ? res[0] : 0;
->>>>>>> 66bb0cea
+        res = ECSLib._difference(_set1, _set2);
+
+        assert(res.length <= 1);
+        return res.length == 1 ? res[0] : 0;
     }
 
     function _getSettlerAt(Position memory _position) public returns (uint256) {
@@ -440,11 +429,7 @@
     function getTotalGoldCap(uint256 _level) public pure returns (uint256) {
         if (_level == 1) return 12000;
         if (_level == 2) return 24000;
-<<<<<<< HEAD
-        if (_level == 3) return 27000;
-=======
         if (_level == 3) return 36000;
->>>>>>> 66bb0cea
         if (_level == 4) return 48000;
         if (_level == 5) return 60000;
         return 0;
