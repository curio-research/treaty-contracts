--- conflicted
+++ resolved
@@ -15,10 +15,7 @@
     }
 
     event NewPlayer(address _player, Position _pos);
-<<<<<<< HEAD
     event Bankruptcy(address _player);
-=======
->>>>>>> bdd76f78
     event Moved(address _player, uint256 _troopId, uint256 _epoch, Position _startPos, Position _targetPos);
     event AttackedTroop(address _player, uint256 _troopId, Troop _troopInfo, uint256 _targetTroopId, Troop _targetTroopInfo);
     event AttackedBase(address _player, uint256 _troopId, Troop _troopInfo, uint256 _targetBaseId, Base _targetBaseInfo);
@@ -95,38 +92,27 @@
         uint256 _troopId
     ) public {
         // TODO: consider whether or not to remove Troop from gs().troops
-<<<<<<< HEAD
         uint256 _totalTroopExpensePerUpdate = gs().playerMap[_owner].totalTroopExpensePerUpdate;
 
-        uint256[] memory _cargoTroopIds = gs().troopIdMap[_troopId].cargoTroopIds;
-        for (uint256 i = 0; i < _cargoTroopIds.length; i++) {
-            uint256 _cargoId = _cargoTroopIds[i];
+        Troop memory _troop = _getTroop(_troopId);
+        for (uint256 i = 0; i < _troop.cargoTroopIds.length; i++) {
+            uint256 _cargoId = _troop.cargoTroopIds[i];
             _totalTroopExpensePerUpdate -= _getExpensePerSecond(_getTroop(_cargoId).troopTypeId);
             delete gs().troopIdMap[_cargoId];
-=======
-
-        Troop memory _troop = gs().troopIdMap[_troopId];
-        for (uint256 i = 0; i < _troop.cargoTroopIds.length; i++) {
-            delete gs().troopIdMap[_troop.cargoTroopIds[i]];
->>>>>>> bdd76f78
-        }
-
-        _totalTroopExpensePerUpdate -= _getExpensePerSecond(_getTroop(_troopId).troopTypeId);
+        }
+
+        _totalTroopExpensePerUpdate -= _getExpensePerSecond(_troop.troopTypeId);
         delete gs().troopIdMap[_troopId];
 
-<<<<<<< HEAD
         _updatePlayerBalance(_owner);
         gs().playerMap[_owner].totalTroopExpensePerUpdate = _totalTroopExpensePerUpdate;
 
-        delete gs().map[_pos.x][_pos.y].occupantId;
-=======
         Tile memory _tile = _getTileAt(_troop.pos);
         if (_canTransportTroop(_tile)) {
             _unloadTroopFromTransport(_tile.occupantId, _troopId);
         } else {
             delete gs().map[_pos.x][_pos.y].occupantId;
         }
->>>>>>> bdd76f78
     }
 
     function _addTroop(
@@ -190,13 +176,8 @@
         return gs().troopTypeIdMap[_troopTypeId].maxHealth;
     }
 
-<<<<<<< HEAD
     function _getTroopCost(uint256 _troopTypeId) public view returns (uint256) {
         return gs().troopTypeIdMap[_troopTypeId].cost;
-=======
-    function _getProductionCooldown(uint256 _troopTypeId) public view returns (uint256) {
-        return gs().troopTypeIdMap[_troopTypeId].productionCooldown;
->>>>>>> bdd76f78
     }
 
     function _getDamagePerHit(uint256 _troopTypeId) public view returns (uint256) {
