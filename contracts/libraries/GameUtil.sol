--- conflicted
+++ resolved
@@ -93,39 +93,11 @@
         gs().troopIdMap[_troopTransportId].cargoTroopIds.pop();
     }
 
-<<<<<<< HEAD
-    function _initializeTile(Position memory _pos) public {
-        WorldConstants memory _worldConstants = gs().worldConstants;
-        uint256 _batchSize = _worldConstants.initBatchSize;
-        uint256 _numInitTerrainTypes = _worldConstants.numInitTerrainTypes;
-
-        uint256 _encodedCol = gs().encodedColumnBatches[_pos.x][_pos.y / _batchSize] % (_numInitTerrainTypes**((_pos.y % _batchSize) + 1));
-        uint256 _divFactor = _numInitTerrainTypes**(_pos.y % _batchSize);
-        uint256 _terrainId = _encodedCol / _divFactor;
-
-        if (_terrainId >= 3) {
-            // Note: temporary way to set base
-            BASE_NAME _baseName = _terrainId == 3 ? BASE_NAME.PORT : BASE_NAME.CITY;
-            _addBase(_pos, _baseName);
-            _terrainId -= 3;
-        }
-
-        gs().map[_pos.x][_pos.y].isInitialized = true;
-        gs().map[_pos.x][_pos.y].terrain = TERRAIN(_terrainId);
-    }
-
     function _removeTroop(uint256 _troopId) public {
         Troop memory _troop = _getTroop(_troopId);
         address _owner = _troop.owner;
         Position memory _pos = _troop.pos;
 
-=======
-    function _removeTroop(
-        address _owner,
-        Position memory _pos,
-        uint256 _troopId
-    ) public {
->>>>>>> 7e55e30e
         uint256 _numOwnedTroops = gs().playerMap[_owner].numOwnedTroops;
         uint256 _totalTroopExpensePerUpdate = gs().playerMap[_owner].totalTroopExpensePerUpdate;
 
