--- conflicted
+++ resolved
@@ -1,21 +1,12 @@
 //SPDX-License-Identifier: MIT
 pragma solidity ^0.8.4;
 
-<<<<<<< HEAD
 import "forge-std/console.sol";
-import {BASE_NAME, Base, GameState, Position, TERRAIN, Tile, Troop} from "contracts/libraries/Types.sol";
+import {BASE_NAME, Base, GameState, Position, Production, TERRAIN, Tile, Troop} from "contracts/libraries/Types.sol";
 import {LibStorage} from "contracts/libraries/Storage.sol";
 import "openzeppelin-contracts/contracts/utils/math/SafeMath.sol";
 
 // Note: Util functions generally do not verify correctness of conditions. Make sure to verify in higher-level functions such as those in Engine.
-=======
-import {BASE_NAME, Base, GameState, Position, Production, Tile, Troop} from "contracts/libraries/Types.sol";
-import {LibStorage} from "contracts/libraries/Storage.sol";
-import "openzeppelin-contracts/contracts/utils/math/SafeMath.sol";
-
-// error Unauthorized();
-
->>>>>>> ef11aeb4
 library Util {
     using SafeMath for uint256;
 
