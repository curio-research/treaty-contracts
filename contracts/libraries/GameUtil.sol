--- conflicted
+++ resolved
@@ -6,10 +6,7 @@
 import {LibStorage} from "contracts/libraries/Storage.sol";
 import "openzeppelin-contracts/contracts/utils/math/SafeMath.sol";
 
-<<<<<<< HEAD
 // Note: Util functions generally do not verify correctness of conditions. Make sure to verify in higher-level functions such as those in Engine.
-=======
->>>>>>> dd75e859
 library Util {
     using SafeMath for uint256;
 
