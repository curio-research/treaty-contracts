//SPDX-License-Identifier: MIT
pragma solidity ^0.8.4;

import {Position, WorldConstants} from "contracts/libraries/Types.sol";
import {ECSLib} from "contracts/libraries/ECSLib.sol";

library Templates {
    function addCityCenter(Position memory _startPosition, uint256 _cityID) public returns (uint256) {
        uint256 cityCenterID = ECSLib.addEntity();

        ECSLib.setString("Tag", cityCenterID, "Building");
        ECSLib.setPosition("StartPosition", cityCenterID, _startPosition);
        ECSLib.setUint("City", cityCenterID, _cityID);
        ECSLib.setUint("Level", cityCenterID, 1);
        ECSLib.setString("BuildingType", cityCenterID, "City Center");
        ECSLib.setUint("InitTimestamp", cityCenterID, block.timestamp);
        ECSLib.setUint("LastTimestamp", cityCenterID, block.timestamp);

        return cityCenterID;
    }

    function addInventory(
        uint256 _cityID,
        uint256 _templateID,
        uint256 _amount,
        uint256 _load
    ) public returns (uint256) {
        uint256 inventoryID = ECSLib.addEntity();

        ECSLib.setString("Tag", inventoryID, "ResourceInventory");
        ECSLib.setUint("City", inventoryID, _cityID);
        ECSLib.setUint("Template", inventoryID, _templateID);
        ECSLib.setUint("Amount", inventoryID, _amount);
        ECSLib.setUint("Load", inventoryID, _load);

        return inventoryID;
    }

    function convertSettlerToCity(
        uint256 _settlerID,
        string memory _cityName,
        Position memory _centerTilePosition
    ) public returns (uint256) {
        uint256 cityID = _settlerID;

        // Convert the settler to a city
        ECSLib.removeBool("CanSettle", cityID);
        ECSLib.removeUint("Health", cityID);
        ECSLib.removeUint("Speed", cityID);
        ECSLib.removeUint("LastTimestamp", cityID);
        ECSLib.removeUint("MoveCooldown", cityID);
        ECSLib.setPosition("StartPosition", cityID, _centerTilePosition);
        ECSLib.setString("Tag", cityID, "City");
        ECSLib.setString("Name", cityID, _cityName);
        ECSLib.setBool("CanProduce", cityID);

        return cityID;
    }

    function convertCityToSettler(
        uint256 _cityID,
        uint256 _health,
        uint256 _speed
    ) public returns (uint256) {
        uint256 settlerID = _cityID;

        ECSLib.setBool("CanSettle", settlerID);
        ECSLib.setUint("Health", settlerID, _health);
        ECSLib.setUint("Speed", settlerID, _speed);
        ECSLib.setUint("LastTimestamp", settlerID, block.timestamp);
        ECSLib.setUint("MoveCooldown", settlerID, 1);
        ECSLib.setString("Tag", settlerID, "Settler");
        ECSLib.removeString("Name", settlerID);
        ECSLib.removeBool("CanProduce", settlerID);
        ECSLib.removePosition("StartPosition", settlerID);

        return settlerID;
    }

    function addTile(Position memory _startPosition) public returns (uint256) {
        uint256 tileID = ECSLib.addEntity();

        ECSLib.setString("Tag", tileID, "Tile");
        ECSLib.setBool("CanBattle", tileID);
        ECSLib.setPosition("StartPosition", tileID, _startPosition);
        ECSLib.setUint("City", tileID, 0);
        ECSLib.setUint("Owner", tileID, 0);
<<<<<<< HEAD
        ECSLib.setUint("Level", tileID, 1); // Fixme: this should be barbarian variable (lv2:lv1 = 1:2)
        ECSLib.setUint("LastTimestamp", tileID, block.timestamp);
=======
        ECSLib.setUint("Level", tileID, 0);

>>>>>>> 93ee17c6
        return tileID;
    }

    function addSettler(
        Position memory _position,
        uint256 _playerID,
        uint256 _speed
    ) public returns (uint256) {
        uint256 settlerID = ECSLib.addEntity();

        ECSLib.setString("Tag", settlerID, "Settler");
        ECSLib.setPosition("Position", settlerID, _position);
        ECSLib.setUint("Owner", settlerID, _playerID);
        ECSLib.setUint("Level", settlerID, 1);
        ECSLib.setBool("CanSettle", settlerID);
        ECSLib.setUint("Health", settlerID, 1); // FIXME
        ECSLib.setUint("Speed", settlerID, _speed);
        ECSLib.setUint("LastTimestamp", settlerID, block.timestamp);
        ECSLib.setUint("MoveCooldown", settlerID, 0); // FIXME: change back for deployment

        return settlerID;
    }

    function addPlayer(string memory _name) public returns (uint256) {
        uint256 playerID = ECSLib.addEntity();

        ECSLib.setBool("IsActive", playerID);
        ECSLib.setString("Name", playerID, _name);
        ECSLib.setString("Tag", playerID, "Player");
        ECSLib.setUint("InitTimestamp", playerID, block.timestamp);
        ECSLib.setAddress("Address", playerID, msg.sender);

        return playerID;
    }

    function addArmy(
        uint256 _playerID,
        Position memory _position,
        uint256 _speed,
        uint256 _load,
        uint256 _moveCooldown,
        uint256 _battleCooldown,
        uint256 _attackRange
    ) public returns (uint256) {
        uint256 armyID = ECSLib.addEntity();

        ECSLib.setString("Tag", armyID, "Army");
        ECSLib.setBool("CanBattle", armyID);
        ECSLib.setUint("Owner", armyID, _playerID);
        ECSLib.setPosition("Position", armyID, _position);
        ECSLib.setUint("Speed", armyID, _speed);
        ECSLib.setUint("Load", armyID, _load);
        ECSLib.setUint("LastTimestamp", armyID, block.timestamp);
        ECSLib.setUint("MoveCooldown", armyID, _moveCooldown);
        ECSLib.setUint("BattleCooldown", armyID, _battleCooldown);
        ECSLib.setUint("AttackRange", armyID, _attackRange);

        return armyID;
    }

    function addConstituent(
        uint256 _keeperID,
        uint256 _templateID,
        uint256 _amount
    ) public returns (uint256) {
        uint256 guardID = ECSLib.addEntity();

        ECSLib.setString("Tag", guardID, "Constituent");
        ECSLib.setUint("Keeper", guardID, _keeperID);
        ECSLib.setUint("Template", guardID, _templateID);
        ECSLib.setUint("Amount", guardID, _amount);

        return guardID;
    }

    function addTroopProduction() public returns (uint256) {
        uint256 productionID = ECSLib.addEntity();

        ECSLib.setString("Tag", productionID, "TroopProduction");
        ECSLib.setUint("City", productionID, 0);
        ECSLib.setUint("Template", productionID, 0);
        ECSLib.setUint("Inventory", productionID, 0);
        ECSLib.setUint("Amount", productionID, 0);
        ECSLib.setUint("InitTimestamp", productionID, block.timestamp);
        ECSLib.setUint("Duration", productionID, ECSLib.getUint("Duration", 0) * 0);

        return productionID;
    }

    function addResourceGather(
        Position memory _position,
        uint256 _playerID,
        uint256 _resourceTemplateID,
        uint256 _armyID
    ) public returns (uint256) {
        uint256 gatherID = ECSLib.addEntity();

        ECSLib.setString("Tag", gatherID, "ResourceGather");
        ECSLib.setPosition("Position", gatherID, _position);
        ECSLib.setUint("Owner", gatherID, _playerID);
        ECSLib.setUint("Template", gatherID, ECSLib.getUint("Template", _resourceTemplateID));
        ECSLib.setUint("InitTimestamp", gatherID, block.timestamp);
        ECSLib.setUint("Army", gatherID, _armyID);

        return gatherID;
    }

    function addTroopTemplate(
        string memory _inventoryType,
        uint256 _health,
        uint256 _speed,
        uint256 _moveCooldown,
        uint256 _battleCooldown,
        uint256 _attack,
        uint256 _defense,
        uint256 _duration,
        uint256 _load,
        uint256 _cost
    ) public returns (uint256) {
        uint256 entity = ECSLib.addEntity();

        ECSLib.setString("Tag", entity, "TroopTemplate");
        ECSLib.setString("InventoryType", entity, _inventoryType);
        ECSLib.setUint("Health", entity, _health);
        ECSLib.setUint("Speed", entity, _speed);
        ECSLib.setUint("MoveCooldown", entity, _moveCooldown);
        ECSLib.setUint("BattleCooldown", entity, _battleCooldown);
        ECSLib.setUint("Attack", entity, _attack);
        ECSLib.setUint("Defense", entity, _defense);
        ECSLib.setUint("Duration", entity, _duration);
        ECSLib.setUint("Load", entity, _load);
        ECSLib.setUint("Cost", entity, _cost);

        return entity;
    }
}<|MERGE_RESOLUTION|>--- conflicted
+++ resolved
@@ -85,13 +85,8 @@
         ECSLib.setPosition("StartPosition", tileID, _startPosition);
         ECSLib.setUint("City", tileID, 0);
         ECSLib.setUint("Owner", tileID, 0);
-<<<<<<< HEAD
         ECSLib.setUint("Level", tileID, 1); // Fixme: this should be barbarian variable (lv2:lv1 = 1:2)
         ECSLib.setUint("LastTimestamp", tileID, block.timestamp);
-=======
-        ECSLib.setUint("Level", tileID, 0);
-
->>>>>>> 93ee17c6
         return tileID;
     }
 
