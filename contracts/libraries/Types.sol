//SPDX-License-Identifier: MIT
pragma solidity ^0.8.4;

/// Data structures for game

enum TERRAIN {
    LAND
}

enum VALUE_TYPE {
    UINT,
    STRING,
    BOOL,
    INT,
    ADDRESS,
    POSITION,
    UINT_ARRAY,
    STRING_ARRAY,
    OTHER
}

enum QueryType {
    Has,
    HasVal
}

struct QueryCondition {
    QueryType queryType;
    bytes value;
    string componentName;
}

struct ComponentSpec {
    string name;
    VALUE_TYPE valueType;
}

struct Position {
    uint256 x;
    uint256 y;
}

struct Tile {
    bool isInitialized;
    TERRAIN terrain;
}

struct WorldConstants {
    address admin;
    uint256 worldWidth;
    uint256 worldHeight;
    uint256 numInitTerrainTypes; // default is 6
    uint256 initBatchSize; // default is 50 if numInitTerrainTypes = 6
    uint256 maxCityCountPerPlayer;
    uint256 maxArmyCountPerPlayer;
    uint256 maxPlayerCount;
    uint256 cityUpgradeGoldCost; // constant for now but realistically not ?
<<<<<<< HEAD
=======
    uint256 maxInventoryCapacity;
    uint256 cityPackCost;
>>>>>>> 66bb0cea
    uint256 initCityGold;
    uint256 cityHealth;
    uint256 cityAttack;
    uint256 cityDefense;
}

struct GameState {
    bool isPaused;
    uint256 lastPaused;
    WorldConstants worldConstants;
    address[] players;
    Tile[5000][5000] map;
    uint256[][] encodedColumnBatches;
    address[] treaties;
    address entities;
    uint256 entityNonce;
    string[] componentNames;
    mapping(string => address) components; // component name to contract address
    mapping(uint256 => address) ComponentEntityToAddress; // component id to contract address
    mapping(address => uint256) playerEntityMap;
}<|MERGE_RESOLUTION|>--- conflicted
+++ resolved
@@ -55,11 +55,8 @@
     uint256 maxArmyCountPerPlayer;
     uint256 maxPlayerCount;
     uint256 cityUpgradeGoldCost; // constant for now but realistically not ?
-<<<<<<< HEAD
-=======
     uint256 maxInventoryCapacity;
     uint256 cityPackCost;
->>>>>>> 66bb0cea
     uint256 initCityGold;
     uint256 cityHealth;
     uint256 cityAttack;
