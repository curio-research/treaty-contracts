{
  "_format": "ethers-rs-sol-cache-3",
  "paths": {
    "artifacts": "out",
    "build_infos": "out/build-info",
    "sources": "contracts",
    "tests": "test",
    "scripts": "script",
    "libraries": [
      "lib"
    ]
  },
  "files": {
    "contracts/Component.sol": {
<<<<<<< HEAD
      "lastModificationDate": 1668647794338,
      "contentHash": "b1f9ee197dea21787fa2e9d037527acd",
=======
      "lastModificationDate": 1668484923744,
      "contentHash": "d358edd51715363a84865cc279701893",
>>>>>>> 19307b74
      "sourceName": "contracts/Component.sol",
      "solcConfig": {
        "settings": {
          "optimizer": {
            "enabled": true,
            "runs": 200
          },
          "metadata": {
            "bytecodeHash": "ipfs"
          },
          "outputSelection": {
            "*": {
              "": [
                "ast"
              ],
              "*": [
                "abi",
                "evm.bytecode",
                "evm.deployedBytecode",
                "evm.methodIdentifiers",
                "metadata"
              ]
            }
          },
          "evmVersion": "london",
          "libraries": {}
        }
      },
      "imports": [
        "contracts/Set.sol"
      ],
      "versionRequirement": "^0.8.4",
      "artifacts": {
        "Component": {
<<<<<<< HEAD
          "0.8.13+commit.abaa5c0e.Darwin.appleclang": "Component.sol/Component.json"
=======
          "0.8.4+commit.c7e474f2.Darwin.appleclang": "Component.sol/Component.json"
>>>>>>> 19307b74
        }
      }
    },
    "contracts/CurioERC20.sol": {
      "lastModificationDate": 1668484923744,
      "contentHash": "181ed0d4f7d510cc4aed46262cc77651",
      "sourceName": "contracts/CurioERC20.sol",
      "solcConfig": {
        "settings": {
          "optimizer": {
            "enabled": true,
            "runs": 200
          },
          "metadata": {
            "bytecodeHash": "ipfs"
          },
          "outputSelection": {
            "*": {
              "": [
                "ast"
              ],
              "*": [
                "abi",
                "evm.bytecode",
                "evm.deployedBytecode",
                "evm.methodIdentifiers",
                "metadata"
              ]
            }
          },
          "evmVersion": "london",
          "libraries": {}
        }
      },
      "imports": [],
      "versionRequirement": "^0.8.4",
      "artifacts": {
        "CurioERC20": {
<<<<<<< HEAD
          "0.8.13+commit.abaa5c0e.Darwin.appleclang": "CurioERC20.sol/CurioERC20.json"
=======
          "0.8.4+commit.c7e474f2.Darwin.appleclang": "CurioERC20.sol/CurioERC20.json"
>>>>>>> 19307b74
        }
      }
    },
    "contracts/Diamond.sol": {
      "lastModificationDate": 1665288827100,
      "contentHash": "1e162c4c7e9cd8814e6f1ec468f3bfb7",
      "sourceName": "contracts/Diamond.sol",
      "solcConfig": {
        "settings": {
          "optimizer": {
            "enabled": true,
            "runs": 200
          },
          "metadata": {
            "bytecodeHash": "ipfs"
          },
          "outputSelection": {
            "*": {
              "": [
                "ast"
              ],
              "*": [
                "abi",
                "evm.bytecode",
                "evm.deployedBytecode",
                "evm.methodIdentifiers",
                "metadata"
              ]
            }
          },
          "evmVersion": "london",
          "libraries": {}
        }
      },
      "imports": [
        "contracts/interfaces/IDiamondCut.sol",
        "contracts/libraries/LibDiamond.sol"
      ],
      "versionRequirement": "^0.8.0",
      "artifacts": {
        "Diamond": {
<<<<<<< HEAD
          "0.8.13+commit.abaa5c0e.Darwin.appleclang": "Diamond.sol/Diamond.json"
=======
          "0.8.4+commit.c7e474f2.Darwin.appleclang": "Diamond.sol/Diamond.json"
>>>>>>> 19307b74
        }
      }
    },
    "contracts/Mapping.sol": {
      "lastModificationDate": 1668484923744,
      "contentHash": "04811aac85026d7704c1d8a9c09468ad",
      "sourceName": "contracts/Mapping.sol",
      "solcConfig": {
        "settings": {
          "optimizer": {
            "enabled": true,
            "runs": 200
          },
          "metadata": {
            "bytecodeHash": "ipfs"
          },
          "outputSelection": {
            "*": {
              "": [
                "ast"
              ],
              "*": [
                "abi",
                "evm.bytecode",
                "evm.deployedBytecode",
                "evm.methodIdentifiers",
                "metadata"
              ]
            }
          },
          "evmVersion": "london",
          "libraries": {}
        }
      },
      "imports": [],
      "versionRequirement": "^0.8.4",
      "artifacts": {
        "UintBoolMapping": {
<<<<<<< HEAD
          "0.8.13+commit.abaa5c0e.Darwin.appleclang": "Mapping.sol/UintBoolMapping.json"
=======
          "0.8.4+commit.c7e474f2.Darwin.appleclang": "Mapping.sol/UintBoolMapping.json"
>>>>>>> 19307b74
        }
      }
    },
    "contracts/NATO.sol": {
      "lastModificationDate": 1668484923744,
      "contentHash": "c6d4f2fbdfdfd05cc24842a058fc972a",
      "sourceName": "contracts/NATO.sol",
      "solcConfig": {
        "settings": {
          "optimizer": {
            "enabled": true,
            "runs": 200
          },
          "metadata": {
            "bytecodeHash": "ipfs"
          },
          "outputSelection": {
            "*": {
              "": [
                "ast"
              ],
              "*": [
                "abi",
                "evm.bytecode",
                "evm.deployedBytecode",
                "evm.methodIdentifiers",
                "metadata"
              ]
            }
          },
          "evmVersion": "london",
          "libraries": {}
        }
      },
      "imports": [],
      "versionRequirement": "^0.8.4",
      "artifacts": {
        "NATO": {
<<<<<<< HEAD
          "0.8.13+commit.abaa5c0e.Darwin.appleclang": "NATO.sol/NATO.json"
=======
          "0.8.4+commit.c7e474f2.Darwin.appleclang": "NATO.sol/NATO.json"
>>>>>>> 19307b74
        }
      }
    },
    "contracts/Set.sol": {
      "lastModificationDate": 1668484923744,
      "contentHash": "b978f5ba69b3acb9f8424bbe0312a512",
      "sourceName": "contracts/Set.sol",
      "solcConfig": {
        "settings": {
          "optimizer": {
            "enabled": true,
            "runs": 200
          },
          "metadata": {
            "bytecodeHash": "ipfs"
          },
          "outputSelection": {
            "*": {
              "": [
                "ast"
              ],
              "*": [
                "abi",
                "evm.bytecode",
                "evm.deployedBytecode",
                "evm.methodIdentifiers",
                "metadata"
              ]
            }
          },
          "evmVersion": "london",
          "libraries": {}
        }
      },
      "imports": [],
      "versionRequirement": "^0.8.4",
      "artifacts": {
        "Set": {
<<<<<<< HEAD
          "0.8.13+commit.abaa5c0e.Darwin.appleclang": "Set.sol/Set.json"
=======
          "0.8.4+commit.c7e474f2.Darwin.appleclang": "Set.sol/Set.json"
>>>>>>> 19307b74
        }
      }
    },
    "contracts/TypedComponents.sol": {
      "lastModificationDate": 1668484923744,
      "contentHash": "784c815f5c7c20df44d5463e4396354d",
      "sourceName": "contracts/TypedComponents.sol",
      "solcConfig": {
        "settings": {
          "optimizer": {
            "enabled": true,
            "runs": 200
          },
          "metadata": {
            "bytecodeHash": "ipfs"
          },
          "outputSelection": {
            "*": {
              "": [
                "ast"
              ],
              "*": [
                "abi",
                "evm.bytecode",
                "evm.deployedBytecode",
                "evm.methodIdentifiers",
                "metadata"
              ]
            }
          },
          "evmVersion": "london",
          "libraries": {}
        }
      },
      "imports": [
        "contracts/Component.sol",
        "contracts/Set.sol",
        "contracts/libraries/Types.sol"
      ],
      "versionRequirement": "^0.8.4",
      "artifacts": {
        "AddressComponent": {
<<<<<<< HEAD
          "0.8.13+commit.abaa5c0e.Darwin.appleclang": "TypedComponents.sol/AddressComponent.json"
        },
        "BoolComponent": {
          "0.8.13+commit.abaa5c0e.Darwin.appleclang": "TypedComponents.sol/BoolComponent.json"
        },
        "IntComponent": {
          "0.8.13+commit.abaa5c0e.Darwin.appleclang": "TypedComponents.sol/IntComponent.json"
        },
        "PositionComponent": {
          "0.8.13+commit.abaa5c0e.Darwin.appleclang": "TypedComponents.sol/PositionComponent.json"
        },
        "StringComponent": {
          "0.8.13+commit.abaa5c0e.Darwin.appleclang": "TypedComponents.sol/StringComponent.json"
        },
        "UintArrayComponent": {
          "0.8.13+commit.abaa5c0e.Darwin.appleclang": "TypedComponents.sol/UintArrayComponent.json"
        },
        "UintComponent": {
          "0.8.13+commit.abaa5c0e.Darwin.appleclang": "TypedComponents.sol/UintComponent.json"
=======
          "0.8.4+commit.c7e474f2.Darwin.appleclang": "TypedComponents.sol/AddressComponent.json"
        },
        "BoolComponent": {
          "0.8.4+commit.c7e474f2.Darwin.appleclang": "TypedComponents.sol/BoolComponent.json"
        },
        "IntComponent": {
          "0.8.4+commit.c7e474f2.Darwin.appleclang": "TypedComponents.sol/IntComponent.json"
        },
        "PositionComponent": {
          "0.8.4+commit.c7e474f2.Darwin.appleclang": "TypedComponents.sol/PositionComponent.json"
        },
        "StringComponent": {
          "0.8.4+commit.c7e474f2.Darwin.appleclang": "TypedComponents.sol/StringComponent.json"
        },
        "UintArrayComponent": {
          "0.8.4+commit.c7e474f2.Darwin.appleclang": "TypedComponents.sol/UintArrayComponent.json"
        },
        "UintComponent": {
          "0.8.4+commit.c7e474f2.Darwin.appleclang": "TypedComponents.sol/UintComponent.json"
>>>>>>> 19307b74
        }
      }
    },
    "contracts/facets/AdminFacet.sol": {
<<<<<<< HEAD
      "lastModificationDate": 1668642542010,
      "contentHash": "ae42db1965010ee389257de055948e74",
=======
      "lastModificationDate": 1668550708154,
      "contentHash": "4c4da16712d2ed5ee443dc72132a0818",
>>>>>>> 19307b74
      "sourceName": "contracts/facets/AdminFacet.sol",
      "solcConfig": {
        "settings": {
          "optimizer": {
            "enabled": true,
            "runs": 200
          },
          "metadata": {
            "bytecodeHash": "ipfs"
          },
          "outputSelection": {
            "*": {
              "": [
                "ast"
              ],
              "*": [
                "abi",
                "evm.bytecode",
                "evm.deployedBytecode",
                "evm.methodIdentifiers",
                "metadata"
              ]
            }
          },
          "evmVersion": "london",
          "libraries": {}
        }
      },
      "imports": [
        "contracts/Component.sol",
        "contracts/Mapping.sol",
        "contracts/Set.sol",
        "contracts/TypedComponents.sol",
        "contracts/libraries/ECSLib.sol",
        "contracts/libraries/GameLib.sol",
        "contracts/libraries/LibQuery.sol",
        "contracts/libraries/Query.sol",
        "contracts/libraries/Storage.sol",
        "contracts/libraries/Templates.sol",
        "contracts/libraries/Types.sol",
        "lib/memmove/src/Array.sol",
        "lib/memmove/src/LinkedList.sol",
        "lib/openzeppelin-contracts/contracts/utils/Strings.sol"
      ],
      "versionRequirement": "^0.8.4",
      "artifacts": {
        "AdminFacet": {
<<<<<<< HEAD
          "0.8.13+commit.abaa5c0e.Darwin.appleclang": "AdminFacet.sol/AdminFacet.json"
=======
          "0.8.4+commit.c7e474f2.Darwin.appleclang": "AdminFacet.sol/AdminFacet.json"
>>>>>>> 19307b74
        }
      }
    },
    "contracts/facets/DiamondCutFacet.sol": {
      "lastModificationDate": 1665288827102,
      "contentHash": "ad746ce9d800ea0c25c48b34397c7182",
      "sourceName": "contracts/facets/DiamondCutFacet.sol",
      "solcConfig": {
        "settings": {
          "optimizer": {
            "enabled": true,
            "runs": 200
          },
          "metadata": {
            "bytecodeHash": "ipfs"
          },
          "outputSelection": {
            "*": {
              "": [
                "ast"
              ],
              "*": [
                "abi",
                "evm.bytecode",
                "evm.deployedBytecode",
                "evm.methodIdentifiers",
                "metadata"
              ]
            }
          },
          "evmVersion": "london",
          "libraries": {}
        }
      },
      "imports": [
        "contracts/interfaces/IDiamondCut.sol",
        "contracts/libraries/LibDiamond.sol"
      ],
      "versionRequirement": "^0.8.0",
      "artifacts": {
        "DiamondCutFacet": {
<<<<<<< HEAD
          "0.8.13+commit.abaa5c0e.Darwin.appleclang": "DiamondCutFacet.sol/DiamondCutFacet.json"
=======
          "0.8.4+commit.c7e474f2.Darwin.appleclang": "DiamondCutFacet.sol/DiamondCutFacet.json"
>>>>>>> 19307b74
        }
      }
    },
    "contracts/facets/DiamondLoupeFacet.sol": {
      "lastModificationDate": 1665288827102,
      "contentHash": "a540c77de08e319128a4937adb8ee3f0",
      "sourceName": "contracts/facets/DiamondLoupeFacet.sol",
      "solcConfig": {
        "settings": {
          "optimizer": {
            "enabled": true,
            "runs": 200
          },
          "metadata": {
            "bytecodeHash": "ipfs"
          },
          "outputSelection": {
            "*": {
              "": [
                "ast"
              ],
              "*": [
                "abi",
                "evm.bytecode",
                "evm.deployedBytecode",
                "evm.methodIdentifiers",
                "metadata"
              ]
            }
          },
          "evmVersion": "london",
          "libraries": {}
        }
      },
      "imports": [
        "contracts/interfaces/IDiamondCut.sol",
        "contracts/interfaces/IDiamondLoupe.sol",
        "contracts/interfaces/IERC165.sol",
        "contracts/libraries/LibDiamond.sol"
      ],
      "versionRequirement": "^0.8.0",
      "artifacts": {
        "DiamondLoupeFacet": {
<<<<<<< HEAD
          "0.8.13+commit.abaa5c0e.Darwin.appleclang": "DiamondLoupeFacet.sol/DiamondLoupeFacet.json"
=======
          "0.8.4+commit.c7e474f2.Darwin.appleclang": "DiamondLoupeFacet.sol/DiamondLoupeFacet.json"
>>>>>>> 19307b74
        }
      }
    },
    "contracts/facets/GameFacet.sol": {
      "lastModificationDate": 1668550513560,
      "contentHash": "d45e9d0ac2cdd9e99ef52b0c2e67a194",
      "sourceName": "contracts/facets/GameFacet.sol",
      "solcConfig": {
        "settings": {
          "optimizer": {
            "enabled": true,
            "runs": 200
          },
          "metadata": {
            "bytecodeHash": "ipfs"
          },
          "outputSelection": {
            "*": {
              "": [
                "ast"
              ],
              "*": [
                "abi",
                "evm.bytecode",
                "evm.deployedBytecode",
                "evm.methodIdentifiers",
                "metadata"
              ]
            }
          },
          "evmVersion": "london",
          "libraries": {}
        }
      },
      "imports": [
        "contracts/Component.sol",
        "contracts/Mapping.sol",
        "contracts/Set.sol",
        "contracts/TypedComponents.sol",
        "contracts/libraries/ECSLib.sol",
        "contracts/libraries/GameLib.sol",
        "contracts/libraries/LibQuery.sol",
        "contracts/libraries/Query.sol",
        "contracts/libraries/Storage.sol",
        "contracts/libraries/Templates.sol",
        "contracts/libraries/Types.sol",
        "lib/memmove/src/Array.sol",
        "lib/memmove/src/LinkedList.sol",
        "lib/openzeppelin-contracts/contracts/utils/Strings.sol"
      ],
      "versionRequirement": "^0.8.4",
      "artifacts": {
        "GameFacet": {
<<<<<<< HEAD
          "0.8.13+commit.abaa5c0e.Darwin.appleclang": "GameFacet.sol/GameFacet.json"
=======
          "0.8.4+commit.c7e474f2.Darwin.appleclang": "GameFacet.sol/GameFacet.json"
>>>>>>> 19307b74
        }
      }
    },
    "contracts/facets/GetterFacet.sol": {
      "lastModificationDate": 1668484923745,
      "contentHash": "7103f4d1c116ae75915de531f3b83570",
      "sourceName": "contracts/facets/GetterFacet.sol",
      "solcConfig": {
        "settings": {
          "optimizer": {
            "enabled": true,
            "runs": 200
          },
          "metadata": {
            "bytecodeHash": "ipfs"
          },
          "outputSelection": {
            "*": {
              "": [
                "ast"
              ],
              "*": [
                "abi",
                "evm.bytecode",
                "evm.deployedBytecode",
                "evm.methodIdentifiers",
                "metadata"
              ]
            }
          },
          "evmVersion": "london",
          "libraries": {}
        }
      },
      "imports": [
        "contracts/Component.sol",
        "contracts/Mapping.sol",
        "contracts/Set.sol",
        "contracts/TypedComponents.sol",
        "contracts/libraries/ECSLib.sol",
        "contracts/libraries/GameLib.sol",
        "contracts/libraries/LibQuery.sol",
        "contracts/libraries/Query.sol",
        "contracts/libraries/Storage.sol",
        "contracts/libraries/Templates.sol",
        "contracts/libraries/Types.sol",
        "lib/memmove/src/Array.sol",
        "lib/memmove/src/LinkedList.sol",
        "lib/openzeppelin-contracts/contracts/utils/Strings.sol"
      ],
      "versionRequirement": "^0.8.4",
      "artifacts": {
        "GetterFacet": {
<<<<<<< HEAD
          "0.8.13+commit.abaa5c0e.Darwin.appleclang": "GetterFacet.sol/GetterFacet.json"
=======
          "0.8.4+commit.c7e474f2.Darwin.appleclang": "GetterFacet.sol/GetterFacet.json"
>>>>>>> 19307b74
        }
      }
    },
    "contracts/facets/OwnershipFacet.sol": {
      "lastModificationDate": 1665288827103,
      "contentHash": "511e52e633c81449539ae2a3a978abf8",
      "sourceName": "contracts/facets/OwnershipFacet.sol",
      "solcConfig": {
        "settings": {
          "optimizer": {
            "enabled": true,
            "runs": 200
          },
          "metadata": {
            "bytecodeHash": "ipfs"
          },
          "outputSelection": {
            "*": {
              "": [
                "ast"
              ],
              "*": [
                "abi",
                "evm.bytecode",
                "evm.deployedBytecode",
                "evm.methodIdentifiers",
                "metadata"
              ]
            }
          },
          "evmVersion": "london",
          "libraries": {}
        }
      },
      "imports": [
        "contracts/interfaces/IDiamondCut.sol",
        "contracts/interfaces/IERC173.sol",
        "contracts/libraries/LibDiamond.sol"
      ],
      "versionRequirement": "^0.8.0",
      "artifacts": {
        "OwnershipFacet": {
<<<<<<< HEAD
          "0.8.13+commit.abaa5c0e.Darwin.appleclang": "OwnershipFacet.sol/OwnershipFacet.json"
=======
          "0.8.4+commit.c7e474f2.Darwin.appleclang": "OwnershipFacet.sol/OwnershipFacet.json"
>>>>>>> 19307b74
        }
      }
    },
    "contracts/facets/PolicyFacet.sol": {
      "lastModificationDate": 1668484923745,
      "contentHash": "d126995a56e612ac3aef5f6550ce668f",
      "sourceName": "contracts/facets/PolicyFacet.sol",
      "solcConfig": {
        "settings": {
          "optimizer": {
            "enabled": true,
            "runs": 200
          },
          "metadata": {
            "bytecodeHash": "ipfs"
          },
          "outputSelection": {
            "*": {
              "": [
                "ast"
              ],
              "*": [
                "abi",
                "evm.bytecode",
                "evm.deployedBytecode",
                "evm.methodIdentifiers",
                "metadata"
              ]
            }
          },
          "evmVersion": "london",
          "libraries": {}
        }
      },
      "imports": [
        "contracts/Component.sol",
        "contracts/Mapping.sol",
        "contracts/Set.sol",
        "contracts/TypedComponents.sol",
        "contracts/libraries/ECSLib.sol",
        "contracts/libraries/GameLib.sol",
        "contracts/libraries/LibQuery.sol",
        "contracts/libraries/Query.sol",
        "contracts/libraries/Storage.sol",
        "contracts/libraries/Templates.sol",
        "contracts/libraries/Types.sol",
        "lib/memmove/src/Array.sol",
        "lib/memmove/src/LinkedList.sol",
        "lib/openzeppelin-contracts/contracts/utils/Strings.sol"
      ],
      "versionRequirement": "^0.8.4",
      "artifacts": {
        "PolicyFacet": {
<<<<<<< HEAD
          "0.8.13+commit.abaa5c0e.Darwin.appleclang": "PolicyFacet.sol/PolicyFacet.json"
=======
          "0.8.4+commit.c7e474f2.Darwin.appleclang": "PolicyFacet.sol/PolicyFacet.json"
>>>>>>> 19307b74
        }
      }
    },
    "contracts/interfaces/IDiamondCut.sol": {
      "lastModificationDate": 1665288827104,
      "contentHash": "d8b4c09443cf22718287f7f9a4a6bcb2",
      "sourceName": "contracts/interfaces/IDiamondCut.sol",
      "solcConfig": {
        "settings": {
          "optimizer": {
            "enabled": true,
            "runs": 200
          },
          "metadata": {
            "bytecodeHash": "ipfs"
          },
          "outputSelection": {
            "*": {
              "": [
                "ast"
              ],
              "*": [
                "abi",
                "evm.bytecode",
                "evm.deployedBytecode",
                "evm.methodIdentifiers",
                "metadata"
              ]
            }
          },
          "evmVersion": "london",
          "libraries": {}
        }
      },
      "imports": [],
      "versionRequirement": "^0.8.0",
      "artifacts": {
        "IDiamondCut": {
<<<<<<< HEAD
          "0.8.13+commit.abaa5c0e.Darwin.appleclang": "IDiamondCut.sol/IDiamondCut.json"
=======
          "0.8.4+commit.c7e474f2.Darwin.appleclang": "IDiamondCut.sol/IDiamondCut.json"
>>>>>>> 19307b74
        }
      }
    },
    "contracts/interfaces/IDiamondLoupe.sol": {
      "lastModificationDate": 1665288827104,
      "contentHash": "a471cd6a18e337530aa0fb37a1dd2294",
      "sourceName": "contracts/interfaces/IDiamondLoupe.sol",
      "solcConfig": {
        "settings": {
          "optimizer": {
            "enabled": true,
            "runs": 200
          },
          "metadata": {
            "bytecodeHash": "ipfs"
          },
          "outputSelection": {
            "*": {
              "": [
                "ast"
              ],
              "*": [
                "abi",
                "evm.bytecode",
                "evm.deployedBytecode",
                "evm.methodIdentifiers",
                "metadata"
              ]
            }
          },
          "evmVersion": "london",
          "libraries": {}
        }
      },
      "imports": [],
      "versionRequirement": "^0.8.0",
      "artifacts": {
        "IDiamondLoupe": {
<<<<<<< HEAD
          "0.8.13+commit.abaa5c0e.Darwin.appleclang": "IDiamondLoupe.sol/IDiamondLoupe.json"
=======
          "0.8.4+commit.c7e474f2.Darwin.appleclang": "IDiamondLoupe.sol/IDiamondLoupe.json"
>>>>>>> 19307b74
        }
      }
    },
    "contracts/interfaces/IERC165.sol": {
      "lastModificationDate": 1665288827104,
      "contentHash": "f8f9ee2c76e1678bfead7a3fad131934",
      "sourceName": "contracts/interfaces/IERC165.sol",
      "solcConfig": {
        "settings": {
          "optimizer": {
            "enabled": true,
            "runs": 200
          },
          "metadata": {
            "bytecodeHash": "ipfs"
          },
          "outputSelection": {
            "*": {
              "": [
                "ast"
              ],
              "*": [
                "abi",
                "evm.bytecode",
                "evm.deployedBytecode",
                "evm.methodIdentifiers",
                "metadata"
              ]
            }
          },
          "evmVersion": "london",
          "libraries": {}
        }
      },
      "imports": [],
      "versionRequirement": "^0.8.0",
      "artifacts": {
        "IERC165": {
<<<<<<< HEAD
          "0.8.13+commit.abaa5c0e.Darwin.appleclang": "IERC165.sol/IERC165.json"
=======
          "0.8.4+commit.c7e474f2.Darwin.appleclang": "IERC165.sol/IERC165.json"
>>>>>>> 19307b74
        }
      }
    },
    "contracts/interfaces/IERC173.sol": {
      "lastModificationDate": 1665288827104,
      "contentHash": "65e379207bc221335d0eedfe7b077af6",
      "sourceName": "contracts/interfaces/IERC173.sol",
      "solcConfig": {
        "settings": {
          "optimizer": {
            "enabled": true,
            "runs": 200
          },
          "metadata": {
            "bytecodeHash": "ipfs"
          },
          "outputSelection": {
            "*": {
              "": [
                "ast"
              ],
              "*": [
                "abi",
                "evm.bytecode",
                "evm.deployedBytecode",
                "evm.methodIdentifiers",
                "metadata"
              ]
            }
          },
          "evmVersion": "london",
          "libraries": {}
        }
      },
      "imports": [],
      "versionRequirement": "^0.8.0",
      "artifacts": {
        "IERC173": {
<<<<<<< HEAD
          "0.8.13+commit.abaa5c0e.Darwin.appleclang": "IERC173.sol/IERC173.json"
=======
          "0.8.4+commit.c7e474f2.Darwin.appleclang": "IERC173.sol/IERC173.json"
>>>>>>> 19307b74
        }
      }
    },
    "contracts/libraries/ECSLib.sol": {
<<<<<<< HEAD
      "lastModificationDate": 1668647543295,
      "contentHash": "9851c7bcd6db956ee1f54cbc788a5842",
=======
      "lastModificationDate": 1668484923745,
      "contentHash": "18fe1e7bd2a95f756e0dc039dc216d19",
>>>>>>> 19307b74
      "sourceName": "contracts/libraries/ECSLib.sol",
      "solcConfig": {
        "settings": {
          "optimizer": {
            "enabled": true,
            "runs": 200
          },
          "metadata": {
            "bytecodeHash": "ipfs"
          },
          "outputSelection": {
            "*": {
              "": [
                "ast"
              ],
              "*": [
                "abi",
                "evm.bytecode",
                "evm.deployedBytecode",
                "evm.methodIdentifiers",
                "metadata"
              ]
            }
          },
          "evmVersion": "london",
          "libraries": {}
        }
      },
      "imports": [
        "contracts/Component.sol",
        "contracts/Mapping.sol",
        "contracts/Set.sol",
        "contracts/TypedComponents.sol",
        "contracts/libraries/LibQuery.sol",
        "contracts/libraries/Query.sol",
        "contracts/libraries/Storage.sol",
        "contracts/libraries/Types.sol",
        "lib/memmove/src/Array.sol",
        "lib/memmove/src/LinkedList.sol"
      ],
      "versionRequirement": "^0.8.4",
      "artifacts": {
        "ECSLib": {
<<<<<<< HEAD
          "0.8.13+commit.abaa5c0e.Darwin.appleclang": "ECSLib.sol/ECSLib.json"
=======
          "0.8.4+commit.c7e474f2.Darwin.appleclang": "ECSLib.sol/ECSLib.json"
>>>>>>> 19307b74
        }
      }
    },
    "contracts/libraries/GameLib.sol": {
<<<<<<< HEAD
      "lastModificationDate": 1668647598340,
      "contentHash": "994172b40c4ae6dbd7974b051ad3a761",
=======
      "lastModificationDate": 1668484923745,
      "contentHash": "50241656f820315b1360372e70c315b9",
>>>>>>> 19307b74
      "sourceName": "contracts/libraries/GameLib.sol",
      "solcConfig": {
        "settings": {
          "optimizer": {
            "enabled": true,
            "runs": 200
          },
          "metadata": {
            "bytecodeHash": "ipfs"
          },
          "outputSelection": {
            "*": {
              "": [
                "ast"
              ],
              "*": [
                "abi",
                "evm.bytecode",
                "evm.deployedBytecode",
                "evm.methodIdentifiers",
                "metadata"
              ]
            }
          },
          "evmVersion": "london",
          "libraries": {}
        }
      },
      "imports": [
        "contracts/Component.sol",
        "contracts/Mapping.sol",
        "contracts/Set.sol",
        "contracts/TypedComponents.sol",
        "contracts/libraries/ECSLib.sol",
        "contracts/libraries/LibQuery.sol",
        "contracts/libraries/Query.sol",
        "contracts/libraries/Storage.sol",
        "contracts/libraries/Templates.sol",
        "contracts/libraries/Types.sol",
        "lib/memmove/src/Array.sol",
        "lib/memmove/src/LinkedList.sol",
        "lib/openzeppelin-contracts/contracts/utils/Strings.sol"
      ],
      "versionRequirement": "^0.8.13",
      "artifacts": {
        "GameLib": {
<<<<<<< HEAD
          "0.8.13+commit.abaa5c0e.Darwin.appleclang": "GameLib.sol/GameLib.json"
=======
          "0.8.4+commit.c7e474f2.Darwin.appleclang": "GameLib.sol/GameLib.json"
>>>>>>> 19307b74
        }
      }
    },
    "contracts/libraries/LibDiamond.sol": {
      "lastModificationDate": 1667428293676,
      "contentHash": "dc19813d865c86478eceb05147199488",
      "sourceName": "contracts/libraries/LibDiamond.sol",
      "solcConfig": {
        "settings": {
          "optimizer": {
            "enabled": true,
            "runs": 200
          },
          "metadata": {
            "bytecodeHash": "ipfs"
          },
          "outputSelection": {
            "*": {
              "": [
                "ast"
              ],
              "*": [
                "abi",
                "evm.bytecode",
                "evm.deployedBytecode",
                "evm.methodIdentifiers",
                "metadata"
              ]
            }
          },
          "evmVersion": "london",
          "libraries": {}
        }
      },
      "imports": [
        "contracts/interfaces/IDiamondCut.sol"
      ],
      "versionRequirement": "^0.8.0",
      "artifacts": {
        "LibDiamond": {
<<<<<<< HEAD
          "0.8.13+commit.abaa5c0e.Darwin.appleclang": "LibDiamond.sol/LibDiamond.json"
        }
      }
    },
    "contracts/libraries/LibQuery.sol": {
      "lastModificationDate": 1668647018187,
      "contentHash": "ed180f9f38efa0e6097b520f2af88c95",
      "sourceName": "contracts/libraries/LibQuery.sol",
      "solcConfig": {
        "settings": {
          "optimizer": {
            "enabled": true,
            "runs": 200
          },
          "metadata": {
            "bytecodeHash": "ipfs"
          },
          "outputSelection": {
            "*": {
              "": [
                "ast"
              ],
              "*": [
                "abi",
                "evm.bytecode",
                "evm.deployedBytecode",
                "evm.methodIdentifiers",
                "metadata"
              ]
            }
          },
          "evmVersion": "london",
          "libraries": {}
        }
      },
      "imports": [
        "contracts/Component.sol",
        "contracts/Set.sol",
        "contracts/libraries/Query.sol",
        "contracts/libraries/Types.sol",
        "lib/memmove/src/Array.sol",
        "lib/memmove/src/LinkedList.sol"
      ],
      "versionRequirement": ">=0.8.13",
      "artifacts": {
        "LibQuery": {
          "0.8.13+commit.abaa5c0e.Darwin.appleclang": "LibQuery.sol/LibQuery.json"
        }
      }
    },
    "contracts/libraries/Query.sol": {
      "lastModificationDate": 1668647577864,
      "contentHash": "a9939a6644c45ebba382a7251cb35f0f",
      "sourceName": "contracts/libraries/Query.sol",
      "solcConfig": {
        "settings": {
          "optimizer": {
            "enabled": true,
            "runs": 200
          },
          "metadata": {
            "bytecodeHash": "ipfs"
          },
          "outputSelection": {
            "*": {
              "": [
                "ast"
              ],
              "*": [
                "abi",
                "evm.bytecode",
                "evm.deployedBytecode",
                "evm.methodIdentifiers",
                "metadata"
              ]
            }
          },
          "evmVersion": "london",
          "libraries": {}
        }
      },
      "imports": [
        "contracts/Component.sol",
        "contracts/Set.sol",
        "contracts/libraries/Types.sol",
        "lib/memmove/src/Array.sol",
        "lib/memmove/src/LinkedList.sol"
      ],
      "versionRequirement": ">=0.8.13",
      "artifacts": {
        "Query": {
          "0.8.13+commit.abaa5c0e.Darwin.appleclang": "Query.sol/Query.json"
=======
          "0.8.4+commit.c7e474f2.Darwin.appleclang": "LibDiamond.sol/LibDiamond.json"
>>>>>>> 19307b74
        }
      }
    },
    "contracts/libraries/Storage.sol": {
      "lastModificationDate": 1665288827106,
      "contentHash": "1b36141f848b096102e707d476aaf9cb",
      "sourceName": "contracts/libraries/Storage.sol",
      "solcConfig": {
        "settings": {
          "optimizer": {
            "enabled": true,
            "runs": 200
          },
          "metadata": {
            "bytecodeHash": "ipfs"
          },
          "outputSelection": {
            "*": {
              "": [
                "ast"
              ],
              "*": [
                "abi",
                "evm.bytecode",
                "evm.deployedBytecode",
                "evm.methodIdentifiers",
                "metadata"
              ]
            }
          },
          "evmVersion": "london",
          "libraries": {}
        }
      },
      "imports": [
        "contracts/libraries/Types.sol"
      ],
      "versionRequirement": "^0.8.0",
      "artifacts": {
        "LibStorage": {
<<<<<<< HEAD
          "0.8.13+commit.abaa5c0e.Darwin.appleclang": "Storage.sol/LibStorage.json"
        },
        "UseStorage": {
          "0.8.13+commit.abaa5c0e.Darwin.appleclang": "Storage.sol/UseStorage.json"
=======
          "0.8.4+commit.c7e474f2.Darwin.appleclang": "Storage.sol/LibStorage.json"
        },
        "UseStorage": {
          "0.8.4+commit.c7e474f2.Darwin.appleclang": "Storage.sol/UseStorage.json"
>>>>>>> 19307b74
        }
      }
    },
    "contracts/libraries/Templates.sol": {
      "lastModificationDate": 1668484923745,
      "contentHash": "7e1b204b3ffbb87082e8f987418772bd",
      "sourceName": "contracts/libraries/Templates.sol",
      "solcConfig": {
        "settings": {
          "optimizer": {
            "enabled": true,
            "runs": 200
          },
          "metadata": {
            "bytecodeHash": "ipfs"
          },
          "outputSelection": {
            "*": {
              "": [
                "ast"
              ],
              "*": [
                "abi",
                "evm.bytecode",
                "evm.deployedBytecode",
                "evm.methodIdentifiers",
                "metadata"
              ]
            }
          },
          "evmVersion": "london",
          "libraries": {}
        }
      },
      "imports": [
        "contracts/Component.sol",
        "contracts/Mapping.sol",
        "contracts/Set.sol",
        "contracts/TypedComponents.sol",
        "contracts/libraries/ECSLib.sol",
        "contracts/libraries/LibQuery.sol",
        "contracts/libraries/Query.sol",
        "contracts/libraries/Storage.sol",
        "contracts/libraries/Types.sol",
        "lib/memmove/src/Array.sol",
        "lib/memmove/src/LinkedList.sol",
        "lib/openzeppelin-contracts/contracts/utils/Strings.sol"
      ],
      "versionRequirement": "^0.8.4",
      "artifacts": {
        "Templates": {
<<<<<<< HEAD
          "0.8.13+commit.abaa5c0e.Darwin.appleclang": "Templates.sol/Templates.json"
=======
          "0.8.4+commit.c7e474f2.Darwin.appleclang": "Templates.sol/Templates.json"
>>>>>>> 19307b74
        }
      }
    },
    "contracts/libraries/Types.sol": {
<<<<<<< HEAD
      "lastModificationDate": 1668647475219,
      "contentHash": "6dd1d445301a874a24e259d1deb68826",
=======
      "lastModificationDate": 1668484923746,
      "contentHash": "d22acc8376396115852d5ba57fa5648c",
>>>>>>> 19307b74
      "sourceName": "contracts/libraries/Types.sol",
      "solcConfig": {
        "settings": {
          "optimizer": {
            "enabled": true,
            "runs": 200
          },
          "metadata": {
            "bytecodeHash": "ipfs"
          },
          "outputSelection": {
            "*": {
              "": [
                "ast"
              ],
              "*": [
                "abi",
                "evm.bytecode",
                "evm.deployedBytecode",
                "evm.methodIdentifiers",
                "metadata"
              ]
            }
          },
          "evmVersion": "london",
          "libraries": {}
        }
      },
      "imports": [],
      "versionRequirement": "^0.8.4",
      "artifacts": {
        "Types": {
<<<<<<< HEAD
          "0.8.13+commit.abaa5c0e.Darwin.appleclang": "Types.sol/Types.json"
=======
          "0.8.4+commit.c7e474f2.Darwin.appleclang": "Types.sol/Types.json"
>>>>>>> 19307b74
        }
      }
    },
    "contracts/upgradeInitializers/DiamondInit.sol": {
      "lastModificationDate": 1668484923746,
      "contentHash": "4f7a59e7c93a99a59721442e69ae4f58",
      "sourceName": "contracts/upgradeInitializers/DiamondInit.sol",
      "solcConfig": {
        "settings": {
          "optimizer": {
            "enabled": true,
            "runs": 200
          },
          "metadata": {
            "bytecodeHash": "ipfs"
          },
          "outputSelection": {
            "*": {
              "": [
                "ast"
              ],
              "*": [
                "abi",
                "evm.bytecode",
                "evm.deployedBytecode",
                "evm.methodIdentifiers",
                "metadata"
              ]
            }
          },
          "evmVersion": "london",
          "libraries": {}
        }
      },
      "imports": [
        "contracts/Set.sol",
        "contracts/interfaces/IDiamondCut.sol",
        "contracts/interfaces/IDiamondLoupe.sol",
        "contracts/interfaces/IERC165.sol",
        "contracts/interfaces/IERC173.sol",
        "contracts/libraries/LibDiamond.sol",
        "contracts/libraries/Storage.sol",
        "contracts/libraries/Types.sol"
      ],
      "versionRequirement": "^0.8.0",
      "artifacts": {
        "DiamondInit": {
<<<<<<< HEAD
          "0.8.13+commit.abaa5c0e.Darwin.appleclang": "DiamondInit.sol/DiamondInit.json"
=======
          "0.8.4+commit.c7e474f2.Darwin.appleclang": "DiamondInit.sol/DiamondInit.json"
>>>>>>> 19307b74
        }
      }
    },
    "lib/forge-std/lib/ds-test/src/test.sol": {
      "lastModificationDate": 1667194483117,
      "contentHash": "962996f0e05d5218857a538a62d7c47e",
      "sourceName": "lib/forge-std/lib/ds-test/src/test.sol",
      "solcConfig": {
        "settings": {
          "optimizer": {
            "enabled": true,
            "runs": 200
          },
          "metadata": {
            "bytecodeHash": "ipfs"
          },
          "outputSelection": {
            "*": {
              "": [
                "ast"
              ],
              "*": [
                "abi",
                "evm.bytecode",
                "evm.deployedBytecode",
                "evm.methodIdentifiers",
                "metadata"
              ]
            }
          },
          "evmVersion": "london",
          "libraries": {}
        }
      },
      "imports": [],
      "versionRequirement": ">=0.5.0",
      "artifacts": {
        "DSTest": {
<<<<<<< HEAD
          "0.8.13+commit.abaa5c0e.Darwin.appleclang": "test.sol/DSTest.json"
=======
          "0.8.4+commit.c7e474f2.Darwin.appleclang": "test.sol/DSTest.json"
>>>>>>> 19307b74
        }
      }
    },
    "lib/forge-std/src/Script.sol": {
      "lastModificationDate": 1668484923749,
      "contentHash": "571dde8775a6214a03d6772ee330ead5",
      "sourceName": "lib/forge-std/src/Script.sol",
      "solcConfig": {
        "settings": {
          "optimizer": {
            "enabled": true,
            "runs": 200
          },
          "metadata": {
            "bytecodeHash": "ipfs"
          },
          "outputSelection": {
            "*": {
              "": [
                "ast"
              ],
              "*": [
                "abi",
                "evm.bytecode",
                "evm.deployedBytecode",
                "evm.methodIdentifiers",
                "metadata"
              ]
            }
          },
          "evmVersion": "london",
          "libraries": {}
        }
      },
      "imports": [
        "lib/forge-std/src/StdJson.sol",
        "lib/forge-std/src/Vm.sol",
        "lib/forge-std/src/console.sol",
        "lib/forge-std/src/console2.sol"
      ],
      "versionRequirement": ">=0.6.0, <0.9.0",
      "artifacts": {
        "Script": {
<<<<<<< HEAD
          "0.8.13+commit.abaa5c0e.Darwin.appleclang": "Script.sol/Script.json"
=======
          "0.8.4+commit.c7e474f2.Darwin.appleclang": "Script.sol/Script.json"
>>>>>>> 19307b74
        }
      }
    },
    "lib/forge-std/src/StdJson.sol": {
      "lastModificationDate": 1668484923749,
      "contentHash": "75c782f20a301ab9827060a03da071e4",
      "sourceName": "lib/forge-std/src/StdJson.sol",
      "solcConfig": {
        "settings": {
          "optimizer": {
            "enabled": true,
            "runs": 200
          },
          "metadata": {
            "bytecodeHash": "ipfs"
          },
          "outputSelection": {
            "*": {
              "": [
                "ast"
              ],
              "*": [
                "abi",
                "evm.bytecode",
                "evm.deployedBytecode",
                "evm.methodIdentifiers",
                "metadata"
              ]
            }
          },
          "evmVersion": "london",
          "libraries": {}
        }
      },
      "imports": [
        "lib/forge-std/src/Vm.sol"
      ],
      "versionRequirement": ">=0.6.0, <0.9.0",
      "artifacts": {
        "stdJson": {
<<<<<<< HEAD
          "0.8.13+commit.abaa5c0e.Darwin.appleclang": "StdJson.sol/stdJson.json"
=======
          "0.8.4+commit.c7e474f2.Darwin.appleclang": "StdJson.sol/stdJson.json"
>>>>>>> 19307b74
        }
      }
    },
    "lib/forge-std/src/Test.sol": {
      "lastModificationDate": 1668484923749,
      "contentHash": "6cab65c53a9548c2428a10697fd06dd1",
      "sourceName": "lib/forge-std/src/Test.sol",
      "solcConfig": {
        "settings": {
          "optimizer": {
            "enabled": true,
            "runs": 200
          },
          "metadata": {
            "bytecodeHash": "ipfs"
          },
          "outputSelection": {
            "*": {
              "": [
                "ast"
              ],
              "*": [
                "abi",
                "evm.bytecode",
                "evm.deployedBytecode",
                "evm.methodIdentifiers",
                "metadata"
              ]
            }
          },
          "evmVersion": "london",
          "libraries": {}
        }
      },
      "imports": [
        "lib/forge-std/lib/ds-test/src/test.sol",
        "lib/forge-std/src/Script.sol",
        "lib/forge-std/src/StdJson.sol",
        "lib/forge-std/src/Vm.sol",
        "lib/forge-std/src/console.sol",
        "lib/forge-std/src/console2.sol"
      ],
      "versionRequirement": ">=0.6.0, <0.9.0",
      "artifacts": {
        "Test": {
<<<<<<< HEAD
          "0.8.13+commit.abaa5c0e.Darwin.appleclang": "Test.sol/Test.json"
        },
        "stdError": {
          "0.8.13+commit.abaa5c0e.Darwin.appleclang": "Test.sol/stdError.json"
        },
        "stdMath": {
          "0.8.13+commit.abaa5c0e.Darwin.appleclang": "Test.sol/stdMath.json"
        },
        "stdStorage": {
          "0.8.13+commit.abaa5c0e.Darwin.appleclang": "Test.sol/stdStorage.json"
=======
          "0.8.4+commit.c7e474f2.Darwin.appleclang": "Test.sol/Test.json"
        },
        "stdError": {
          "0.8.4+commit.c7e474f2.Darwin.appleclang": "Test.sol/stdError.json"
        },
        "stdMath": {
          "0.8.4+commit.c7e474f2.Darwin.appleclang": "Test.sol/stdMath.json"
        },
        "stdStorage": {
          "0.8.4+commit.c7e474f2.Darwin.appleclang": "Test.sol/stdStorage.json"
>>>>>>> 19307b74
        }
      }
    },
    "lib/forge-std/src/Vm.sol": {
      "lastModificationDate": 1668484923749,
      "contentHash": "bd4bde818b3c57b21e0601277b1d2dac",
      "sourceName": "lib/forge-std/src/Vm.sol",
      "solcConfig": {
        "settings": {
          "optimizer": {
            "enabled": true,
            "runs": 200
          },
          "metadata": {
            "bytecodeHash": "ipfs"
          },
          "outputSelection": {
            "*": {
              "": [
                "ast"
              ],
              "*": [
                "abi",
                "evm.bytecode",
                "evm.deployedBytecode",
                "evm.methodIdentifiers",
                "metadata"
              ]
            }
          },
          "evmVersion": "london",
          "libraries": {}
        }
      },
      "imports": [],
      "versionRequirement": ">=0.6.0, <0.9.0",
      "artifacts": {
        "Vm": {
<<<<<<< HEAD
          "0.8.13+commit.abaa5c0e.Darwin.appleclang": "Vm.sol/Vm.json"
=======
          "0.8.4+commit.c7e474f2.Darwin.appleclang": "Vm.sol/Vm.json"
>>>>>>> 19307b74
        }
      }
    },
    "lib/forge-std/src/console.sol": {
      "lastModificationDate": 1667194483118,
      "contentHash": "100b8a33b917da1147740d7ab8b0ded3",
      "sourceName": "lib/forge-std/src/console.sol",
      "solcConfig": {
        "settings": {
          "optimizer": {
            "enabled": true,
            "runs": 200
          },
          "metadata": {
            "bytecodeHash": "ipfs"
          },
          "outputSelection": {
            "*": {
              "": [
                "ast"
              ],
              "*": [
                "abi",
                "evm.bytecode",
                "evm.deployedBytecode",
                "evm.methodIdentifiers",
                "metadata"
              ]
            }
          },
          "evmVersion": "london",
          "libraries": {}
        }
      },
      "imports": [],
      "versionRequirement": ">=0.4.22, <0.9.0",
      "artifacts": {
        "console": {
<<<<<<< HEAD
          "0.8.13+commit.abaa5c0e.Darwin.appleclang": "console.sol/console.json"
=======
          "0.8.4+commit.c7e474f2.Darwin.appleclang": "console.sol/console.json"
>>>>>>> 19307b74
        }
      }
    },
    "lib/forge-std/src/console2.sol": {
      "lastModificationDate": 1667194483118,
      "contentHash": "5df91f8e93efbfcccf68973dc1b74a70",
      "sourceName": "lib/forge-std/src/console2.sol",
      "solcConfig": {
        "settings": {
          "optimizer": {
            "enabled": true,
            "runs": 200
          },
          "metadata": {
            "bytecodeHash": "ipfs"
          },
          "outputSelection": {
            "*": {
              "": [
                "ast"
              ],
              "*": [
                "abi",
                "evm.bytecode",
                "evm.deployedBytecode",
                "evm.methodIdentifiers",
                "metadata"
              ]
            }
          },
          "evmVersion": "london",
          "libraries": {}
        }
      },
      "imports": [],
      "versionRequirement": ">=0.4.22, <0.9.0",
      "artifacts": {
        "console2": {
<<<<<<< HEAD
          "0.8.13+commit.abaa5c0e.Darwin.appleclang": "console2.sol/console2.json"
        }
      }
    },
    "lib/memmove/src/Array.sol": {
      "lastModificationDate": 1668646939309,
      "contentHash": "38d64821b08d1c7bce516640a0a7d983",
      "sourceName": "lib/memmove/src/Array.sol",
      "solcConfig": {
        "settings": {
          "optimizer": {
            "enabled": true,
            "runs": 200
          },
          "metadata": {
            "bytecodeHash": "ipfs"
          },
          "outputSelection": {
            "*": {
              "": [
                "ast"
              ],
              "*": [
                "abi",
                "evm.bytecode",
                "evm.deployedBytecode",
                "evm.methodIdentifiers",
                "metadata"
              ]
            }
          },
          "evmVersion": "london",
          "libraries": {}
        }
      },
      "imports": [],
      "versionRequirement": ">=0.8.13, <0.9.0",
      "artifacts": {
        "ArrayLib": {
          "0.8.13+commit.abaa5c0e.Darwin.appleclang": "Array.sol/ArrayLib.json"
        },
        "RefArrayLib": {
          "0.8.13+commit.abaa5c0e.Darwin.appleclang": "Array.sol/RefArrayLib.json"
        }
      }
    },
    "lib/memmove/src/LinkedList.sol": {
      "lastModificationDate": 1668646939309,
      "contentHash": "d97eb113596d10ea6923492617aa02bf",
      "sourceName": "lib/memmove/src/LinkedList.sol",
      "solcConfig": {
        "settings": {
          "optimizer": {
            "enabled": true,
            "runs": 200
          },
          "metadata": {
            "bytecodeHash": "ipfs"
          },
          "outputSelection": {
            "*": {
              "": [
                "ast"
              ],
              "*": [
                "abi",
                "evm.bytecode",
                "evm.deployedBytecode",
                "evm.methodIdentifiers",
                "metadata"
              ]
            }
          },
          "evmVersion": "london",
          "libraries": {}
        }
      },
      "imports": [
        "lib/memmove/src/Array.sol"
      ],
      "versionRequirement": ">=0.8.13, <0.9.0",
      "artifacts": {
        "IndexableLinkedListLib": {
          "0.8.13+commit.abaa5c0e.Darwin.appleclang": "LinkedList.sol/IndexableLinkedListLib.json"
        },
        "LinkedListLib": {
          "0.8.13+commit.abaa5c0e.Darwin.appleclang": "LinkedList.sol/LinkedListLib.json"
=======
          "0.8.4+commit.c7e474f2.Darwin.appleclang": "console2.sol/console2.json"
>>>>>>> 19307b74
        }
      }
    },
    "lib/openzeppelin-contracts/contracts/utils/Strings.sol": {
      "lastModificationDate": 1665288827155,
      "contentHash": "9ba0bb93454a1ab7b6824f59ead41f42",
      "sourceName": "lib/openzeppelin-contracts/contracts/utils/Strings.sol",
      "solcConfig": {
        "settings": {
          "optimizer": {
            "enabled": true,
            "runs": 200
          },
          "metadata": {
            "bytecodeHash": "ipfs"
          },
          "outputSelection": {
            "*": {
              "": [
                "ast"
              ],
              "*": [
                "abi",
                "evm.bytecode",
                "evm.deployedBytecode",
                "evm.methodIdentifiers",
                "metadata"
              ]
            }
          },
          "evmVersion": "london",
          "libraries": {}
        }
      },
      "imports": [],
      "versionRequirement": "^0.8.0",
      "artifacts": {
        "Strings": {
<<<<<<< HEAD
          "0.8.13+commit.abaa5c0e.Darwin.appleclang": "Strings.sol/Strings.json"
=======
          "0.8.4+commit.c7e474f2.Darwin.appleclang": "Strings.sol/Strings.json"
>>>>>>> 19307b74
        }
      }
    },
    "test/Basic.t.sol": {
<<<<<<< HEAD
      "lastModificationDate": 1668642542013,
      "contentHash": "0359836a5e0947b2420ee162304c1211",
=======
      "lastModificationDate": 1668557891001,
      "contentHash": "871da315825fb528061565b93b0b16bf",
>>>>>>> 19307b74
      "sourceName": "test/Basic.t.sol",
      "solcConfig": {
        "settings": {
          "optimizer": {
            "enabled": true,
            "runs": 200
          },
          "metadata": {
            "bytecodeHash": "ipfs"
          },
          "outputSelection": {
            "*": {
              "": [
                "ast"
              ],
              "*": [
                "abi",
                "evm.bytecode",
                "evm.deployedBytecode",
                "evm.methodIdentifiers",
                "metadata"
              ]
            }
          },
          "evmVersion": "london",
          "libraries": {}
        }
      },
      "imports": [
        "contracts/Component.sol",
        "contracts/Diamond.sol",
        "contracts/Mapping.sol",
        "contracts/NATO.sol",
        "contracts/Set.sol",
        "contracts/TypedComponents.sol",
        "contracts/facets/AdminFacet.sol",
        "contracts/facets/DiamondCutFacet.sol",
        "contracts/facets/DiamondLoupeFacet.sol",
        "contracts/facets/GameFacet.sol",
        "contracts/facets/GetterFacet.sol",
        "contracts/facets/OwnershipFacet.sol",
        "contracts/interfaces/IDiamondCut.sol",
        "contracts/interfaces/IDiamondLoupe.sol",
        "contracts/interfaces/IERC165.sol",
        "contracts/interfaces/IERC173.sol",
        "contracts/libraries/ECSLib.sol",
        "contracts/libraries/GameLib.sol",
        "contracts/libraries/LibDiamond.sol",
        "contracts/libraries/LibQuery.sol",
        "contracts/libraries/Query.sol",
        "contracts/libraries/Storage.sol",
        "contracts/libraries/Templates.sol",
        "contracts/libraries/Types.sol",
        "contracts/upgradeInitializers/DiamondInit.sol",
        "lib/forge-std/lib/ds-test/src/test.sol",
        "lib/forge-std/src/Script.sol",
        "lib/forge-std/src/StdJson.sol",
        "lib/forge-std/src/Test.sol",
        "lib/forge-std/src/Vm.sol",
        "lib/forge-std/src/console.sol",
        "lib/forge-std/src/console2.sol",
        "lib/memmove/src/Array.sol",
        "lib/memmove/src/LinkedList.sol",
        "lib/openzeppelin-contracts/contracts/utils/Strings.sol",
        "test/DiamondDeploy.t.sol"
      ],
      "versionRequirement": "^0.8.4",
      "artifacts": {
        "TreatyTest": {
<<<<<<< HEAD
          "0.8.13+commit.abaa5c0e.Darwin.appleclang": "Basic.t.sol/TreatyTest.json"
        }
      }
    },
    "test/Depr.t.sol": {
      "lastModificationDate": 1668642542013,
      "contentHash": "ff7747e1ab4c86469ed2ed06c659b116",
      "sourceName": "test/Depr.t.sol",
      "solcConfig": {
        "settings": {
          "optimizer": {
            "enabled": true,
            "runs": 200
          },
          "metadata": {
            "bytecodeHash": "ipfs"
          },
          "outputSelection": {
            "*": {
              "": [
                "ast"
              ],
              "*": [
                "abi",
                "evm.bytecode",
                "evm.deployedBytecode",
                "evm.methodIdentifiers",
                "metadata"
              ]
            }
          },
          "evmVersion": "london",
          "libraries": {}
        }
      },
      "imports": [
        "contracts/Component.sol",
        "contracts/Diamond.sol",
        "contracts/Mapping.sol",
        "contracts/NATO.sol",
        "contracts/Set.sol",
        "contracts/TypedComponents.sol",
        "contracts/facets/AdminFacet.sol",
        "contracts/facets/DiamondCutFacet.sol",
        "contracts/facets/DiamondLoupeFacet.sol",
        "contracts/facets/GameFacet.sol",
        "contracts/facets/GetterFacet.sol",
        "contracts/facets/OwnershipFacet.sol",
        "contracts/interfaces/IDiamondCut.sol",
        "contracts/interfaces/IDiamondLoupe.sol",
        "contracts/interfaces/IERC165.sol",
        "contracts/interfaces/IERC173.sol",
        "contracts/libraries/ECSLib.sol",
        "contracts/libraries/GameLib.sol",
        "contracts/libraries/LibDiamond.sol",
        "contracts/libraries/LibQuery.sol",
        "contracts/libraries/Query.sol",
        "contracts/libraries/Storage.sol",
        "contracts/libraries/Templates.sol",
        "contracts/libraries/Types.sol",
        "contracts/upgradeInitializers/DiamondInit.sol",
        "lib/forge-std/lib/ds-test/src/test.sol",
        "lib/forge-std/src/Script.sol",
        "lib/forge-std/src/StdJson.sol",
        "lib/forge-std/src/Test.sol",
        "lib/forge-std/src/Vm.sol",
        "lib/forge-std/src/console.sol",
        "lib/forge-std/src/console2.sol",
        "lib/memmove/src/Array.sol",
        "lib/memmove/src/LinkedList.sol",
        "lib/openzeppelin-contracts/contracts/utils/Strings.sol",
        "test/DiamondDeploy.t.sol"
      ],
      "versionRequirement": "^0.8.4",
      "artifacts": {
        "ECS": {
          "0.8.13+commit.abaa5c0e.Darwin.appleclang": "Depr.t.sol/ECS.json"
=======
          "0.8.4+commit.c7e474f2.Darwin.appleclang": "Basic.t.sol/TreatyTest.json"
>>>>>>> 19307b74
        }
      }
    },
    "test/DiamondDeploy.t.sol": {
<<<<<<< HEAD
      "lastModificationDate": 1668642542014,
      "contentHash": "7e86acf801c2ebffe0e34332e8f649af",
=======
      "lastModificationDate": 1668556844794,
      "contentHash": "78b760f2e30f067143248c544f0a42dd",
>>>>>>> 19307b74
      "sourceName": "test/DiamondDeploy.t.sol",
      "solcConfig": {
        "settings": {
          "optimizer": {
            "enabled": true,
            "runs": 200
          },
          "metadata": {
            "bytecodeHash": "ipfs"
          },
          "outputSelection": {
            "*": {
              "": [
                "ast"
              ],
              "*": [
                "abi",
                "evm.bytecode",
                "evm.deployedBytecode",
                "evm.methodIdentifiers",
                "metadata"
              ]
            }
          },
          "evmVersion": "london",
          "libraries": {}
        }
      },
      "imports": [
        "contracts/Component.sol",
        "contracts/Diamond.sol",
        "contracts/Mapping.sol",
        "contracts/NATO.sol",
        "contracts/Set.sol",
        "contracts/TypedComponents.sol",
        "contracts/facets/AdminFacet.sol",
        "contracts/facets/DiamondCutFacet.sol",
        "contracts/facets/DiamondLoupeFacet.sol",
        "contracts/facets/GameFacet.sol",
        "contracts/facets/GetterFacet.sol",
        "contracts/facets/OwnershipFacet.sol",
        "contracts/interfaces/IDiamondCut.sol",
        "contracts/interfaces/IDiamondLoupe.sol",
        "contracts/interfaces/IERC165.sol",
        "contracts/interfaces/IERC173.sol",
        "contracts/libraries/ECSLib.sol",
        "contracts/libraries/GameLib.sol",
        "contracts/libraries/LibDiamond.sol",
        "contracts/libraries/LibQuery.sol",
        "contracts/libraries/Query.sol",
        "contracts/libraries/Storage.sol",
        "contracts/libraries/Templates.sol",
        "contracts/libraries/Types.sol",
        "contracts/upgradeInitializers/DiamondInit.sol",
        "lib/forge-std/lib/ds-test/src/test.sol",
        "lib/forge-std/src/Script.sol",
        "lib/forge-std/src/StdJson.sol",
        "lib/forge-std/src/Test.sol",
        "lib/forge-std/src/Vm.sol",
        "lib/forge-std/src/console.sol",
        "lib/forge-std/src/console2.sol",
        "lib/memmove/src/Array.sol",
        "lib/memmove/src/LinkedList.sol",
        "lib/openzeppelin-contracts/contracts/utils/Strings.sol"
      ],
      "versionRequirement": "^0.8.4",
      "artifacts": {
        "DiamondDeployTest": {
<<<<<<< HEAD
          "0.8.13+commit.abaa5c0e.Darwin.appleclang": "DiamondDeploy.t.sol/DiamondDeployTest.json"
=======
          "0.8.4+commit.c7e474f2.Darwin.appleclang": "DiamondDeploy.t.sol/DiamondDeployTest.json"
>>>>>>> 19307b74
        }
      }
    },
    "test/ECS.t.sol": {
      "lastModificationDate": 1668550331977,
      "contentHash": "5af2d7a97cc40ba9eb4dc53bf9000a06",
      "sourceName": "test/ECS.t.sol",
      "solcConfig": {
        "settings": {
          "optimizer": {
            "enabled": true,
            "runs": 200
          },
          "metadata": {
            "bytecodeHash": "ipfs"
          },
          "outputSelection": {
            "*": {
              "": [
                "ast"
              ],
              "*": [
                "abi",
                "evm.bytecode",
                "evm.deployedBytecode",
                "evm.methodIdentifiers",
                "metadata"
              ]
            }
          },
          "evmVersion": "london",
          "libraries": {}
        }
      },
      "imports": [
        "contracts/Component.sol",
        "contracts/Diamond.sol",
        "contracts/Mapping.sol",
        "contracts/NATO.sol",
        "contracts/Set.sol",
        "contracts/TypedComponents.sol",
        "contracts/facets/AdminFacet.sol",
        "contracts/facets/DiamondCutFacet.sol",
        "contracts/facets/DiamondLoupeFacet.sol",
        "contracts/facets/GameFacet.sol",
        "contracts/facets/GetterFacet.sol",
        "contracts/facets/OwnershipFacet.sol",
        "contracts/interfaces/IDiamondCut.sol",
        "contracts/interfaces/IDiamondLoupe.sol",
        "contracts/interfaces/IERC165.sol",
        "contracts/interfaces/IERC173.sol",
        "contracts/libraries/ECSLib.sol",
        "contracts/libraries/GameLib.sol",
        "contracts/libraries/LibDiamond.sol",
        "contracts/libraries/LibQuery.sol",
        "contracts/libraries/Query.sol",
        "contracts/libraries/Storage.sol",
        "contracts/libraries/Templates.sol",
        "contracts/libraries/Types.sol",
        "contracts/upgradeInitializers/DiamondInit.sol",
        "lib/forge-std/lib/ds-test/src/test.sol",
        "lib/forge-std/src/Script.sol",
        "lib/forge-std/src/StdJson.sol",
        "lib/forge-std/src/Test.sol",
        "lib/forge-std/src/Vm.sol",
        "lib/forge-std/src/console.sol",
        "lib/forge-std/src/console2.sol",
        "lib/memmove/src/Array.sol",
        "lib/memmove/src/LinkedList.sol",
        "lib/openzeppelin-contracts/contracts/utils/Strings.sol",
        "test/DiamondDeploy.t.sol"
      ],
      "versionRequirement": "^0.8.4",
      "artifacts": {
        "ECSTest": {
<<<<<<< HEAD
          "0.8.13+commit.abaa5c0e.Darwin.appleclang": "ECS.t.sol/ECSTest.json"
        }
      }
    },
    "test/Stress.t.sol": {
      "lastModificationDate": 1668642542014,
      "contentHash": "9cc2aa7318413b8992f915faa4d8acf9",
      "sourceName": "test/Stress.t.sol",
      "solcConfig": {
        "settings": {
          "optimizer": {
            "enabled": true,
            "runs": 200
          },
          "metadata": {
            "bytecodeHash": "ipfs"
          },
          "outputSelection": {
            "*": {
              "": [
                "ast"
              ],
              "*": [
                "abi",
                "evm.bytecode",
                "evm.deployedBytecode",
                "evm.methodIdentifiers",
                "metadata"
              ]
            }
          },
          "evmVersion": "london",
          "libraries": {}
        }
      },
      "imports": [
        "contracts/Component.sol",
        "contracts/Diamond.sol",
        "contracts/Mapping.sol",
        "contracts/NATO.sol",
        "contracts/Set.sol",
        "contracts/TypedComponents.sol",
        "contracts/facets/AdminFacet.sol",
        "contracts/facets/DiamondCutFacet.sol",
        "contracts/facets/DiamondLoupeFacet.sol",
        "contracts/facets/GameFacet.sol",
        "contracts/facets/GetterFacet.sol",
        "contracts/facets/OwnershipFacet.sol",
        "contracts/interfaces/IDiamondCut.sol",
        "contracts/interfaces/IDiamondLoupe.sol",
        "contracts/interfaces/IERC165.sol",
        "contracts/interfaces/IERC173.sol",
        "contracts/libraries/ECSLib.sol",
        "contracts/libraries/GameLib.sol",
        "contracts/libraries/LibDiamond.sol",
        "contracts/libraries/LibQuery.sol",
        "contracts/libraries/Query.sol",
        "contracts/libraries/Storage.sol",
        "contracts/libraries/Templates.sol",
        "contracts/libraries/Types.sol",
        "contracts/upgradeInitializers/DiamondInit.sol",
        "lib/forge-std/lib/ds-test/src/test.sol",
        "lib/forge-std/src/Script.sol",
        "lib/forge-std/src/StdJson.sol",
        "lib/forge-std/src/Test.sol",
        "lib/forge-std/src/Vm.sol",
        "lib/forge-std/src/console.sol",
        "lib/forge-std/src/console2.sol",
        "lib/memmove/src/Array.sol",
        "lib/memmove/src/LinkedList.sol",
        "lib/openzeppelin-contracts/contracts/utils/Strings.sol",
        "test/DiamondDeploy.t.sol"
      ],
      "versionRequirement": "^0.8.4",
      "artifacts": {
        "LoadTest": {
          "0.8.13+commit.abaa5c0e.Darwin.appleclang": "Stress.t.sol/LoadTest.json"
=======
          "0.8.4+commit.c7e474f2.Darwin.appleclang": "ECS.t.sol/ECSTest.json"
>>>>>>> 19307b74
        }
      }
    }
  }
}<|MERGE_RESOLUTION|>--- conflicted
+++ resolved
@@ -12,13 +12,8 @@
   },
   "files": {
     "contracts/Component.sol": {
-<<<<<<< HEAD
-      "lastModificationDate": 1668647794338,
+      "lastModificationDate": 1669317295590,
       "contentHash": "b1f9ee197dea21787fa2e9d037527acd",
-=======
-      "lastModificationDate": 1668484923744,
-      "contentHash": "d358edd51715363a84865cc279701893",
->>>>>>> 19307b74
       "sourceName": "contracts/Component.sol",
       "solcConfig": {
         "settings": {
@@ -53,11 +48,7 @@
       "versionRequirement": "^0.8.4",
       "artifacts": {
         "Component": {
-<<<<<<< HEAD
           "0.8.13+commit.abaa5c0e.Darwin.appleclang": "Component.sol/Component.json"
-=======
-          "0.8.4+commit.c7e474f2.Darwin.appleclang": "Component.sol/Component.json"
->>>>>>> 19307b74
         }
       }
     },
@@ -96,11 +87,7 @@
       "versionRequirement": "^0.8.4",
       "artifacts": {
         "CurioERC20": {
-<<<<<<< HEAD
           "0.8.13+commit.abaa5c0e.Darwin.appleclang": "CurioERC20.sol/CurioERC20.json"
-=======
-          "0.8.4+commit.c7e474f2.Darwin.appleclang": "CurioERC20.sol/CurioERC20.json"
->>>>>>> 19307b74
         }
       }
     },
@@ -142,11 +129,7 @@
       "versionRequirement": "^0.8.0",
       "artifacts": {
         "Diamond": {
-<<<<<<< HEAD
           "0.8.13+commit.abaa5c0e.Darwin.appleclang": "Diamond.sol/Diamond.json"
-=======
-          "0.8.4+commit.c7e474f2.Darwin.appleclang": "Diamond.sol/Diamond.json"
->>>>>>> 19307b74
         }
       }
     },
@@ -185,11 +168,7 @@
       "versionRequirement": "^0.8.4",
       "artifacts": {
         "UintBoolMapping": {
-<<<<<<< HEAD
           "0.8.13+commit.abaa5c0e.Darwin.appleclang": "Mapping.sol/UintBoolMapping.json"
-=======
-          "0.8.4+commit.c7e474f2.Darwin.appleclang": "Mapping.sol/UintBoolMapping.json"
->>>>>>> 19307b74
         }
       }
     },
@@ -228,11 +207,7 @@
       "versionRequirement": "^0.8.4",
       "artifacts": {
         "NATO": {
-<<<<<<< HEAD
           "0.8.13+commit.abaa5c0e.Darwin.appleclang": "NATO.sol/NATO.json"
-=======
-          "0.8.4+commit.c7e474f2.Darwin.appleclang": "NATO.sol/NATO.json"
->>>>>>> 19307b74
         }
       }
     },
@@ -271,11 +246,7 @@
       "versionRequirement": "^0.8.4",
       "artifacts": {
         "Set": {
-<<<<<<< HEAD
           "0.8.13+commit.abaa5c0e.Darwin.appleclang": "Set.sol/Set.json"
-=======
-          "0.8.4+commit.c7e474f2.Darwin.appleclang": "Set.sol/Set.json"
->>>>>>> 19307b74
         }
       }
     },
@@ -318,7 +289,6 @@
       "versionRequirement": "^0.8.4",
       "artifacts": {
         "AddressComponent": {
-<<<<<<< HEAD
           "0.8.13+commit.abaa5c0e.Darwin.appleclang": "TypedComponents.sol/AddressComponent.json"
         },
         "BoolComponent": {
@@ -338,38 +308,12 @@
         },
         "UintComponent": {
           "0.8.13+commit.abaa5c0e.Darwin.appleclang": "TypedComponents.sol/UintComponent.json"
-=======
-          "0.8.4+commit.c7e474f2.Darwin.appleclang": "TypedComponents.sol/AddressComponent.json"
-        },
-        "BoolComponent": {
-          "0.8.4+commit.c7e474f2.Darwin.appleclang": "TypedComponents.sol/BoolComponent.json"
-        },
-        "IntComponent": {
-          "0.8.4+commit.c7e474f2.Darwin.appleclang": "TypedComponents.sol/IntComponent.json"
-        },
-        "PositionComponent": {
-          "0.8.4+commit.c7e474f2.Darwin.appleclang": "TypedComponents.sol/PositionComponent.json"
-        },
-        "StringComponent": {
-          "0.8.4+commit.c7e474f2.Darwin.appleclang": "TypedComponents.sol/StringComponent.json"
-        },
-        "UintArrayComponent": {
-          "0.8.4+commit.c7e474f2.Darwin.appleclang": "TypedComponents.sol/UintArrayComponent.json"
-        },
-        "UintComponent": {
-          "0.8.4+commit.c7e474f2.Darwin.appleclang": "TypedComponents.sol/UintComponent.json"
->>>>>>> 19307b74
         }
       }
     },
     "contracts/facets/AdminFacet.sol": {
-<<<<<<< HEAD
-      "lastModificationDate": 1668642542010,
-      "contentHash": "ae42db1965010ee389257de055948e74",
-=======
-      "lastModificationDate": 1668550708154,
-      "contentHash": "4c4da16712d2ed5ee443dc72132a0818",
->>>>>>> 19307b74
+      "lastModificationDate": 1669317297660,
+      "contentHash": "54189960e0a7dbb3beacb84f093fd026",
       "sourceName": "contracts/facets/AdminFacet.sol",
       "solcConfig": {
         "settings": {
@@ -414,14 +358,10 @@
         "lib/memmove/src/LinkedList.sol",
         "lib/openzeppelin-contracts/contracts/utils/Strings.sol"
       ],
-      "versionRequirement": "^0.8.4",
+      "versionRequirement": "^0.8.13",
       "artifacts": {
         "AdminFacet": {
-<<<<<<< HEAD
           "0.8.13+commit.abaa5c0e.Darwin.appleclang": "AdminFacet.sol/AdminFacet.json"
-=======
-          "0.8.4+commit.c7e474f2.Darwin.appleclang": "AdminFacet.sol/AdminFacet.json"
->>>>>>> 19307b74
         }
       }
     },
@@ -463,11 +403,7 @@
       "versionRequirement": "^0.8.0",
       "artifacts": {
         "DiamondCutFacet": {
-<<<<<<< HEAD
           "0.8.13+commit.abaa5c0e.Darwin.appleclang": "DiamondCutFacet.sol/DiamondCutFacet.json"
-=======
-          "0.8.4+commit.c7e474f2.Darwin.appleclang": "DiamondCutFacet.sol/DiamondCutFacet.json"
->>>>>>> 19307b74
         }
       }
     },
@@ -511,17 +447,13 @@
       "versionRequirement": "^0.8.0",
       "artifacts": {
         "DiamondLoupeFacet": {
-<<<<<<< HEAD
           "0.8.13+commit.abaa5c0e.Darwin.appleclang": "DiamondLoupeFacet.sol/DiamondLoupeFacet.json"
-=======
-          "0.8.4+commit.c7e474f2.Darwin.appleclang": "DiamondLoupeFacet.sol/DiamondLoupeFacet.json"
->>>>>>> 19307b74
         }
       }
     },
     "contracts/facets/GameFacet.sol": {
-      "lastModificationDate": 1668550513560,
-      "contentHash": "d45e9d0ac2cdd9e99ef52b0c2e67a194",
+      "lastModificationDate": 1669317295590,
+      "contentHash": "bf55c93e32ac431626b0d9c2ededd62d",
       "sourceName": "contracts/facets/GameFacet.sol",
       "solcConfig": {
         "settings": {
@@ -566,20 +498,16 @@
         "lib/memmove/src/LinkedList.sol",
         "lib/openzeppelin-contracts/contracts/utils/Strings.sol"
       ],
-      "versionRequirement": "^0.8.4",
+      "versionRequirement": "^0.8.13",
       "artifacts": {
         "GameFacet": {
-<<<<<<< HEAD
           "0.8.13+commit.abaa5c0e.Darwin.appleclang": "GameFacet.sol/GameFacet.json"
-=======
-          "0.8.4+commit.c7e474f2.Darwin.appleclang": "GameFacet.sol/GameFacet.json"
->>>>>>> 19307b74
         }
       }
     },
     "contracts/facets/GetterFacet.sol": {
-      "lastModificationDate": 1668484923745,
-      "contentHash": "7103f4d1c116ae75915de531f3b83570",
+      "lastModificationDate": 1669317295590,
+      "contentHash": "28412711fded0a87175ba718897a87d0",
       "sourceName": "contracts/facets/GetterFacet.sol",
       "solcConfig": {
         "settings": {
@@ -624,14 +552,10 @@
         "lib/memmove/src/LinkedList.sol",
         "lib/openzeppelin-contracts/contracts/utils/Strings.sol"
       ],
-      "versionRequirement": "^0.8.4",
+      "versionRequirement": "^0.8.13",
       "artifacts": {
         "GetterFacet": {
-<<<<<<< HEAD
           "0.8.13+commit.abaa5c0e.Darwin.appleclang": "GetterFacet.sol/GetterFacet.json"
-=======
-          "0.8.4+commit.c7e474f2.Darwin.appleclang": "GetterFacet.sol/GetterFacet.json"
->>>>>>> 19307b74
         }
       }
     },
@@ -674,17 +598,13 @@
       "versionRequirement": "^0.8.0",
       "artifacts": {
         "OwnershipFacet": {
-<<<<<<< HEAD
           "0.8.13+commit.abaa5c0e.Darwin.appleclang": "OwnershipFacet.sol/OwnershipFacet.json"
-=======
-          "0.8.4+commit.c7e474f2.Darwin.appleclang": "OwnershipFacet.sol/OwnershipFacet.json"
->>>>>>> 19307b74
         }
       }
     },
     "contracts/facets/PolicyFacet.sol": {
-      "lastModificationDate": 1668484923745,
-      "contentHash": "d126995a56e612ac3aef5f6550ce668f",
+      "lastModificationDate": 1669317295591,
+      "contentHash": "3e14337b4a7a94c3618650fe1f93ddba",
       "sourceName": "contracts/facets/PolicyFacet.sol",
       "solcConfig": {
         "settings": {
@@ -729,14 +649,10 @@
         "lib/memmove/src/LinkedList.sol",
         "lib/openzeppelin-contracts/contracts/utils/Strings.sol"
       ],
-      "versionRequirement": "^0.8.4",
+      "versionRequirement": "^0.8.13",
       "artifacts": {
         "PolicyFacet": {
-<<<<<<< HEAD
           "0.8.13+commit.abaa5c0e.Darwin.appleclang": "PolicyFacet.sol/PolicyFacet.json"
-=======
-          "0.8.4+commit.c7e474f2.Darwin.appleclang": "PolicyFacet.sol/PolicyFacet.json"
->>>>>>> 19307b74
         }
       }
     },
@@ -775,11 +691,7 @@
       "versionRequirement": "^0.8.0",
       "artifacts": {
         "IDiamondCut": {
-<<<<<<< HEAD
           "0.8.13+commit.abaa5c0e.Darwin.appleclang": "IDiamondCut.sol/IDiamondCut.json"
-=======
-          "0.8.4+commit.c7e474f2.Darwin.appleclang": "IDiamondCut.sol/IDiamondCut.json"
->>>>>>> 19307b74
         }
       }
     },
@@ -818,11 +730,7 @@
       "versionRequirement": "^0.8.0",
       "artifacts": {
         "IDiamondLoupe": {
-<<<<<<< HEAD
           "0.8.13+commit.abaa5c0e.Darwin.appleclang": "IDiamondLoupe.sol/IDiamondLoupe.json"
-=======
-          "0.8.4+commit.c7e474f2.Darwin.appleclang": "IDiamondLoupe.sol/IDiamondLoupe.json"
->>>>>>> 19307b74
         }
       }
     },
@@ -861,11 +769,7 @@
       "versionRequirement": "^0.8.0",
       "artifacts": {
         "IERC165": {
-<<<<<<< HEAD
           "0.8.13+commit.abaa5c0e.Darwin.appleclang": "IERC165.sol/IERC165.json"
-=======
-          "0.8.4+commit.c7e474f2.Darwin.appleclang": "IERC165.sol/IERC165.json"
->>>>>>> 19307b74
         }
       }
     },
@@ -904,22 +808,13 @@
       "versionRequirement": "^0.8.0",
       "artifacts": {
         "IERC173": {
-<<<<<<< HEAD
           "0.8.13+commit.abaa5c0e.Darwin.appleclang": "IERC173.sol/IERC173.json"
-=======
-          "0.8.4+commit.c7e474f2.Darwin.appleclang": "IERC173.sol/IERC173.json"
->>>>>>> 19307b74
         }
       }
     },
     "contracts/libraries/ECSLib.sol": {
-<<<<<<< HEAD
-      "lastModificationDate": 1668647543295,
-      "contentHash": "9851c7bcd6db956ee1f54cbc788a5842",
-=======
-      "lastModificationDate": 1668484923745,
-      "contentHash": "18fe1e7bd2a95f756e0dc039dc216d19",
->>>>>>> 19307b74
+      "lastModificationDate": 1669317295591,
+      "contentHash": "54d7615aa771166a75267fd1784d2e3b",
       "sourceName": "contracts/libraries/ECSLib.sol",
       "solcConfig": {
         "settings": {
@@ -960,25 +855,16 @@
         "lib/memmove/src/Array.sol",
         "lib/memmove/src/LinkedList.sol"
       ],
-      "versionRequirement": "^0.8.4",
+      "versionRequirement": "^0.8.13",
       "artifacts": {
         "ECSLib": {
-<<<<<<< HEAD
           "0.8.13+commit.abaa5c0e.Darwin.appleclang": "ECSLib.sol/ECSLib.json"
-=======
-          "0.8.4+commit.c7e474f2.Darwin.appleclang": "ECSLib.sol/ECSLib.json"
->>>>>>> 19307b74
         }
       }
     },
     "contracts/libraries/GameLib.sol": {
-<<<<<<< HEAD
-      "lastModificationDate": 1668647598340,
+      "lastModificationDate": 1669317295591,
       "contentHash": "994172b40c4ae6dbd7974b051ad3a761",
-=======
-      "lastModificationDate": 1668484923745,
-      "contentHash": "50241656f820315b1360372e70c315b9",
->>>>>>> 19307b74
       "sourceName": "contracts/libraries/GameLib.sol",
       "solcConfig": {
         "settings": {
@@ -1025,11 +911,7 @@
       "versionRequirement": "^0.8.13",
       "artifacts": {
         "GameLib": {
-<<<<<<< HEAD
           "0.8.13+commit.abaa5c0e.Darwin.appleclang": "GameLib.sol/GameLib.json"
-=======
-          "0.8.4+commit.c7e474f2.Darwin.appleclang": "GameLib.sol/GameLib.json"
->>>>>>> 19307b74
         }
       }
     },
@@ -1070,13 +952,12 @@
       "versionRequirement": "^0.8.0",
       "artifacts": {
         "LibDiamond": {
-<<<<<<< HEAD
           "0.8.13+commit.abaa5c0e.Darwin.appleclang": "LibDiamond.sol/LibDiamond.json"
         }
       }
     },
     "contracts/libraries/LibQuery.sol": {
-      "lastModificationDate": 1668647018187,
+      "lastModificationDate": 1669317295591,
       "contentHash": "ed180f9f38efa0e6097b520f2af88c95",
       "sourceName": "contracts/libraries/LibQuery.sol",
       "solcConfig": {
@@ -1122,7 +1003,7 @@
       }
     },
     "contracts/libraries/Query.sol": {
-      "lastModificationDate": 1668647577864,
+      "lastModificationDate": 1669317295591,
       "contentHash": "a9939a6644c45ebba382a7251cb35f0f",
       "sourceName": "contracts/libraries/Query.sol",
       "solcConfig": {
@@ -1163,9 +1044,6 @@
       "artifacts": {
         "Query": {
           "0.8.13+commit.abaa5c0e.Darwin.appleclang": "Query.sol/Query.json"
-=======
-          "0.8.4+commit.c7e474f2.Darwin.appleclang": "LibDiamond.sol/LibDiamond.json"
->>>>>>> 19307b74
         }
       }
     },
@@ -1206,23 +1084,16 @@
       "versionRequirement": "^0.8.0",
       "artifacts": {
         "LibStorage": {
-<<<<<<< HEAD
           "0.8.13+commit.abaa5c0e.Darwin.appleclang": "Storage.sol/LibStorage.json"
         },
         "UseStorage": {
           "0.8.13+commit.abaa5c0e.Darwin.appleclang": "Storage.sol/UseStorage.json"
-=======
-          "0.8.4+commit.c7e474f2.Darwin.appleclang": "Storage.sol/LibStorage.json"
-        },
-        "UseStorage": {
-          "0.8.4+commit.c7e474f2.Darwin.appleclang": "Storage.sol/UseStorage.json"
->>>>>>> 19307b74
         }
       }
     },
     "contracts/libraries/Templates.sol": {
-      "lastModificationDate": 1668484923745,
-      "contentHash": "7e1b204b3ffbb87082e8f987418772bd",
+      "lastModificationDate": 1669317295592,
+      "contentHash": "b731a775bcd71ab36911e7b7450a3d9e",
       "sourceName": "contracts/libraries/Templates.sol",
       "solcConfig": {
         "settings": {
@@ -1265,25 +1136,16 @@
         "lib/memmove/src/LinkedList.sol",
         "lib/openzeppelin-contracts/contracts/utils/Strings.sol"
       ],
-      "versionRequirement": "^0.8.4",
+      "versionRequirement": "^0.8.13",
       "artifacts": {
         "Templates": {
-<<<<<<< HEAD
           "0.8.13+commit.abaa5c0e.Darwin.appleclang": "Templates.sol/Templates.json"
-=======
-          "0.8.4+commit.c7e474f2.Darwin.appleclang": "Templates.sol/Templates.json"
->>>>>>> 19307b74
         }
       }
     },
     "contracts/libraries/Types.sol": {
-<<<<<<< HEAD
-      "lastModificationDate": 1668647475219,
+      "lastModificationDate": 1669317295592,
       "contentHash": "6dd1d445301a874a24e259d1deb68826",
-=======
-      "lastModificationDate": 1668484923746,
-      "contentHash": "d22acc8376396115852d5ba57fa5648c",
->>>>>>> 19307b74
       "sourceName": "contracts/libraries/Types.sol",
       "solcConfig": {
         "settings": {
@@ -1316,11 +1178,7 @@
       "versionRequirement": "^0.8.4",
       "artifacts": {
         "Types": {
-<<<<<<< HEAD
           "0.8.13+commit.abaa5c0e.Darwin.appleclang": "Types.sol/Types.json"
-=======
-          "0.8.4+commit.c7e474f2.Darwin.appleclang": "Types.sol/Types.json"
->>>>>>> 19307b74
         }
       }
     },
@@ -1368,11 +1226,7 @@
       "versionRequirement": "^0.8.0",
       "artifacts": {
         "DiamondInit": {
-<<<<<<< HEAD
           "0.8.13+commit.abaa5c0e.Darwin.appleclang": "DiamondInit.sol/DiamondInit.json"
-=======
-          "0.8.4+commit.c7e474f2.Darwin.appleclang": "DiamondInit.sol/DiamondInit.json"
->>>>>>> 19307b74
         }
       }
     },
@@ -1411,11 +1265,7 @@
       "versionRequirement": ">=0.5.0",
       "artifacts": {
         "DSTest": {
-<<<<<<< HEAD
           "0.8.13+commit.abaa5c0e.Darwin.appleclang": "test.sol/DSTest.json"
-=======
-          "0.8.4+commit.c7e474f2.Darwin.appleclang": "test.sol/DSTest.json"
->>>>>>> 19307b74
         }
       }
     },
@@ -1459,11 +1309,7 @@
       "versionRequirement": ">=0.6.0, <0.9.0",
       "artifacts": {
         "Script": {
-<<<<<<< HEAD
           "0.8.13+commit.abaa5c0e.Darwin.appleclang": "Script.sol/Script.json"
-=======
-          "0.8.4+commit.c7e474f2.Darwin.appleclang": "Script.sol/Script.json"
->>>>>>> 19307b74
         }
       }
     },
@@ -1504,11 +1350,7 @@
       "versionRequirement": ">=0.6.0, <0.9.0",
       "artifacts": {
         "stdJson": {
-<<<<<<< HEAD
           "0.8.13+commit.abaa5c0e.Darwin.appleclang": "StdJson.sol/stdJson.json"
-=======
-          "0.8.4+commit.c7e474f2.Darwin.appleclang": "StdJson.sol/stdJson.json"
->>>>>>> 19307b74
         }
       }
     },
@@ -1554,7 +1396,6 @@
       "versionRequirement": ">=0.6.0, <0.9.0",
       "artifacts": {
         "Test": {
-<<<<<<< HEAD
           "0.8.13+commit.abaa5c0e.Darwin.appleclang": "Test.sol/Test.json"
         },
         "stdError": {
@@ -1565,18 +1406,6 @@
         },
         "stdStorage": {
           "0.8.13+commit.abaa5c0e.Darwin.appleclang": "Test.sol/stdStorage.json"
-=======
-          "0.8.4+commit.c7e474f2.Darwin.appleclang": "Test.sol/Test.json"
-        },
-        "stdError": {
-          "0.8.4+commit.c7e474f2.Darwin.appleclang": "Test.sol/stdError.json"
-        },
-        "stdMath": {
-          "0.8.4+commit.c7e474f2.Darwin.appleclang": "Test.sol/stdMath.json"
-        },
-        "stdStorage": {
-          "0.8.4+commit.c7e474f2.Darwin.appleclang": "Test.sol/stdStorage.json"
->>>>>>> 19307b74
         }
       }
     },
@@ -1615,11 +1444,7 @@
       "versionRequirement": ">=0.6.0, <0.9.0",
       "artifacts": {
         "Vm": {
-<<<<<<< HEAD
           "0.8.13+commit.abaa5c0e.Darwin.appleclang": "Vm.sol/Vm.json"
-=======
-          "0.8.4+commit.c7e474f2.Darwin.appleclang": "Vm.sol/Vm.json"
->>>>>>> 19307b74
         }
       }
     },
@@ -1658,11 +1483,7 @@
       "versionRequirement": ">=0.4.22, <0.9.0",
       "artifacts": {
         "console": {
-<<<<<<< HEAD
           "0.8.13+commit.abaa5c0e.Darwin.appleclang": "console.sol/console.json"
-=======
-          "0.8.4+commit.c7e474f2.Darwin.appleclang": "console.sol/console.json"
->>>>>>> 19307b74
         }
       }
     },
@@ -1701,7 +1522,6 @@
       "versionRequirement": ">=0.4.22, <0.9.0",
       "artifacts": {
         "console2": {
-<<<<<<< HEAD
           "0.8.13+commit.abaa5c0e.Darwin.appleclang": "console2.sol/console2.json"
         }
       }
@@ -1789,9 +1609,6 @@
         },
         "LinkedListLib": {
           "0.8.13+commit.abaa5c0e.Darwin.appleclang": "LinkedList.sol/LinkedListLib.json"
-=======
-          "0.8.4+commit.c7e474f2.Darwin.appleclang": "console2.sol/console2.json"
->>>>>>> 19307b74
         }
       }
     },
@@ -1830,22 +1647,13 @@
       "versionRequirement": "^0.8.0",
       "artifacts": {
         "Strings": {
-<<<<<<< HEAD
           "0.8.13+commit.abaa5c0e.Darwin.appleclang": "Strings.sol/Strings.json"
-=======
-          "0.8.4+commit.c7e474f2.Darwin.appleclang": "Strings.sol/Strings.json"
->>>>>>> 19307b74
         }
       }
     },
     "test/Basic.t.sol": {
-<<<<<<< HEAD
-      "lastModificationDate": 1668642542013,
-      "contentHash": "0359836a5e0947b2420ee162304c1211",
-=======
-      "lastModificationDate": 1668557891001,
-      "contentHash": "871da315825fb528061565b93b0b16bf",
->>>>>>> 19307b74
+      "lastModificationDate": 1669317297662,
+      "contentHash": "0ad2e58f032000acf1a88ab98fed43ff",
       "sourceName": "test/Basic.t.sol",
       "solcConfig": {
         "settings": {
@@ -1915,15 +1723,89 @@
       "versionRequirement": "^0.8.4",
       "artifacts": {
         "TreatyTest": {
-<<<<<<< HEAD
           "0.8.13+commit.abaa5c0e.Darwin.appleclang": "Basic.t.sol/TreatyTest.json"
         }
       }
     },
-    "test/Depr.t.sol": {
-      "lastModificationDate": 1668642542013,
-      "contentHash": "ff7747e1ab4c86469ed2ed06c659b116",
-      "sourceName": "test/Depr.t.sol",
+    "test/DiamondDeploy.t.sol": {
+      "lastModificationDate": 1669317297662,
+      "contentHash": "2f025b8000f9008dc455df82981d99c1",
+      "sourceName": "test/DiamondDeploy.t.sol",
+      "solcConfig": {
+        "settings": {
+          "optimizer": {
+            "enabled": true,
+            "runs": 200
+          },
+          "metadata": {
+            "bytecodeHash": "ipfs"
+          },
+          "outputSelection": {
+            "*": {
+              "": [
+                "ast"
+              ],
+              "*": [
+                "abi",
+                "evm.bytecode",
+                "evm.deployedBytecode",
+                "evm.methodIdentifiers",
+                "metadata"
+              ]
+            }
+          },
+          "evmVersion": "london",
+          "libraries": {}
+        }
+      },
+      "imports": [
+        "contracts/Component.sol",
+        "contracts/Diamond.sol",
+        "contracts/Mapping.sol",
+        "contracts/NATO.sol",
+        "contracts/Set.sol",
+        "contracts/TypedComponents.sol",
+        "contracts/facets/AdminFacet.sol",
+        "contracts/facets/DiamondCutFacet.sol",
+        "contracts/facets/DiamondLoupeFacet.sol",
+        "contracts/facets/GameFacet.sol",
+        "contracts/facets/GetterFacet.sol",
+        "contracts/facets/OwnershipFacet.sol",
+        "contracts/interfaces/IDiamondCut.sol",
+        "contracts/interfaces/IDiamondLoupe.sol",
+        "contracts/interfaces/IERC165.sol",
+        "contracts/interfaces/IERC173.sol",
+        "contracts/libraries/ECSLib.sol",
+        "contracts/libraries/GameLib.sol",
+        "contracts/libraries/LibDiamond.sol",
+        "contracts/libraries/LibQuery.sol",
+        "contracts/libraries/Query.sol",
+        "contracts/libraries/Storage.sol",
+        "contracts/libraries/Templates.sol",
+        "contracts/libraries/Types.sol",
+        "contracts/upgradeInitializers/DiamondInit.sol",
+        "lib/forge-std/lib/ds-test/src/test.sol",
+        "lib/forge-std/src/Script.sol",
+        "lib/forge-std/src/StdJson.sol",
+        "lib/forge-std/src/Test.sol",
+        "lib/forge-std/src/Vm.sol",
+        "lib/forge-std/src/console.sol",
+        "lib/forge-std/src/console2.sol",
+        "lib/memmove/src/Array.sol",
+        "lib/memmove/src/LinkedList.sol",
+        "lib/openzeppelin-contracts/contracts/utils/Strings.sol"
+      ],
+      "versionRequirement": "^0.8.4",
+      "artifacts": {
+        "DiamondDeployTest": {
+          "0.8.13+commit.abaa5c0e.Darwin.appleclang": "DiamondDeploy.t.sol/DiamondDeployTest.json"
+        }
+      }
+    },
+    "test/ECS.t.sol": {
+      "lastModificationDate": 1668550331977,
+      "contentHash": "5af2d7a97cc40ba9eb4dc53bf9000a06",
+      "sourceName": "test/ECS.t.sol",
       "solcConfig": {
         "settings": {
           "optimizer": {
@@ -1991,251 +1873,8 @@
       ],
       "versionRequirement": "^0.8.4",
       "artifacts": {
-        "ECS": {
-          "0.8.13+commit.abaa5c0e.Darwin.appleclang": "Depr.t.sol/ECS.json"
-=======
-          "0.8.4+commit.c7e474f2.Darwin.appleclang": "Basic.t.sol/TreatyTest.json"
->>>>>>> 19307b74
-        }
-      }
-    },
-    "test/DiamondDeploy.t.sol": {
-<<<<<<< HEAD
-      "lastModificationDate": 1668642542014,
-      "contentHash": "7e86acf801c2ebffe0e34332e8f649af",
-=======
-      "lastModificationDate": 1668556844794,
-      "contentHash": "78b760f2e30f067143248c544f0a42dd",
->>>>>>> 19307b74
-      "sourceName": "test/DiamondDeploy.t.sol",
-      "solcConfig": {
-        "settings": {
-          "optimizer": {
-            "enabled": true,
-            "runs": 200
-          },
-          "metadata": {
-            "bytecodeHash": "ipfs"
-          },
-          "outputSelection": {
-            "*": {
-              "": [
-                "ast"
-              ],
-              "*": [
-                "abi",
-                "evm.bytecode",
-                "evm.deployedBytecode",
-                "evm.methodIdentifiers",
-                "metadata"
-              ]
-            }
-          },
-          "evmVersion": "london",
-          "libraries": {}
-        }
-      },
-      "imports": [
-        "contracts/Component.sol",
-        "contracts/Diamond.sol",
-        "contracts/Mapping.sol",
-        "contracts/NATO.sol",
-        "contracts/Set.sol",
-        "contracts/TypedComponents.sol",
-        "contracts/facets/AdminFacet.sol",
-        "contracts/facets/DiamondCutFacet.sol",
-        "contracts/facets/DiamondLoupeFacet.sol",
-        "contracts/facets/GameFacet.sol",
-        "contracts/facets/GetterFacet.sol",
-        "contracts/facets/OwnershipFacet.sol",
-        "contracts/interfaces/IDiamondCut.sol",
-        "contracts/interfaces/IDiamondLoupe.sol",
-        "contracts/interfaces/IERC165.sol",
-        "contracts/interfaces/IERC173.sol",
-        "contracts/libraries/ECSLib.sol",
-        "contracts/libraries/GameLib.sol",
-        "contracts/libraries/LibDiamond.sol",
-        "contracts/libraries/LibQuery.sol",
-        "contracts/libraries/Query.sol",
-        "contracts/libraries/Storage.sol",
-        "contracts/libraries/Templates.sol",
-        "contracts/libraries/Types.sol",
-        "contracts/upgradeInitializers/DiamondInit.sol",
-        "lib/forge-std/lib/ds-test/src/test.sol",
-        "lib/forge-std/src/Script.sol",
-        "lib/forge-std/src/StdJson.sol",
-        "lib/forge-std/src/Test.sol",
-        "lib/forge-std/src/Vm.sol",
-        "lib/forge-std/src/console.sol",
-        "lib/forge-std/src/console2.sol",
-        "lib/memmove/src/Array.sol",
-        "lib/memmove/src/LinkedList.sol",
-        "lib/openzeppelin-contracts/contracts/utils/Strings.sol"
-      ],
-      "versionRequirement": "^0.8.4",
-      "artifacts": {
-        "DiamondDeployTest": {
-<<<<<<< HEAD
-          "0.8.13+commit.abaa5c0e.Darwin.appleclang": "DiamondDeploy.t.sol/DiamondDeployTest.json"
-=======
-          "0.8.4+commit.c7e474f2.Darwin.appleclang": "DiamondDeploy.t.sol/DiamondDeployTest.json"
->>>>>>> 19307b74
-        }
-      }
-    },
-    "test/ECS.t.sol": {
-      "lastModificationDate": 1668550331977,
-      "contentHash": "5af2d7a97cc40ba9eb4dc53bf9000a06",
-      "sourceName": "test/ECS.t.sol",
-      "solcConfig": {
-        "settings": {
-          "optimizer": {
-            "enabled": true,
-            "runs": 200
-          },
-          "metadata": {
-            "bytecodeHash": "ipfs"
-          },
-          "outputSelection": {
-            "*": {
-              "": [
-                "ast"
-              ],
-              "*": [
-                "abi",
-                "evm.bytecode",
-                "evm.deployedBytecode",
-                "evm.methodIdentifiers",
-                "metadata"
-              ]
-            }
-          },
-          "evmVersion": "london",
-          "libraries": {}
-        }
-      },
-      "imports": [
-        "contracts/Component.sol",
-        "contracts/Diamond.sol",
-        "contracts/Mapping.sol",
-        "contracts/NATO.sol",
-        "contracts/Set.sol",
-        "contracts/TypedComponents.sol",
-        "contracts/facets/AdminFacet.sol",
-        "contracts/facets/DiamondCutFacet.sol",
-        "contracts/facets/DiamondLoupeFacet.sol",
-        "contracts/facets/GameFacet.sol",
-        "contracts/facets/GetterFacet.sol",
-        "contracts/facets/OwnershipFacet.sol",
-        "contracts/interfaces/IDiamondCut.sol",
-        "contracts/interfaces/IDiamondLoupe.sol",
-        "contracts/interfaces/IERC165.sol",
-        "contracts/interfaces/IERC173.sol",
-        "contracts/libraries/ECSLib.sol",
-        "contracts/libraries/GameLib.sol",
-        "contracts/libraries/LibDiamond.sol",
-        "contracts/libraries/LibQuery.sol",
-        "contracts/libraries/Query.sol",
-        "contracts/libraries/Storage.sol",
-        "contracts/libraries/Templates.sol",
-        "contracts/libraries/Types.sol",
-        "contracts/upgradeInitializers/DiamondInit.sol",
-        "lib/forge-std/lib/ds-test/src/test.sol",
-        "lib/forge-std/src/Script.sol",
-        "lib/forge-std/src/StdJson.sol",
-        "lib/forge-std/src/Test.sol",
-        "lib/forge-std/src/Vm.sol",
-        "lib/forge-std/src/console.sol",
-        "lib/forge-std/src/console2.sol",
-        "lib/memmove/src/Array.sol",
-        "lib/memmove/src/LinkedList.sol",
-        "lib/openzeppelin-contracts/contracts/utils/Strings.sol",
-        "test/DiamondDeploy.t.sol"
-      ],
-      "versionRequirement": "^0.8.4",
-      "artifacts": {
         "ECSTest": {
-<<<<<<< HEAD
           "0.8.13+commit.abaa5c0e.Darwin.appleclang": "ECS.t.sol/ECSTest.json"
-        }
-      }
-    },
-    "test/Stress.t.sol": {
-      "lastModificationDate": 1668642542014,
-      "contentHash": "9cc2aa7318413b8992f915faa4d8acf9",
-      "sourceName": "test/Stress.t.sol",
-      "solcConfig": {
-        "settings": {
-          "optimizer": {
-            "enabled": true,
-            "runs": 200
-          },
-          "metadata": {
-            "bytecodeHash": "ipfs"
-          },
-          "outputSelection": {
-            "*": {
-              "": [
-                "ast"
-              ],
-              "*": [
-                "abi",
-                "evm.bytecode",
-                "evm.deployedBytecode",
-                "evm.methodIdentifiers",
-                "metadata"
-              ]
-            }
-          },
-          "evmVersion": "london",
-          "libraries": {}
-        }
-      },
-      "imports": [
-        "contracts/Component.sol",
-        "contracts/Diamond.sol",
-        "contracts/Mapping.sol",
-        "contracts/NATO.sol",
-        "contracts/Set.sol",
-        "contracts/TypedComponents.sol",
-        "contracts/facets/AdminFacet.sol",
-        "contracts/facets/DiamondCutFacet.sol",
-        "contracts/facets/DiamondLoupeFacet.sol",
-        "contracts/facets/GameFacet.sol",
-        "contracts/facets/GetterFacet.sol",
-        "contracts/facets/OwnershipFacet.sol",
-        "contracts/interfaces/IDiamondCut.sol",
-        "contracts/interfaces/IDiamondLoupe.sol",
-        "contracts/interfaces/IERC165.sol",
-        "contracts/interfaces/IERC173.sol",
-        "contracts/libraries/ECSLib.sol",
-        "contracts/libraries/GameLib.sol",
-        "contracts/libraries/LibDiamond.sol",
-        "contracts/libraries/LibQuery.sol",
-        "contracts/libraries/Query.sol",
-        "contracts/libraries/Storage.sol",
-        "contracts/libraries/Templates.sol",
-        "contracts/libraries/Types.sol",
-        "contracts/upgradeInitializers/DiamondInit.sol",
-        "lib/forge-std/lib/ds-test/src/test.sol",
-        "lib/forge-std/src/Script.sol",
-        "lib/forge-std/src/StdJson.sol",
-        "lib/forge-std/src/Test.sol",
-        "lib/forge-std/src/Vm.sol",
-        "lib/forge-std/src/console.sol",
-        "lib/forge-std/src/console2.sol",
-        "lib/memmove/src/Array.sol",
-        "lib/memmove/src/LinkedList.sol",
-        "lib/openzeppelin-contracts/contracts/utils/Strings.sol",
-        "test/DiamondDeploy.t.sol"
-      ],
-      "versionRequirement": "^0.8.4",
-      "artifacts": {
-        "LoadTest": {
-          "0.8.13+commit.abaa5c0e.Darwin.appleclang": "Stress.t.sol/LoadTest.json"
-=======
-          "0.8.4+commit.c7e474f2.Darwin.appleclang": "ECS.t.sol/ECSTest.json"
->>>>>>> 19307b74
         }
       }
     }
