--- conflicted
+++ resolved
@@ -6,7 +6,9 @@
     "sources": "contracts",
     "tests": "test",
     "scripts": "script",
-    "libraries": ["lib"]
+    "libraries": [
+      "lib"
+    ]
   },
   "files": {
     "contracts/Component.sol": {
@@ -24,15 +26,25 @@
           },
           "outputSelection": {
             "*": {
-              "": ["ast"],
-              "*": ["abi", "evm.bytecode", "evm.deployedBytecode", "evm.methodIdentifiers", "metadata"]
-            }
-          },
-          "evmVersion": "london",
-          "libraries": {}
-        }
-      },
-      "imports": ["contracts/Set.sol"],
+              "": [
+                "ast"
+              ],
+              "*": [
+                "abi",
+                "evm.bytecode",
+                "evm.deployedBytecode",
+                "evm.methodIdentifiers",
+                "metadata"
+              ]
+            }
+          },
+          "evmVersion": "london",
+          "libraries": {}
+        }
+      },
+      "imports": [
+        "contracts/Set.sol"
+      ],
       "versionRequirement": "^0.8.4",
       "artifacts": {
         "Component": {
@@ -55,8 +67,16 @@
           },
           "outputSelection": {
             "*": {
-              "": ["ast"],
-              "*": ["abi", "evm.bytecode", "evm.deployedBytecode", "evm.methodIdentifiers", "metadata"]
+              "": [
+                "ast"
+              ],
+              "*": [
+                "abi",
+                "evm.bytecode",
+                "evm.deployedBytecode",
+                "evm.methodIdentifiers",
+                "metadata"
+              ]
             }
           },
           "evmVersion": "london",
@@ -86,15 +106,26 @@
           },
           "outputSelection": {
             "*": {
-              "": ["ast"],
-              "*": ["abi", "evm.bytecode", "evm.deployedBytecode", "evm.methodIdentifiers", "metadata"]
-            }
-          },
-          "evmVersion": "london",
-          "libraries": {}
-        }
-      },
-      "imports": ["contracts/interfaces/IDiamondCut.sol", "contracts/libraries/LibDiamond.sol"],
+              "": [
+                "ast"
+              ],
+              "*": [
+                "abi",
+                "evm.bytecode",
+                "evm.deployedBytecode",
+                "evm.methodIdentifiers",
+                "metadata"
+              ]
+            }
+          },
+          "evmVersion": "london",
+          "libraries": {}
+        }
+      },
+      "imports": [
+        "contracts/interfaces/IDiamondCut.sol",
+        "contracts/libraries/LibDiamond.sol"
+      ],
       "versionRequirement": "^0.8.0",
       "artifacts": {
         "Diamond": {
@@ -117,8 +148,16 @@
           },
           "outputSelection": {
             "*": {
-              "": ["ast"],
-              "*": ["abi", "evm.bytecode", "evm.deployedBytecode", "evm.methodIdentifiers", "metadata"]
+              "": [
+                "ast"
+              ],
+              "*": [
+                "abi",
+                "evm.bytecode",
+                "evm.deployedBytecode",
+                "evm.methodIdentifiers",
+                "metadata"
+              ]
             }
           },
           "evmVersion": "london",
@@ -148,8 +187,16 @@
           },
           "outputSelection": {
             "*": {
-              "": ["ast"],
-              "*": ["abi", "evm.bytecode", "evm.deployedBytecode", "evm.methodIdentifiers", "metadata"]
+              "": [
+                "ast"
+              ],
+              "*": [
+                "abi",
+                "evm.bytecode",
+                "evm.deployedBytecode",
+                "evm.methodIdentifiers",
+                "metadata"
+              ]
             }
           },
           "evmVersion": "london",
@@ -179,8 +226,16 @@
           },
           "outputSelection": {
             "*": {
-              "": ["ast"],
-              "*": ["abi", "evm.bytecode", "evm.deployedBytecode", "evm.methodIdentifiers", "metadata"]
+              "": [
+                "ast"
+              ],
+              "*": [
+                "abi",
+                "evm.bytecode",
+                "evm.deployedBytecode",
+                "evm.methodIdentifiers",
+                "metadata"
+              ]
             }
           },
           "evmVersion": "london",
@@ -210,15 +265,27 @@
           },
           "outputSelection": {
             "*": {
-              "": ["ast"],
-              "*": ["abi", "evm.bytecode", "evm.deployedBytecode", "evm.methodIdentifiers", "metadata"]
-            }
-          },
-          "evmVersion": "london",
-          "libraries": {}
-        }
-      },
-      "imports": ["contracts/Component.sol", "contracts/Set.sol", "contracts/libraries/Types.sol"],
+              "": [
+                "ast"
+              ],
+              "*": [
+                "abi",
+                "evm.bytecode",
+                "evm.deployedBytecode",
+                "evm.methodIdentifiers",
+                "metadata"
+              ]
+            }
+          },
+          "evmVersion": "london",
+          "libraries": {}
+        }
+      },
+      "imports": [
+        "contracts/Component.sol",
+        "contracts/Set.sol",
+        "contracts/libraries/Types.sol"
+      ],
       "versionRequirement": "^0.8.4",
       "artifacts": {
         "AddressComponent": {
@@ -259,15 +326,26 @@
           },
           "outputSelection": {
             "*": {
-              "": ["ast"],
-              "*": ["abi", "evm.bytecode", "evm.deployedBytecode", "evm.methodIdentifiers", "metadata"]
-            }
-          },
-          "evmVersion": "london",
-          "libraries": {}
-        }
-      },
-      "imports": ["contracts/interfaces/IDiamondCut.sol", "contracts/libraries/LibDiamond.sol"],
+              "": [
+                "ast"
+              ],
+              "*": [
+                "abi",
+                "evm.bytecode",
+                "evm.deployedBytecode",
+                "evm.methodIdentifiers",
+                "metadata"
+              ]
+            }
+          },
+          "evmVersion": "london",
+          "libraries": {}
+        }
+      },
+      "imports": [
+        "contracts/interfaces/IDiamondCut.sol",
+        "contracts/libraries/LibDiamond.sol"
+      ],
       "versionRequirement": "^0.8.0",
       "artifacts": {
         "Diamond": {
@@ -276,8 +354,8 @@
       }
     },
     "contracts/facets/AdminFacet.sol": {
-      "lastModificationDate": 1667174272699,
-      "contentHash": "0d1872ff5de960fdea5afa7acf30ffea",
+      "lastModificationDate": 1667175446153,
+      "contentHash": "b623652b3f7682ac239b81b04dce584f",
       "sourceName": "contracts/facets/AdminFacet.sol",
       "solcConfig": {
         "settings": {
@@ -290,8 +368,16 @@
           },
           "outputSelection": {
             "*": {
-              "": ["ast"],
-              "*": ["abi", "evm.bytecode", "evm.deployedBytecode", "evm.methodIdentifiers", "metadata"]
+              "": [
+                "ast"
+              ],
+              "*": [
+                "abi",
+                "evm.bytecode",
+                "evm.deployedBytecode",
+                "evm.methodIdentifiers",
+                "metadata"
+              ]
             }
           },
           "evmVersion": "london",
@@ -334,15 +420,26 @@
           },
           "outputSelection": {
             "*": {
-              "": ["ast"],
-              "*": ["abi", "evm.bytecode", "evm.deployedBytecode", "evm.methodIdentifiers", "metadata"]
-            }
-          },
-          "evmVersion": "london",
-          "libraries": {}
-        }
-      },
-      "imports": ["contracts/interfaces/IDiamondCut.sol", "contracts/libraries/LibDiamond.sol"],
+              "": [
+                "ast"
+              ],
+              "*": [
+                "abi",
+                "evm.bytecode",
+                "evm.deployedBytecode",
+                "evm.methodIdentifiers",
+                "metadata"
+              ]
+            }
+          },
+          "evmVersion": "london",
+          "libraries": {}
+        }
+      },
+      "imports": [
+        "contracts/interfaces/IDiamondCut.sol",
+        "contracts/libraries/LibDiamond.sol"
+      ],
       "versionRequirement": "^0.8.0",
       "artifacts": {
         "DiamondCutFacet": {
@@ -365,15 +462,28 @@
           },
           "outputSelection": {
             "*": {
-              "": ["ast"],
-              "*": ["abi", "evm.bytecode", "evm.deployedBytecode", "evm.methodIdentifiers", "metadata"]
-            }
-          },
-          "evmVersion": "london",
-          "libraries": {}
-        }
-      },
-      "imports": ["contracts/interfaces/IDiamondCut.sol", "contracts/interfaces/IDiamondLoupe.sol", "contracts/interfaces/IERC165.sol", "contracts/libraries/LibDiamond.sol"],
+              "": [
+                "ast"
+              ],
+              "*": [
+                "abi",
+                "evm.bytecode",
+                "evm.deployedBytecode",
+                "evm.methodIdentifiers",
+                "metadata"
+              ]
+            }
+          },
+          "evmVersion": "london",
+          "libraries": {}
+        }
+      },
+      "imports": [
+        "contracts/interfaces/IDiamondCut.sol",
+        "contracts/interfaces/IDiamondLoupe.sol",
+        "contracts/interfaces/IERC165.sol",
+        "contracts/libraries/LibDiamond.sol"
+      ],
       "versionRequirement": "^0.8.0",
       "artifacts": {
         "DiamondLoupeFacet": {
@@ -382,13 +492,8 @@
       }
     },
     "contracts/facets/GameFacet.sol": {
-<<<<<<< HEAD
-      "lastModificationDate": 1667173227542,
-      "contentHash": "ad941a21dd1d74ff3fb8795c9cfca34a",
-=======
-      "lastModificationDate": 1667086004504,
-      "contentHash": "7aeb740fe126316322c61458a5b0db15",
->>>>>>> 19bb9b1f
+      "lastModificationDate": 1667175449311,
+      "contentHash": "01741875c8fd8d12359968e473119f6a",
       "sourceName": "contracts/facets/GameFacet.sol",
       "solcConfig": {
         "settings": {
@@ -401,8 +506,16 @@
           },
           "outputSelection": {
             "*": {
-              "": ["ast"],
-              "*": ["abi", "evm.bytecode", "evm.deployedBytecode", "evm.methodIdentifiers", "metadata"]
+              "": [
+                "ast"
+              ],
+              "*": [
+                "abi",
+                "evm.bytecode",
+                "evm.deployedBytecode",
+                "evm.methodIdentifiers",
+                "metadata"
+              ]
             }
           },
           "evmVersion": "london",
@@ -444,8 +557,16 @@
           },
           "outputSelection": {
             "*": {
-              "": ["ast"],
-              "*": ["abi", "evm.bytecode", "evm.deployedBytecode", "evm.methodIdentifiers", "metadata"]
+              "": [
+                "ast"
+              ],
+              "*": [
+                "abi",
+                "evm.bytecode",
+                "evm.deployedBytecode",
+                "evm.methodIdentifiers",
+                "metadata"
+              ]
             }
           },
           "evmVersion": "london",
@@ -487,15 +608,27 @@
           },
           "outputSelection": {
             "*": {
-              "": ["ast"],
-              "*": ["abi", "evm.bytecode", "evm.deployedBytecode", "evm.methodIdentifiers", "metadata"]
-            }
-          },
-          "evmVersion": "london",
-          "libraries": {}
-        }
-      },
-      "imports": ["contracts/interfaces/IDiamondCut.sol", "contracts/interfaces/IERC173.sol", "contracts/libraries/LibDiamond.sol"],
+              "": [
+                "ast"
+              ],
+              "*": [
+                "abi",
+                "evm.bytecode",
+                "evm.deployedBytecode",
+                "evm.methodIdentifiers",
+                "metadata"
+              ]
+            }
+          },
+          "evmVersion": "london",
+          "libraries": {}
+        }
+      },
+      "imports": [
+        "contracts/interfaces/IDiamondCut.sol",
+        "contracts/interfaces/IERC173.sol",
+        "contracts/libraries/LibDiamond.sol"
+      ],
       "versionRequirement": "^0.8.0",
       "artifacts": {
         "OwnershipFacet": {
@@ -518,8 +651,16 @@
           },
           "outputSelection": {
             "*": {
-              "": ["ast"],
-              "*": ["abi", "evm.bytecode", "evm.deployedBytecode", "evm.methodIdentifiers", "metadata"]
+              "": [
+                "ast"
+              ],
+              "*": [
+                "abi",
+                "evm.bytecode",
+                "evm.deployedBytecode",
+                "evm.methodIdentifiers",
+                "metadata"
+              ]
             }
           },
           "evmVersion": "london",
@@ -561,8 +702,16 @@
           },
           "outputSelection": {
             "*": {
-              "": ["ast"],
-              "*": ["abi", "evm.bytecode", "evm.deployedBytecode", "evm.methodIdentifiers", "metadata"]
+              "": [
+                "ast"
+              ],
+              "*": [
+                "abi",
+                "evm.bytecode",
+                "evm.deployedBytecode",
+                "evm.methodIdentifiers",
+                "metadata"
+              ]
             }
           },
           "evmVersion": "london",
@@ -592,8 +741,16 @@
           },
           "outputSelection": {
             "*": {
-              "": ["ast"],
-              "*": ["abi", "evm.bytecode", "evm.deployedBytecode", "evm.methodIdentifiers", "metadata"]
+              "": [
+                "ast"
+              ],
+              "*": [
+                "abi",
+                "evm.bytecode",
+                "evm.deployedBytecode",
+                "evm.methodIdentifiers",
+                "metadata"
+              ]
             }
           },
           "evmVersion": "london",
@@ -623,8 +780,16 @@
           },
           "outputSelection": {
             "*": {
-              "": ["ast"],
-              "*": ["abi", "evm.bytecode", "evm.deployedBytecode", "evm.methodIdentifiers", "metadata"]
+              "": [
+                "ast"
+              ],
+              "*": [
+                "abi",
+                "evm.bytecode",
+                "evm.deployedBytecode",
+                "evm.methodIdentifiers",
+                "metadata"
+              ]
             }
           },
           "evmVersion": "london",
@@ -654,8 +819,16 @@
           },
           "outputSelection": {
             "*": {
-              "": ["ast"],
-              "*": ["abi", "evm.bytecode", "evm.deployedBytecode", "evm.methodIdentifiers", "metadata"]
+              "": [
+                "ast"
+              ],
+              "*": [
+                "abi",
+                "evm.bytecode",
+                "evm.deployedBytecode",
+                "evm.methodIdentifiers",
+                "metadata"
+              ]
             }
           },
           "evmVersion": "london",
@@ -685,15 +858,31 @@
           },
           "outputSelection": {
             "*": {
-              "": ["ast"],
-              "*": ["abi", "evm.bytecode", "evm.deployedBytecode", "evm.methodIdentifiers", "metadata"]
-            }
-          },
-          "evmVersion": "london",
-          "libraries": {}
-        }
-      },
-      "imports": ["contracts/Component.sol", "contracts/Mapping.sol", "contracts/Set.sol", "contracts/TypedComponents.sol", "contracts/libraries/Storage.sol", "contracts/libraries/Types.sol", "lib/openzeppelin-contracts/contracts/utils/math/SafeMath.sol"],
+              "": [
+                "ast"
+              ],
+              "*": [
+                "abi",
+                "evm.bytecode",
+                "evm.deployedBytecode",
+                "evm.methodIdentifiers",
+                "metadata"
+              ]
+            }
+          },
+          "evmVersion": "london",
+          "libraries": {}
+        }
+      },
+      "imports": [
+        "contracts/Component.sol",
+        "contracts/Mapping.sol",
+        "contracts/Set.sol",
+        "contracts/TypedComponents.sol",
+        "contracts/libraries/Storage.sol",
+        "contracts/libraries/Types.sol",
+        "lib/openzeppelin-contracts/contracts/utils/math/SafeMath.sol"
+      ],
       "versionRequirement": "^0.8.4",
       "artifacts": {
         "ECSLib": {
@@ -702,13 +891,8 @@
       }
     },
     "contracts/libraries/GameLib.sol": {
-<<<<<<< HEAD
-      "lastModificationDate": 1667173120637,
+      "lastModificationDate": 1667175446154,
       "contentHash": "e02d324450e7157c08374a8b4f993779",
-=======
-      "lastModificationDate": 1667073902879,
-      "contentHash": "0e335ab4c05ec6067dad2e28b86bfde9",
->>>>>>> 19bb9b1f
       "sourceName": "contracts/libraries/GameLib.sol",
       "solcConfig": {
         "settings": {
@@ -721,15 +905,34 @@
           },
           "outputSelection": {
             "*": {
-              "": ["ast"],
-              "*": ["abi", "evm.bytecode", "evm.deployedBytecode", "evm.methodIdentifiers", "metadata"]
-            }
-          },
-          "evmVersion": "london",
-          "libraries": {}
-        }
-      },
-      "imports": ["contracts/Component.sol", "contracts/Mapping.sol", "contracts/Set.sol", "contracts/TypedComponents.sol", "contracts/libraries/ECSLib.sol", "contracts/libraries/Storage.sol", "contracts/libraries/Templates.sol", "contracts/libraries/Types.sol", "lib/openzeppelin-contracts/contracts/utils/Strings.sol", "lib/openzeppelin-contracts/contracts/utils/math/SafeMath.sol"],
+              "": [
+                "ast"
+              ],
+              "*": [
+                "abi",
+                "evm.bytecode",
+                "evm.deployedBytecode",
+                "evm.methodIdentifiers",
+                "metadata"
+              ]
+            }
+          },
+          "evmVersion": "london",
+          "libraries": {}
+        }
+      },
+      "imports": [
+        "contracts/Component.sol",
+        "contracts/Mapping.sol",
+        "contracts/Set.sol",
+        "contracts/TypedComponents.sol",
+        "contracts/libraries/ECSLib.sol",
+        "contracts/libraries/Storage.sol",
+        "contracts/libraries/Templates.sol",
+        "contracts/libraries/Types.sol",
+        "lib/openzeppelin-contracts/contracts/utils/Strings.sol",
+        "lib/openzeppelin-contracts/contracts/utils/math/SafeMath.sol"
+      ],
       "versionRequirement": "^0.8.4",
       "artifacts": {
         "GameLib": {
@@ -752,15 +955,25 @@
           },
           "outputSelection": {
             "*": {
-              "": ["ast"],
-              "*": ["abi", "evm.bytecode", "evm.deployedBytecode", "evm.methodIdentifiers", "metadata"]
-            }
-          },
-          "evmVersion": "london",
-          "libraries": {}
-        }
-      },
-      "imports": ["contracts/interfaces/IDiamondCut.sol"],
+              "": [
+                "ast"
+              ],
+              "*": [
+                "abi",
+                "evm.bytecode",
+                "evm.deployedBytecode",
+                "evm.methodIdentifiers",
+                "metadata"
+              ]
+            }
+          },
+          "evmVersion": "london",
+          "libraries": {}
+        }
+      },
+      "imports": [
+        "contracts/interfaces/IDiamondCut.sol"
+      ],
       "versionRequirement": "^0.8.0",
       "artifacts": {
         "LibDiamond": {
@@ -783,15 +996,25 @@
           },
           "outputSelection": {
             "*": {
-              "": ["ast"],
-              "*": ["abi", "evm.bytecode", "evm.deployedBytecode", "evm.methodIdentifiers", "metadata"]
-            }
-          },
-          "evmVersion": "london",
-          "libraries": {}
-        }
-      },
-      "imports": ["contracts/libraries/Types.sol"],
+              "": [
+                "ast"
+              ],
+              "*": [
+                "abi",
+                "evm.bytecode",
+                "evm.deployedBytecode",
+                "evm.methodIdentifiers",
+                "metadata"
+              ]
+            }
+          },
+          "evmVersion": "london",
+          "libraries": {}
+        }
+      },
+      "imports": [
+        "contracts/libraries/Types.sol"
+      ],
       "versionRequirement": "^0.8.0",
       "artifacts": {
         "LibStorage": {
@@ -803,13 +1026,8 @@
       }
     },
     "contracts/libraries/Templates.sol": {
-<<<<<<< HEAD
-      "lastModificationDate": 1667174264271,
-      "contentHash": "04e850c7e75ea99de02cf35cfd5dd244",
-=======
-      "lastModificationDate": 1667085087967,
-      "contentHash": "48c1dfeed410e8ca0534a4df206971a7",
->>>>>>> 19bb9b1f
+      "lastModificationDate": 1667175449311,
+      "contentHash": "49b3386b06b6c8844d18f59b4da7063d",
       "sourceName": "contracts/libraries/Templates.sol",
       "solcConfig": {
         "settings": {
@@ -822,15 +1040,33 @@
           },
           "outputSelection": {
             "*": {
-              "": ["ast"],
-              "*": ["abi", "evm.bytecode", "evm.deployedBytecode", "evm.methodIdentifiers", "metadata"]
-            }
-          },
-          "evmVersion": "london",
-          "libraries": {}
-        }
-      },
-      "imports": ["contracts/Component.sol", "contracts/Mapping.sol", "contracts/Set.sol", "contracts/TypedComponents.sol", "contracts/libraries/ECSLib.sol", "contracts/libraries/Storage.sol", "contracts/libraries/Types.sol", "lib/openzeppelin-contracts/contracts/utils/Strings.sol", "lib/openzeppelin-contracts/contracts/utils/math/SafeMath.sol"],
+              "": [
+                "ast"
+              ],
+              "*": [
+                "abi",
+                "evm.bytecode",
+                "evm.deployedBytecode",
+                "evm.methodIdentifiers",
+                "metadata"
+              ]
+            }
+          },
+          "evmVersion": "london",
+          "libraries": {}
+        }
+      },
+      "imports": [
+        "contracts/Component.sol",
+        "contracts/Mapping.sol",
+        "contracts/Set.sol",
+        "contracts/TypedComponents.sol",
+        "contracts/libraries/ECSLib.sol",
+        "contracts/libraries/Storage.sol",
+        "contracts/libraries/Types.sol",
+        "lib/openzeppelin-contracts/contracts/utils/Strings.sol",
+        "lib/openzeppelin-contracts/contracts/utils/math/SafeMath.sol"
+      ],
       "versionRequirement": "^0.8.4",
       "artifacts": {
         "Templates": {
@@ -853,8 +1089,16 @@
           },
           "outputSelection": {
             "*": {
-              "": ["ast"],
-              "*": ["abi", "evm.bytecode", "evm.deployedBytecode", "evm.methodIdentifiers", "metadata"]
+              "": [
+                "ast"
+              ],
+              "*": [
+                "abi",
+                "evm.bytecode",
+                "evm.deployedBytecode",
+                "evm.methodIdentifiers",
+                "metadata"
+              ]
             }
           },
           "evmVersion": "london",
@@ -884,15 +1128,32 @@
           },
           "outputSelection": {
             "*": {
-              "": ["ast"],
-              "*": ["abi", "evm.bytecode", "evm.deployedBytecode", "evm.methodIdentifiers", "metadata"]
-            }
-          },
-          "evmVersion": "london",
-          "libraries": {}
-        }
-      },
-      "imports": ["contracts/Set.sol", "contracts/interfaces/IDiamondCut.sol", "contracts/interfaces/IDiamondLoupe.sol", "contracts/interfaces/IERC165.sol", "contracts/interfaces/IERC173.sol", "contracts/libraries/LibDiamond.sol", "contracts/libraries/Storage.sol", "contracts/libraries/Types.sol"],
+              "": [
+                "ast"
+              ],
+              "*": [
+                "abi",
+                "evm.bytecode",
+                "evm.deployedBytecode",
+                "evm.methodIdentifiers",
+                "metadata"
+              ]
+            }
+          },
+          "evmVersion": "london",
+          "libraries": {}
+        }
+      },
+      "imports": [
+        "contracts/Set.sol",
+        "contracts/interfaces/IDiamondCut.sol",
+        "contracts/interfaces/IDiamondLoupe.sol",
+        "contracts/interfaces/IERC165.sol",
+        "contracts/interfaces/IERC173.sol",
+        "contracts/libraries/LibDiamond.sol",
+        "contracts/libraries/Storage.sol",
+        "contracts/libraries/Types.sol"
+      ],
       "versionRequirement": "^0.8.0",
       "artifacts": {
         "DiamondInit": {
@@ -915,15 +1176,32 @@
           },
           "outputSelection": {
             "*": {
-              "": ["ast"],
-              "*": ["abi", "evm.bytecode", "evm.deployedBytecode", "evm.methodIdentifiers", "metadata"]
-            }
-          },
-          "evmVersion": "london",
-          "libraries": {}
-        }
-      },
-      "imports": ["contracts/Set.sol", "contracts/interfaces/IDiamondCut.sol", "contracts/interfaces/IDiamondLoupe.sol", "contracts/interfaces/IERC165.sol", "contracts/interfaces/IERC173.sol", "contracts/libraries/LibDiamond.sol", "contracts/libraries/Storage.sol", "contracts/libraries/Types.sol"],
+              "": [
+                "ast"
+              ],
+              "*": [
+                "abi",
+                "evm.bytecode",
+                "evm.deployedBytecode",
+                "evm.methodIdentifiers",
+                "metadata"
+              ]
+            }
+          },
+          "evmVersion": "london",
+          "libraries": {}
+        }
+      },
+      "imports": [
+        "contracts/Set.sol",
+        "contracts/interfaces/IDiamondCut.sol",
+        "contracts/interfaces/IDiamondLoupe.sol",
+        "contracts/interfaces/IERC165.sol",
+        "contracts/interfaces/IERC173.sol",
+        "contracts/libraries/LibDiamond.sol",
+        "contracts/libraries/Storage.sol",
+        "contracts/libraries/Types.sol"
+      ],
       "versionRequirement": "^0.8.0",
       "artifacts": {
         "DiamondInit": {
@@ -946,8 +1224,16 @@
           },
           "outputSelection": {
             "*": {
-              "": ["ast"],
-              "*": ["abi", "evm.bytecode", "evm.deployedBytecode", "evm.methodIdentifiers", "metadata"]
+              "": [
+                "ast"
+              ],
+              "*": [
+                "abi",
+                "evm.bytecode",
+                "evm.deployedBytecode",
+                "evm.methodIdentifiers",
+                "metadata"
+              ]
             }
           },
           "evmVersion": "london",
@@ -1062,15 +1348,22 @@
           },
           "outputSelection": {
             "*": {
-              "": ["ast"],
-              "*": ["abi", "evm.bytecode", "evm.deployedBytecode", "evm.methodIdentifiers", "metadata"]
-            }
-          },
-          "evmVersion": "london",
-          "libraries": {}
-        }
-      },
-<<<<<<< HEAD
+              "": [
+                "ast"
+              ],
+              "*": [
+                "abi",
+                "evm.bytecode",
+                "evm.deployedBytecode",
+                "evm.methodIdentifiers",
+                "metadata"
+              ]
+            }
+          },
+          "evmVersion": "london",
+          "libraries": {}
+        }
+      },
       "imports": [
         "lib/forge-std/lib/ds-test/src/test.sol",
         "lib/forge-std/src/Script.sol",
@@ -1079,9 +1372,6 @@
         "lib/forge-std/src/console.sol",
         "lib/forge-std/src/console2.sol"
       ],
-=======
-      "imports": ["lib/forge-std/lib/ds-test/src/test.sol", "lib/forge-std/src/Vm.sol", "lib/forge-std/src/console.sol", "lib/forge-std/src/console2.sol"],
->>>>>>> 19bb9b1f
       "versionRequirement": ">=0.6.0, <0.9.0",
       "artifacts": {
         "Test": {
@@ -1113,8 +1403,16 @@
           },
           "outputSelection": {
             "*": {
-              "": ["ast"],
-              "*": ["abi", "evm.bytecode", "evm.deployedBytecode", "evm.methodIdentifiers", "metadata"]
+              "": [
+                "ast"
+              ],
+              "*": [
+                "abi",
+                "evm.bytecode",
+                "evm.deployedBytecode",
+                "evm.methodIdentifiers",
+                "metadata"
+              ]
             }
           },
           "evmVersion": "london",
@@ -1144,8 +1442,16 @@
           },
           "outputSelection": {
             "*": {
-              "": ["ast"],
-              "*": ["abi", "evm.bytecode", "evm.deployedBytecode", "evm.methodIdentifiers", "metadata"]
+              "": [
+                "ast"
+              ],
+              "*": [
+                "abi",
+                "evm.bytecode",
+                "evm.deployedBytecode",
+                "evm.methodIdentifiers",
+                "metadata"
+              ]
             }
           },
           "evmVersion": "london",
@@ -1175,8 +1481,16 @@
           },
           "outputSelection": {
             "*": {
-              "": ["ast"],
-              "*": ["abi", "evm.bytecode", "evm.deployedBytecode", "evm.methodIdentifiers", "metadata"]
+              "": [
+                "ast"
+              ],
+              "*": [
+                "abi",
+                "evm.bytecode",
+                "evm.deployedBytecode",
+                "evm.methodIdentifiers",
+                "metadata"
+              ]
             }
           },
           "evmVersion": "london",
@@ -1206,8 +1520,16 @@
           },
           "outputSelection": {
             "*": {
-              "": ["ast"],
-              "*": ["abi", "evm.bytecode", "evm.deployedBytecode", "evm.methodIdentifiers", "metadata"]
+              "": [
+                "ast"
+              ],
+              "*": [
+                "abi",
+                "evm.bytecode",
+                "evm.deployedBytecode",
+                "evm.methodIdentifiers",
+                "metadata"
+              ]
             }
           },
           "evmVersion": "london",
@@ -1237,8 +1559,16 @@
           },
           "outputSelection": {
             "*": {
-              "": ["ast"],
-              "*": ["abi", "evm.bytecode", "evm.deployedBytecode", "evm.methodIdentifiers", "metadata"]
+              "": [
+                "ast"
+              ],
+              "*": [
+                "abi",
+                "evm.bytecode",
+                "evm.deployedBytecode",
+                "evm.methodIdentifiers",
+                "metadata"
+              ]
             }
           },
           "evmVersion": "london",
@@ -1254,11 +1584,7 @@
       }
     },
     "test/Basic.t.sol": {
-<<<<<<< HEAD
       "lastModificationDate": 1667085086804,
-=======
-      "lastModificationDate": 1667029978199,
->>>>>>> 19bb9b1f
       "contentHash": "154926964debf8f8fee7a730064b6a6d",
       "sourceName": "test/Basic.t.sol",
       "solcConfig": {
@@ -1272,8 +1598,16 @@
           },
           "outputSelection": {
             "*": {
-              "": ["ast"],
-              "*": ["abi", "evm.bytecode", "evm.deployedBytecode", "evm.methodIdentifiers", "metadata"]
+              "": [
+                "ast"
+              ],
+              "*": [
+                "abi",
+                "evm.bytecode",
+                "evm.deployedBytecode",
+                "evm.methodIdentifiers",
+                "metadata"
+              ]
             }
           },
           "evmVersion": "london",
@@ -1323,7 +1657,7 @@
       }
     },
     "test/Depr.t.sol": {
-      "lastModificationDate": 1665041651044,
+      "lastModificationDate": 1666990663172,
       "contentHash": "ff7747e1ab4c86469ed2ed06c659b116",
       "sourceName": "test/Depr.t.sol",
       "solcConfig": {
@@ -1337,8 +1671,16 @@
           },
           "outputSelection": {
             "*": {
-              "": ["ast"],
-              "*": ["abi", "evm.bytecode", "evm.deployedBytecode", "evm.methodIdentifiers", "metadata"]
+              "": [
+                "ast"
+              ],
+              "*": [
+                "abi",
+                "evm.bytecode",
+                "evm.deployedBytecode",
+                "evm.methodIdentifiers",
+                "metadata"
+              ]
             }
           },
           "evmVersion": "london",
@@ -1388,13 +1730,8 @@
       }
     },
     "test/DiamondDeploy.t.sol": {
-<<<<<<< HEAD
-      "lastModificationDate": 1667175256313,
-      "contentHash": "b571b86e298787575b3c8cc3fe0f791e",
-=======
-      "lastModificationDate": 1666998700968,
-      "contentHash": "eb3de4d620356374cdceee2f72150211",
->>>>>>> 19bb9b1f
+      "lastModificationDate": 1667175446165,
+      "contentHash": "dcf97324dd7ab10e24418247aee29ff3",
       "sourceName": "test/DiamondDeploy.t.sol",
       "solcConfig": {
         "settings": {
@@ -1407,8 +1744,16 @@
           },
           "outputSelection": {
             "*": {
-              "": ["ast"],
-              "*": ["abi", "evm.bytecode", "evm.deployedBytecode", "evm.methodIdentifiers", "metadata"]
+              "": [
+                "ast"
+              ],
+              "*": [
+                "abi",
+                "evm.bytecode",
+                "evm.deployedBytecode",
+                "evm.methodIdentifiers",
+                "metadata"
+              ]
             }
           },
           "evmVersion": "london",
@@ -1457,7 +1802,7 @@
       }
     },
     "test/ECS.t.sol": {
-      "lastModificationDate": 1666133988921,
+      "lastModificationDate": 1666990663172,
       "contentHash": "5af2d7a97cc40ba9eb4dc53bf9000a06",
       "sourceName": "test/ECS.t.sol",
       "solcConfig": {
@@ -1471,8 +1816,16 @@
           },
           "outputSelection": {
             "*": {
-              "": ["ast"],
-              "*": ["abi", "evm.bytecode", "evm.deployedBytecode", "evm.methodIdentifiers", "metadata"]
+              "": [
+                "ast"
+              ],
+              "*": [
+                "abi",
+                "evm.bytecode",
+                "evm.deployedBytecode",
+                "evm.methodIdentifiers",
+                "metadata"
+              ]
             }
           },
           "evmVersion": "london",
