--- conflicted
+++ resolved
@@ -276,13 +276,8 @@
       }
     },
     "contracts/facets/AdminFacet.sol": {
-<<<<<<< HEAD
       "lastModificationDate": 1664320973582,
       "contentHash": "50f457dc18e380ebbef65589184c7289",
-=======
-      "lastModificationDate": 1664315615966,
-      "contentHash": "a298c7abc7503da4eafb2a9de455d3e1",
->>>>>>> f5cd846e
       "sourceName": "contracts/facets/AdminFacet.sol",
       "solcConfig": {
         "settings": {
@@ -415,13 +410,8 @@
       }
     },
     "contracts/facets/GameFacet.sol": {
-<<<<<<< HEAD
       "lastModificationDate": 1664403283178,
       "contentHash": "7dc20239860f08220ac91efd8556168f",
-=======
-      "lastModificationDate": 1664393960609,
-      "contentHash": "d116955ca23a3b6b62b44dbfd06f793e",
->>>>>>> f5cd846e
       "sourceName": "contracts/facets/GameFacet.sol",
       "solcConfig": {
         "settings": {
@@ -469,13 +459,8 @@
       }
     },
     "contracts/facets/GetterFacet.sol": {
-<<<<<<< HEAD
       "lastModificationDate": 1664319850545,
       "contentHash": "c685b41c4be10136f82d4afce248e212",
-=======
-      "lastModificationDate": 1664318191912,
-      "contentHash": "61606d117c6235b7af6d48f003e24318",
->>>>>>> f5cd846e
       "sourceName": "contracts/facets/GetterFacet.sol",
       "solcConfig": {
         "settings": {
@@ -815,13 +800,8 @@
       }
     },
     "contracts/libraries/GameLib.sol": {
-<<<<<<< HEAD
       "lastModificationDate": 1664403569947,
       "contentHash": "6c720a84820e2e92891e570f07a5691d",
-=======
-      "lastModificationDate": 1664384367862,
-      "contentHash": "89902272c0a24358ee6149203f51c2a5",
->>>>>>> f5cd846e
       "sourceName": "contracts/libraries/GameLib.sol",
       "solcConfig": {
         "settings": {
@@ -1000,13 +980,8 @@
       }
     },
     "contracts/libraries/Templates.sol": {
-<<<<<<< HEAD
       "lastModificationDate": 1664400217697,
       "contentHash": "c1f104ddcaa8add9c0d8debf098813bd",
-=======
-      "lastModificationDate": 1664314640671,
-      "contentHash": "f82f700205d3511dbbd4bedc25a31fcc",
->>>>>>> f5cd846e
       "sourceName": "contracts/libraries/Templates.sol",
       "solcConfig": {
         "settings": {
@@ -1505,13 +1480,8 @@
       }
     },
     "test/DiamondDeploy.t.sol": {
-<<<<<<< HEAD
       "lastModificationDate": 1664318230932,
       "contentHash": "5023bb28ca50297565aa81176048e387",
-=======
-      "lastModificationDate": 1664315615967,
-      "contentHash": "1be3c124272a1b186859aa7dd3cdaf3a",
->>>>>>> f5cd846e
       "sourceName": "test/DiamondDeploy.t.sol",
       "solcConfig": {
         "settings": {
@@ -1578,13 +1548,8 @@
       }
     },
     "test/Treaty.t.sol": {
-<<<<<<< HEAD
       "lastModificationDate": 1664403370067,
       "contentHash": "846cf9792c7424fcc20d8608455a0295",
-=======
-      "lastModificationDate": 1664318663047,
-      "contentHash": "7a221188b9a322aed0015454934c3cdb",
->>>>>>> f5cd846e
       "sourceName": "test/Treaty.t.sol",
       "solcConfig": {
         "settings": {
