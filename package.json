{
  "name": "game-contracts",
  "private": true,
  "license": "TBD",
  "scripts": {
<<<<<<< HEAD
    "prepare": "bash ./scripts/setup.sh",
=======
    "prepare": "bash ./scripts/pnm-test-setup.sh",
>>>>>>> 3804890f
    "contract-size": "yarn run hardhat size-contracts",
    "getInitParams": "npx ts-node test/util/foundry/getInitParams.ts",
    "getFuncSelectors": "npx ts-node test/util/foundry/getFuncSelectors.ts",
    "forge-test": "forge test --ffi -vv",
    "ft": "forge test --ffi -vv",
    "deploy": "npx hardhat deploy --network localhost",
    "port": "npx hardhat port",
    "kill": "lsof -ti:8545 | xargs kill",
    "setup": "yarn link curio-vault",
    "deploy:anvil": "bash ./scripts/deploy.sh",
    "compile": "npx hardhat compile",
    "clean-git-cache": "git rm -r --cached ."
  },
  "devDependencies": {
    "@nomiclabs/hardhat-ethers": "^2.0.2",
    "@nomiclabs/hardhat-waffle": "^2.0.1",
    "@types/chai": "^4.2.22",
    "@types/mocha": "^9.0.0",
    "@types/node": "^16.11.5",
    "chai": "^4.3.4",
    "ethereum-waffle": "^3.4.0",
    "hardhat-contract-sizer": "^2.4.0",
    "ts-node": "^10.4.0",
    "typescript": "^4.4.4"
  },
  "dependencies": {
    "@openzeppelin/contracts": "^4.3.2",
    "@openzeppelin/contracts-upgradeable": "^4.3.2",
    "@typechain/ethers-v5": "^10.1.0",
    "@typechain/hardhat": "^6.1.3",
    "@types/fs-extra": "^9.0.13",
    "@types/lodash": "^4.14.178",
    "axios": "^0.26.1",
    "bignumber.js": "^9.0.1",
    "chalk": "4.1.0",
    "curio-vault": "github:curio-research/treaty-vault",
    "dotenv": "^16.0.0",
    "eth-heap": "^2.2.0",
    "ethers": "^5.7.1",
    "fs-extra": "^10.1.0",
    "hardhat": "^2.11.2",
    "hardhat-diamond-abi": "^2.0.0",
    "hardhat-preprocessor": "^0.1.4",
    "lodash": "^4.17.21",
    "prettier": "^2.4.1",
    "prettier-plugin-solidity": "^1.0.0-beta.18",
    "random-words": "^1.2.0",
    "rot-js": "^2.2.0",
    "simplex-noise": "^3.0.1",
    "typechain": "^8.1.0"
  }
}<|MERGE_RESOLUTION|>--- conflicted
+++ resolved
@@ -3,11 +3,7 @@
   "private": true,
   "license": "TBD",
   "scripts": {
-<<<<<<< HEAD
-    "prepare": "bash ./scripts/setup.sh",
-=======
     "prepare": "bash ./scripts/pnm-test-setup.sh",
->>>>>>> 3804890f
     "contract-size": "yarn run hardhat size-contracts",
     "getInitParams": "npx ts-node test/util/foundry/getInitParams.ts",
     "getFuncSelectors": "npx ts-node test/util/foundry/getFuncSelectors.ts",
