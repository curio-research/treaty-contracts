--- conflicted
+++ resolved
@@ -1,7 +1,3 @@
 forge build
 lsof -ti:8545 | xargs kill
-<<<<<<< HEAD
-anvil --gas-limit 10000000000 --code-size-limit 1000000000 --base-fee 0 --gas-price 0 & npx hardhat deploy --fixmap
-=======
-anvil --gas-limit 10000000000 --code-size-limit 100000000000 --base-fee 0 --gas-price 0 & npx hardhat deploy
->>>>>>> 5c036717
+anvil --gas-limit 10000000000 --code-size-limit 100000000000 --base-fee 0 --gas-price 0 & npx hardhat deploy