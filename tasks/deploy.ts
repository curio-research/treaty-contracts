--- conflicted
+++ resolved
@@ -13,10 +13,7 @@
 import { TowerGame } from "./../typechain-types/TowerGame";
 import { Permissions } from "../typechain-types";
 import { position } from "../util/types/common";
-<<<<<<< HEAD
 import { visualizeMap } from "./util/mapGenerator";
-=======
->>>>>>> 15941e4e
 
 // ---------------------------------
 // deploy script
@@ -99,50 +96,27 @@
 
       let tx;
 
-<<<<<<< HEAD
     // need to act the nonce already been used case
     while (await GameStorage._isOccupied(player1Pos)) {
       tx = await GameStorage._mine(player1Pos);
-=======
-      // need to act the nonce already been used case
-      if (await GameStorage._isOccupied(player1Pos)) {
-        tx = await GameStorage._mine(player1Pos);
-        await tx.wait();
-      }
-
-      if (await GameStorage._isOccupied(player2Pos)) {
-        tx = await GameStorage._mine(player2Pos);
-        tx.wait();
-      }
-
-      tx = await GameContract.connect(player1).initializePlayer(player1Pos); // initialize users
->>>>>>> 15941e4e
       await tx.wait();
 
-<<<<<<< HEAD
     while (await GameStorage._isOccupied(player2Pos)) {
       tx = await GameStorage._mine(player2Pos);
       await tx.wait();
     }
-=======
-      tx = await GameContract.connect(player2).initializePlayer(player2Pos);
-      tx.wait();
->>>>>>> 15941e4e
 
-      tx = await GameStorage.connect(player1)._increaseItemInInventory(player1.address, 0, 100);
-      tx.wait();
+    tx = await GameContract.connect(player1).initializePlayer(player1Pos); // initialize users
+    await tx.wait();
 
-<<<<<<< HEAD
+    tx = await GameContract.connect(player2).initializePlayer(player2Pos);
+    tx.wait();
+
     tx = await GameStorage.connect(player1)._increaseItemInInventory(player1.address, 0, 100);
     tx.wait();
     console.log("✦ players initialized");
-=======
-      tx = await GameStorage.connect(player1)._increaseItemInInventory(player2.address, 0, 100);
-      tx.wait();
-    }
->>>>>>> 15941e4e
 
-    let tx = await GameStorage.setEpochController(EpochContract.address); // set epoch controller
+    tx = await GameStorage.setEpochController(EpochContract.address); // set epoch controller
     await tx.wait();
 
     // bulk initialize towers
