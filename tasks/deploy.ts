--- conflicted
+++ resolved
@@ -10,12 +10,8 @@
 import { position } from '../util/types/common';
 import { deployDiamond, deployFacets, getDiamond } from './util/diamondDeploy';
 import { MapInput, TILE_TYPE, TROOP_NAME } from './util/types';
-<<<<<<< HEAD
 import { encodeTileMap, generateGameMaps } from './util/mapHelper';
-=======
-import { generateGameMaps } from './util/mapHelper';
 import { gameConfig } from '../api/types';
->>>>>>> 75850cc3
 
 const { BACKEND_URL } = process.env;
 
@@ -29,130 +25,6 @@
   .addFlag('publish', 'Publish deployment to game launcher') // default is to call publish
   .addFlag('fixmap', 'Use deterministic map') // default is non-deterministic maps
   .setAction(async (args: any, hre: HardhatRuntimeEnvironment) => {
-<<<<<<< HEAD
-    await hre.run('compile');
-    printDivider();
-
-    const isDev = hre.network.name === 'localhost' || hre.network.name === 'hardhat';
-    console.log('Network:', hre.network.name);
-
-    const fixMap = args.fixmap;
-    if (fixMap) console.log('Using deterministic map');
-
-    let [player1, player2] = await hre.ethers.getSigners();
-    const armyTroopTypeId = getTroopTypeIndexByName(TROOP_TYPES, TROOP_NAME.ARMY) + 1;
-    const troopTransportTroopTypeId = getTroopTypeIndexByName(TROOP_TYPES, TROOP_NAME.TROOP_TRANSPORT) + 1;
-    const destroyerTroopTypeId = getTroopTypeIndexByName(TROOP_TYPES, TROOP_NAME.DESTROYER) + 1;
-
-    // Set up game configs
-    const worldConstants = generateWorldConstants(player1.address);
-
-    let tileMap: TILE_TYPE[][];
-    tileMap = fixMap
-      ? ligmap
-      : (tileMap = generateGameMaps(
-          {
-            width: WORLD_WIDTH,
-            height: WORLD_HEIGHT,
-            numPorts: NUM_PORTS,
-            numCities: NUM_CITIES,
-          } as MapInput,
-          RENDER_CONSTANTS
-        ).tileMap);
-
-    // Deploy util contracts
-    const util = await deployProxy<Util>('Util', player1, hre, []);
-    console.log('✦ Util:', util.address);
-
-    // Deploy diamond and facets
-    const diamondAddr = await deployDiamond(hre, [worldConstants, TROOP_TYPES]);
-    const facets = [
-      { name: 'EngineFacet', libraries: { Util: util.address } },
-      { name: 'GetterFacet', libraries: { Util: util.address } },
-    ];
-    await deployFacets(hre, diamondAddr, facets, player1);
-    const diamond = await getDiamond(hre, diamondAddr);
-    printDivider();
-
-    // // Initialize map
-    // const time1 = performance.now();
-    // console.log('✦ initializing map');
-    // let mapChunk: TILE_TYPE[][];
-    // for (let x = 0; x < WORLD_WIDTH; x += MAP_INTERVAL) {
-    //   for (let y = 0; y < WORLD_HEIGHT; y += MAP_INTERVAL) {
-    //     mapChunk = tileMap.slice(x, x + MAP_INTERVAL).map((col: TILE_TYPE[]) => col.slice(y, y + MAP_INTERVAL));
-
-    //     await (await diamond.setMapChunk({ x, y }, mapChunk)).wait();
-    //   }
-    // }
-    const time2 = performance.now();
-    // console.log(`✦ direct set ${WORLD_WIDTH}x${WORLD_HEIGHT} map took ${time2 - time1} milliseconds`);
-    const encodedTileMap = encodeTileMap(tileMap);
-    await (await diamond.storeEncodedRawMapCols(encodedTileMap)).wait();
-    const time3 = performance.now();
-    console.log(`✦ lazy set ${WORLD_WIDTH}x${WORLD_HEIGHT} map took ${time3 - time2} milliseconds`);
-
-    if (isDev) {
-      // Randomly initialize players only if we're on localhost
-      console.log('✦ initializing players');
-      let x: number;
-      let y: number;
-
-      if (fixMap) {
-        const player1Pos = { x: 2, y: 4 };
-        const player2Pos = { x: 4, y: 2 };
-        const player1ArmyPos = { x: 3, y: 3 };
-        const player1ArmyPos2 = { x: 2, y: 3 };
-        const player1ArmyPos3 = { x: 1, y: 3 };
-        const player2ArmyPos = { x: 3, y: 2 };
-        const player2ArmyPos2 = { x: 2, y: 2 };
-        const player2ArmyPos3 = { x: 1, y: 2 };
-        const player1TroopTransportPos = { x: 5, y: 3 };
-        const player2DestroyerPos = { x: 5, y: 4 };
-
-        await (await diamond.connect(player1).initializePlayer(player1Pos, player1.address)).wait();
-        await (await diamond.connect(player1).initializePlayer(player2Pos, player2.address)).wait();
-
-        // spawn testing troops
-        await (await diamond.connect(player1).spawnTroop(player1ArmyPos, player1.address, armyTroopTypeId)).wait();
-        await (await diamond.connect(player1).spawnTroop(player1ArmyPos2, player1.address, armyTroopTypeId)).wait();
-        await (await diamond.connect(player1).spawnTroop(player1ArmyPos3, player1.address, armyTroopTypeId)).wait();
-        await (await diamond.connect(player1).spawnTroop(player2ArmyPos, player2.address, armyTroopTypeId)).wait();
-        await (await diamond.connect(player1).spawnTroop(player2ArmyPos2, player2.address, armyTroopTypeId)).wait();
-        await (await diamond.connect(player1).spawnTroop(player2ArmyPos3, player2.address, armyTroopTypeId)).wait();
-        await (await diamond.connect(player1).spawnTroop(player1TroopTransportPos, player1.address, troopTransportTroopTypeId)).wait();
-        await (await diamond.connect(player1).spawnTroop(player2DestroyerPos, player2.address, destroyerTroopTypeId)).wait();
-
-        // advance epoch
-        await (await diamond.connect(player1).updateEpoch()).wait();
-      } else {
-        let player1Pos: position;
-        let player2Pos: position;
-        do {
-          x = Math.floor(Math.random() * WORLD_WIDTH);
-          y = Math.floor(Math.random() * WORLD_HEIGHT);
-          player1Pos = { x, y };
-        } while (tileMap[x][y] != TILE_TYPE.PORT);
-
-        do {
-          x = Math.floor(Math.random() * WORLD_WIDTH);
-          y = Math.floor(Math.random() * WORLD_HEIGHT);
-          player2Pos = { x, y };
-        } while (tileMap[x][y] !== TILE_TYPE.PORT || player2Pos.x === player1Pos.x || player2Pos.y === player1Pos.y);
-
-        // Give each player a port and an army to start with
-        await (await diamond.connect(player1).initializePlayer(player1Pos, player1.address)).wait();
-        await (await diamond.connect(player1).initializePlayer(player2Pos, player2.address)).wait();
-        await (await diamond.connect(player1).spawnTroop(player1Pos, player1.address, armyTroopTypeId)).wait();
-        await (await diamond.connect(player1).spawnTroop(player2Pos, player2.address, armyTroopTypeId)).wait();
-
-        // Basic checks
-        const player1Army = await diamond.getTroopAt(player1Pos);
-        if (player1Army.owner !== player1.address) throw new Error('Something is wrong');
-        const player2Army = await diamond.getTroopAt(player2Pos);
-        if (player2Army.troopTypeId.toNumber() !== armyTroopTypeId) throw new Error('Something went wrong');
-        console.log('✦ basic checks pass');
-=======
     try {
       await hre.run('compile');
       printDivider();
@@ -200,15 +72,21 @@
 
       // Initialize map
       console.log('✦ initializing map');
-      let mapChunk: TILE_TYPE[][];
-      for (let x = 0; x < WORLD_WIDTH; x += MAP_INTERVAL) {
-        for (let y = 0; y < WORLD_HEIGHT; y += MAP_INTERVAL) {
-          mapChunk = tileMap.slice(x, x + MAP_INTERVAL).map((col: TILE_TYPE[]) => col.slice(y, y + MAP_INTERVAL));
+      // let mapChunk: TILE_TYPE[][];
+      // for (let x = 0; x < WORLD_WIDTH; x += MAP_INTERVAL) {
+      //   for (let y = 0; y < WORLD_HEIGHT; y += MAP_INTERVAL) {
+      //     mapChunk = tileMap.slice(x, x + MAP_INTERVAL).map((col: TILE_TYPE[]) => col.slice(y, y + MAP_INTERVAL));
 
-          let tx = await diamond.connect(player1).setMapChunk({ x, y }, mapChunk);
-          tx.wait();
-        }
-      }
+      //     let tx = await diamond.connect(player1).setMapChunk({ x, y }, mapChunk);
+      //     tx.wait();
+      //   }
+      // }
+      const time2 = performance.now();
+      // console.log(`✦ direct set ${WORLD_WIDTH}x${WORLD_HEIGHT} map took ${time2 - time1} milliseconds`);
+      const encodedTileMap = encodeTileMap(tileMap);
+      await (await diamond.storeEncodedRawMapCols(encodedTileMap)).wait();
+      const time3 = performance.now();
+      console.log(`✦ lazy set ${WORLD_WIDTH}x${WORLD_HEIGHT} map took ${time3 - time2} milliseconds`);
 
       if (isDev) {
         // Randomly initialize players only if we're on localhost
@@ -274,7 +152,6 @@
           const player2Army = await diamond.getTroopAt(player2Pos);
           if (player2Army.troopTypeId.toNumber() !== armyTroopTypeId) throw new Error('Something went wrong');
         }
->>>>>>> 75850cc3
       }
 
       // ---------------------------------
