--- conflicted
+++ resolved
@@ -2,38 +2,26 @@
     {
         "componentName": "Rate",
         "functionName": "gather",
-<<<<<<< HEAD
         "level": 0,
         "object": "Gold",
         "subject": "Army",
-        "value": 694
-=======
         "value": 706
->>>>>>> 19bb9b1f
     },
     {
         "componentName": "Rate",
         "functionName": "gather",
-<<<<<<< HEAD
         "level": 0,
         "object": "Food",
         "subject": "Army",
-        "value": 695
-=======
         "value": 706
->>>>>>> 19bb9b1f
-    },
-    {
-        "componentName": "Load",
-        "functionName": "",
-<<<<<<< HEAD
+    },
+    {
+        "componentName": "Load",
+        "functionName": "",
         "level": 0,
         "object": "Resource",
         "subject": "Troop",
-        "value": 1829
-=======
         "value": 1568
->>>>>>> 19bb9b1f
     },
     {
         "componentName": "Cost",
@@ -69,354 +57,235 @@
     },
     {
         "componentName": "Yield",
-<<<<<<< HEAD
-        "functionName": "",
-        "level": 0,
-        "object": "Gold",
-        "subject": "Goldmine",
-        "value": 119
-    },
-    {
-        "componentName": "Yield",
-        "functionName": "",
-        "level": 0,
-        "object": "Food",
-        "subject": "Goldmine",
-        "value": 0
-    },
-    {
-        "componentName": "Load",
-        "functionName": "",
-        "level": 0,
-        "object": "Gold",
-        "subject": "Goldmine",
-        "value": 143333
-    },
-    {
-        "componentName": "Load",
-        "functionName": "",
-        "level": 0,
-        "object": "Food",
-        "subject": "Goldmine",
-        "value": 0
-    },
-    {
-        "componentName": "Cost",
-        "functionName": "Upgrade",
-        "level": 0,
-        "object": "Gold",
-        "subject": "Goldmine",
-        "value": 1194
-    },
-    {
-        "componentName": "Cost",
-        "functionName": "Upgrade",
-        "level": 0,
-        "object": "Food",
-        "subject": "Goldmine",
-        "value": 223
-    },
-    {
-        "componentName": "Yield",
-        "functionName": "",
-        "level": 1,
-        "object": "Gold",
-        "subject": "Goldmine",
-        "value": 150
-=======
-        "object": "Gold",
-        "level": 1,
-        "functionName": "",
+        "functionName": "",
+        "level": 1,
+        "object": "Gold",
+        "subject": "Goldmine",
         "value": 185
->>>>>>> 19bb9b1f
-    },
-    {
-        "componentName": "Yield",
-        "functionName": "",
-        "level": 1,
-        "object": "Food",
-        "subject": "Goldmine",
-        "value": 0
-    },
-    {
-        "componentName": "Load",
-        "functionName": "",
-<<<<<<< HEAD
-        "level": 1,
-        "object": "Gold",
-        "subject": "Goldmine",
-        "value": 181000
-=======
+    },
+    {
+        "componentName": "Yield",
+        "functionName": "",
+        "level": 1,
+        "object": "Food",
+        "subject": "Goldmine",
+        "value": 0
+    },
+    {
+        "componentName": "Load",
+        "functionName": "",
+        "level": 1,
+        "object": "Gold",
+        "subject": "Goldmine",
         "value": 167250
->>>>>>> 19bb9b1f
-    },
-    {
-        "componentName": "Load",
-        "functionName": "",
-        "level": 1,
-        "object": "Food",
-        "subject": "Goldmine",
-        "value": 0
-    },
-    {
-        "componentName": "Cost",
-        "functionName": "Upgrade",
-<<<<<<< HEAD
-        "level": 1,
-        "object": "Gold",
-        "subject": "Goldmine",
-        "value": 3949
-=======
+    },
+    {
+        "componentName": "Load",
+        "functionName": "",
+        "level": 1,
+        "object": "Food",
+        "subject": "Goldmine",
+        "value": 0
+    },
+    {
+        "componentName": "Cost",
+        "functionName": "Upgrade",
+        "level": 1,
+        "object": "Gold",
+        "subject": "Goldmine",
         "value": 2248
->>>>>>> 19bb9b1f
-    },
-    {
-        "componentName": "Cost",
-        "functionName": "Upgrade",
-<<<<<<< HEAD
-        "level": 1,
-        "object": "Food",
-        "subject": "Goldmine",
-        "value": 740
-=======
+    },
+    {
+        "componentName": "Cost",
+        "functionName": "Upgrade",
+        "level": 1,
+        "object": "Food",
+        "subject": "Goldmine",
         "value": 421
     },
     {
-        "subject": "Goldmine",
-        "componentName": "Cooldown",
-        "object": "",
-        "level": 1,
-        "functionName": "Upgrade",
-        "value": 0
->>>>>>> 19bb9b1f
-    },
-    {
-        "componentName": "Yield",
-        "functionName": "",
-<<<<<<< HEAD
-        "level": 2,
-        "object": "Gold",
-        "subject": "Goldmine",
-        "value": 175
-=======
+        "componentName": "Cooldown",
+        "functionName": "Upgrade",
+        "level": 1,
+        "object": "",
+        "subject": "Goldmine",
+        "value": 0
+    },
+    {
+        "componentName": "Yield",
+        "functionName": "",
+        "level": 2,
+        "object": "Gold",
+        "subject": "Goldmine",
         "value": 240
->>>>>>> 19bb9b1f
-    },
-    {
-        "componentName": "Yield",
-        "functionName": "",
-        "level": 2,
-        "object": "Food",
-        "subject": "Goldmine",
-        "value": 0
-    },
-    {
-        "componentName": "Load",
-        "functionName": "",
-<<<<<<< HEAD
-        "level": 2,
-        "object": "Gold",
-        "subject": "Goldmine",
-        "value": 211000
-=======
+    },
+    {
+        "componentName": "Yield",
+        "functionName": "",
+        "level": 2,
+        "object": "Food",
+        "subject": "Goldmine",
+        "value": 0
+    },
+    {
+        "componentName": "Load",
+        "functionName": "",
+        "level": 2,
+        "object": "Gold",
+        "subject": "Goldmine",
         "value": 216250
->>>>>>> 19bb9b1f
-    },
-    {
-        "componentName": "Load",
-        "functionName": "",
-        "level": 2,
-        "object": "Food",
-        "subject": "Goldmine",
-        "value": 0
-    },
-    {
-        "componentName": "Cost",
-        "functionName": "Upgrade",
-<<<<<<< HEAD
-        "level": 2,
-        "object": "Gold",
-        "subject": "Goldmine",
-        "value": 7910
-=======
+    },
+    {
+        "componentName": "Load",
+        "functionName": "",
+        "level": 2,
+        "object": "Food",
+        "subject": "Goldmine",
+        "value": 0
+    },
+    {
+        "componentName": "Cost",
+        "functionName": "Upgrade",
+        "level": 2,
+        "object": "Gold",
+        "subject": "Goldmine",
         "value": 4995
->>>>>>> 19bb9b1f
-    },
-    {
-        "componentName": "Cost",
-        "functionName": "Upgrade",
-<<<<<<< HEAD
-        "level": 2,
-        "object": "Food",
-        "subject": "Goldmine",
-        "value": 1483
-=======
+    },
+    {
+        "componentName": "Cost",
+        "functionName": "Upgrade",
+        "level": 2,
+        "object": "Food",
+        "subject": "Goldmine",
         "value": 936
     },
     {
-        "subject": "Goldmine",
-        "componentName": "Cooldown",
-        "object": "",
-        "level": 2,
-        "functionName": "Upgrade",
+        "componentName": "Cooldown",
+        "functionName": "Upgrade",
+        "level": 2,
+        "object": "",
+        "subject": "Goldmine",
         "value": 1
->>>>>>> 19bb9b1f
-    },
-    {
-        "componentName": "Yield",
-        "functionName": "",
-<<<<<<< HEAD
-        "level": 3,
-        "object": "Gold",
-        "subject": "Goldmine",
-        "value": 196
-=======
+    },
+    {
+        "componentName": "Yield",
+        "functionName": "",
+        "level": 3,
+        "object": "Gold",
+        "subject": "Goldmine",
         "value": 281
->>>>>>> 19bb9b1f
-    },
-    {
-        "componentName": "Yield",
-        "functionName": "",
-        "level": 3,
-        "object": "Food",
-        "subject": "Goldmine",
-        "value": 0
-    },
-    {
-        "componentName": "Load",
-        "functionName": "",
-<<<<<<< HEAD
-        "level": 3,
-        "object": "Gold",
-        "subject": "Goldmine",
-        "value": 235666
-=======
+    },
+    {
+        "componentName": "Yield",
+        "functionName": "",
+        "level": 3,
+        "object": "Food",
+        "subject": "Goldmine",
+        "value": 0
+    },
+    {
+        "componentName": "Load",
+        "functionName": "",
+        "level": 3,
+        "object": "Gold",
+        "subject": "Goldmine",
         "value": 253500
->>>>>>> 19bb9b1f
-    },
-    {
-        "componentName": "Load",
-        "functionName": "",
-        "level": 3,
-        "object": "Food",
-        "subject": "Goldmine",
-        "value": 0
-    },
-    {
-        "componentName": "Cost",
-        "functionName": "Upgrade",
-<<<<<<< HEAD
-        "level": 3,
-        "object": "Gold",
-        "subject": "Goldmine",
-        "value": 13124
-=======
+    },
+    {
+        "componentName": "Load",
+        "functionName": "",
+        "level": 3,
+        "object": "Food",
+        "subject": "Goldmine",
+        "value": 0
+    },
+    {
+        "componentName": "Cost",
+        "functionName": "Upgrade",
+        "level": 3,
+        "object": "Gold",
+        "subject": "Goldmine",
         "value": 8699
->>>>>>> 19bb9b1f
-    },
-    {
-        "componentName": "Cost",
-        "functionName": "Upgrade",
-<<<<<<< HEAD
-        "level": 3,
-        "object": "Food",
-        "subject": "Goldmine",
-        "value": 2460
-=======
+    },
+    {
+        "componentName": "Cost",
+        "functionName": "Upgrade",
+        "level": 3,
+        "object": "Food",
+        "subject": "Goldmine",
         "value": 1631
     },
     {
-        "subject": "Goldmine",
-        "componentName": "Cooldown",
-        "object": "",
-        "level": 3,
-        "functionName": "Upgrade",
+        "componentName": "Cooldown",
+        "functionName": "Upgrade",
+        "level": 3,
+        "object": "",
+        "subject": "Goldmine",
         "value": 1
->>>>>>> 19bb9b1f
-    },
-    {
-        "componentName": "Yield",
-        "functionName": "",
-<<<<<<< HEAD
-        "level": 4,
-        "object": "Gold",
-        "subject": "Goldmine",
-        "value": 213
-=======
+    },
+    {
+        "componentName": "Yield",
+        "functionName": "",
+        "level": 4,
+        "object": "Gold",
+        "subject": "Goldmine",
         "value": 315
->>>>>>> 19bb9b1f
-    },
-    {
-        "componentName": "Yield",
-        "functionName": "",
-        "level": 4,
-        "object": "Food",
-        "subject": "Goldmine",
-        "value": 0
-    },
-    {
-        "componentName": "Load",
-        "functionName": "",
-<<<<<<< HEAD
-        "level": 4,
-        "object": "Gold",
-        "subject": "Goldmine",
-        "value": 256666
-=======
+    },
+    {
+        "componentName": "Yield",
+        "functionName": "",
+        "level": 4,
+        "object": "Food",
+        "subject": "Goldmine",
+        "value": 0
+    },
+    {
+        "componentName": "Load",
+        "functionName": "",
+        "level": 4,
+        "object": "Gold",
+        "subject": "Goldmine",
         "value": 283500
->>>>>>> 19bb9b1f
-    },
-    {
-        "componentName": "Load",
-        "functionName": "",
-        "level": 4,
-        "object": "Food",
-        "subject": "Goldmine",
-        "value": 0
-    },
-    {
-        "componentName": "Cost",
-        "functionName": "Upgrade",
-<<<<<<< HEAD
-        "level": 4,
-        "object": "Gold",
-        "subject": "Goldmine",
-        "value": 19723
-=======
+    },
+    {
+        "componentName": "Load",
+        "functionName": "",
+        "level": 4,
+        "object": "Food",
+        "subject": "Goldmine",
+        "value": 0
+    },
+    {
+        "componentName": "Cost",
+        "functionName": "Upgrade",
+        "level": 4,
+        "object": "Gold",
+        "subject": "Goldmine",
         "value": 13424
->>>>>>> 19bb9b1f
-    },
-    {
-        "componentName": "Cost",
-        "functionName": "Upgrade",
-<<<<<<< HEAD
-        "level": 4,
-        "object": "Food",
-        "subject": "Goldmine",
-        "value": 3698
-=======
+    },
+    {
+        "componentName": "Cost",
+        "functionName": "Upgrade",
+        "level": 4,
+        "object": "Food",
+        "subject": "Goldmine",
         "value": 2517
     },
     {
-        "subject": "Goldmine",
-        "componentName": "Cooldown",
-        "object": "",
-        "level": 4,
-        "functionName": "Upgrade",
+        "componentName": "Cooldown",
+        "functionName": "Upgrade",
+        "level": 4,
+        "object": "",
+        "subject": "Goldmine",
         "value": 2
->>>>>>> 19bb9b1f
-    },
-    {
-        "componentName": "Yield",
-        "functionName": "",
-<<<<<<< HEAD
+    },
+    {
+        "componentName": "Yield",
+        "functionName": "",
         "level": 5,
         "object": "Gold",
         "subject": "Goldmine",
-        "value": 229
-=======
         "value": 342
->>>>>>> 19bb9b1f
     },
     {
         "componentName": "Yield",
@@ -429,14 +298,10 @@
     {
         "componentName": "Load",
         "functionName": "",
-<<<<<<< HEAD
         "level": 5,
         "object": "Gold",
         "subject": "Goldmine",
-        "value": 275000
-=======
         "value": 308500
->>>>>>> 19bb9b1f
     },
     {
         "componentName": "Load",
@@ -449,46 +314,34 @@
     {
         "componentName": "Cost",
         "functionName": "Upgrade",
-<<<<<<< HEAD
         "level": 5,
         "object": "Gold",
         "subject": "Goldmine",
-        "value": 27889
-=======
         "value": 19279
->>>>>>> 19bb9b1f
-    },
-    {
-        "componentName": "Cost",
-        "functionName": "Upgrade",
-<<<<<<< HEAD
+    },
+    {
+        "componentName": "Cost",
+        "functionName": "Upgrade",
         "level": 5,
         "object": "Food",
         "subject": "Goldmine",
-        "value": 5229
-=======
         "value": 3614
     },
     {
-        "subject": "Goldmine",
-        "componentName": "Cooldown",
-        "object": "",
+        "componentName": "Cooldown",
+        "functionName": "Upgrade",
         "level": 5,
-        "functionName": "Upgrade",
+        "object": "",
+        "subject": "Goldmine",
         "value": 2
->>>>>>> 19bb9b1f
-    },
-    {
-        "componentName": "Yield",
-        "functionName": "",
-<<<<<<< HEAD
+    },
+    {
+        "componentName": "Yield",
+        "functionName": "",
         "level": 6,
         "object": "Gold",
         "subject": "Goldmine",
-        "value": 242
-=======
         "value": 366
->>>>>>> 19bb9b1f
     },
     {
         "componentName": "Yield",
@@ -501,14 +354,10 @@
     {
         "componentName": "Load",
         "functionName": "",
-<<<<<<< HEAD
         "level": 6,
         "object": "Gold",
         "subject": "Goldmine",
-        "value": 291333
-=======
         "value": 330000
->>>>>>> 19bb9b1f
     },
     {
         "componentName": "Load",
@@ -521,46 +370,34 @@
     {
         "componentName": "Cost",
         "functionName": "Upgrade",
-<<<<<<< HEAD
         "level": 6,
         "object": "Gold",
         "subject": "Goldmine",
-        "value": 37863
-=======
         "value": 26429
->>>>>>> 19bb9b1f
-    },
-    {
-        "componentName": "Cost",
-        "functionName": "Upgrade",
-<<<<<<< HEAD
+    },
+    {
+        "componentName": "Cost",
+        "functionName": "Upgrade",
         "level": 6,
         "object": "Food",
         "subject": "Goldmine",
-        "value": 7099
-=======
         "value": 4955
     },
     {
-        "subject": "Goldmine",
-        "componentName": "Cooldown",
-        "object": "",
+        "componentName": "Cooldown",
+        "functionName": "Upgrade",
         "level": 6,
-        "functionName": "Upgrade",
+        "object": "",
+        "subject": "Goldmine",
         "value": 3
->>>>>>> 19bb9b1f
-    },
-    {
-        "componentName": "Yield",
-        "functionName": "",
-<<<<<<< HEAD
+    },
+    {
+        "componentName": "Yield",
+        "functionName": "",
         "level": 7,
         "object": "Gold",
         "subject": "Goldmine",
-        "value": 254
-=======
         "value": 387
->>>>>>> 19bb9b1f
     },
     {
         "componentName": "Yield",
@@ -573,14 +410,10 @@
     {
         "componentName": "Load",
         "functionName": "",
-<<<<<<< HEAD
         "level": 7,
         "object": "Gold",
         "subject": "Goldmine",
-        "value": 305666
-=======
         "value": 349000
->>>>>>> 19bb9b1f
     },
     {
         "componentName": "Load",
@@ -593,46 +426,34 @@
     {
         "componentName": "Cost",
         "functionName": "Upgrade",
-<<<<<<< HEAD
         "level": 7,
         "object": "Gold",
         "subject": "Goldmine",
-        "value": 49865
-=======
         "value": 35084
->>>>>>> 19bb9b1f
-    },
-    {
-        "componentName": "Cost",
-        "functionName": "Upgrade",
-<<<<<<< HEAD
+    },
+    {
+        "componentName": "Cost",
+        "functionName": "Upgrade",
         "level": 7,
         "object": "Food",
         "subject": "Goldmine",
-        "value": 9349
-=======
         "value": 6578
     },
     {
-        "subject": "Goldmine",
-        "componentName": "Cooldown",
-        "object": "",
+        "componentName": "Cooldown",
+        "functionName": "Upgrade",
         "level": 7,
-        "functionName": "Upgrade",
+        "object": "",
+        "subject": "Goldmine",
         "value": 4
->>>>>>> 19bb9b1f
-    },
-    {
-        "componentName": "Yield",
-        "functionName": "",
-<<<<<<< HEAD
+    },
+    {
+        "componentName": "Yield",
+        "functionName": "",
         "level": 8,
         "object": "Gold",
         "subject": "Goldmine",
-        "value": 265
-=======
         "value": 406
->>>>>>> 19bb9b1f
     },
     {
         "componentName": "Yield",
@@ -645,14 +466,10 @@
     {
         "componentName": "Load",
         "functionName": "",
-<<<<<<< HEAD
         "level": 8,
         "object": "Gold",
         "subject": "Goldmine",
-        "value": 319000
-=======
         "value": 365750
->>>>>>> 19bb9b1f
     },
     {
         "componentName": "Load",
@@ -665,46 +482,34 @@
     {
         "componentName": "Cost",
         "functionName": "Upgrade",
-<<<<<<< HEAD
         "level": 8,
         "object": "Gold",
         "subject": "Goldmine",
-        "value": 64334
-=======
         "value": 45454
->>>>>>> 19bb9b1f
-    },
-    {
-        "componentName": "Cost",
-        "functionName": "Upgrade",
-<<<<<<< HEAD
+    },
+    {
+        "componentName": "Cost",
+        "functionName": "Upgrade",
         "level": 8,
         "object": "Food",
         "subject": "Goldmine",
-        "value": 12062
-=======
         "value": 8522
     },
     {
-        "subject": "Goldmine",
-        "componentName": "Cooldown",
-        "object": "",
+        "componentName": "Cooldown",
+        "functionName": "Upgrade",
         "level": 8,
-        "functionName": "Upgrade",
+        "object": "",
+        "subject": "Goldmine",
         "value": 5
->>>>>>> 19bb9b1f
-    },
-    {
-        "componentName": "Yield",
-        "functionName": "",
-<<<<<<< HEAD
+    },
+    {
+        "componentName": "Yield",
+        "functionName": "",
         "level": 9,
         "object": "Gold",
         "subject": "Goldmine",
-        "value": 276
-=======
         "value": 423
->>>>>>> 19bb9b1f
     },
     {
         "componentName": "Yield",
@@ -717,14 +522,10 @@
     {
         "componentName": "Load",
         "functionName": "",
-<<<<<<< HEAD
         "level": 9,
         "object": "Gold",
         "subject": "Goldmine",
-        "value": 331333
-=======
         "value": 381000
->>>>>>> 19bb9b1f
     },
     {
         "componentName": "Load",
@@ -737,1707 +538,1541 @@
     {
         "componentName": "Cost",
         "functionName": "Upgrade",
-<<<<<<< HEAD
         "level": 9,
         "object": "Gold",
         "subject": "Goldmine",
-        "value": 81657
-=======
         "value": 57862
->>>>>>> 19bb9b1f
-    },
-    {
-        "componentName": "Cost",
-        "functionName": "Upgrade",
-<<<<<<< HEAD
+    },
+    {
+        "componentName": "Cost",
+        "functionName": "Upgrade",
         "level": 9,
         "object": "Food",
         "subject": "Goldmine",
-        "value": 15310
-=======
         "value": 10849
     },
     {
-        "subject": "Goldmine",
-        "componentName": "Cooldown",
-        "object": "",
+        "componentName": "Cooldown",
+        "functionName": "Upgrade",
         "level": 9,
-        "functionName": "Upgrade",
+        "object": "",
+        "subject": "Goldmine",
         "value": 6
->>>>>>> 19bb9b1f
-    },
-    {
-        "componentName": "Yield",
-        "functionName": "",
-<<<<<<< HEAD
+    },
+    {
+        "componentName": "Yield",
+        "functionName": "",
         "level": 10,
         "object": "Gold",
         "subject": "Goldmine",
+        "value": 438
+    },
+    {
+        "componentName": "Yield",
+        "functionName": "",
+        "level": 10,
+        "object": "Food",
+        "subject": "Goldmine",
+        "value": 0
+    },
+    {
+        "componentName": "Load",
+        "functionName": "",
+        "level": 10,
+        "object": "Gold",
+        "subject": "Goldmine",
+        "value": 394750
+    },
+    {
+        "componentName": "Load",
+        "functionName": "",
+        "level": 10,
+        "object": "Food",
+        "subject": "Goldmine",
+        "value": 0
+    },
+    {
+        "componentName": "Cost",
+        "functionName": "Upgrade",
+        "level": 10,
+        "object": "Gold",
+        "subject": "Goldmine",
+        "value": 72604
+    },
+    {
+        "componentName": "Cost",
+        "functionName": "Upgrade",
+        "level": 10,
+        "object": "Food",
+        "subject": "Goldmine",
+        "value": 13613
+    },
+    {
+        "componentName": "Cooldown",
+        "functionName": "Upgrade",
+        "level": 10,
+        "object": "",
+        "subject": "Goldmine",
+        "value": 8
+    },
+    {
+        "componentName": "Yield",
+        "functionName": "",
+        "level": 11,
+        "object": "Gold",
+        "subject": "Goldmine",
+        "value": 452
+    },
+    {
+        "componentName": "Yield",
+        "functionName": "",
+        "level": 11,
+        "object": "Food",
+        "subject": "Goldmine",
+        "value": 0
+    },
+    {
+        "componentName": "Load",
+        "functionName": "",
+        "level": 11,
+        "object": "Gold",
+        "subject": "Goldmine",
+        "value": 407500
+    },
+    {
+        "componentName": "Load",
+        "functionName": "",
+        "level": 11,
+        "object": "Food",
+        "subject": "Goldmine",
+        "value": 0
+    },
+    {
+        "componentName": "Cost",
+        "functionName": "Upgrade",
+        "level": 11,
+        "object": "Gold",
+        "subject": "Goldmine",
+        "value": 90127
+    },
+    {
+        "componentName": "Cost",
+        "functionName": "Upgrade",
+        "level": 11,
+        "object": "Food",
+        "subject": "Goldmine",
+        "value": 16898
+    },
+    {
+        "componentName": "Cooldown",
+        "functionName": "Upgrade",
+        "level": 11,
+        "object": "",
+        "subject": "Goldmine",
+        "value": 9
+    },
+    {
+        "componentName": "Yield",
+        "functionName": "",
+        "level": 12,
+        "object": "Gold",
+        "subject": "Goldmine",
+        "value": 465
+    },
+    {
+        "componentName": "Yield",
+        "functionName": "",
+        "level": 12,
+        "object": "Food",
+        "subject": "Goldmine",
+        "value": 0
+    },
+    {
+        "componentName": "Load",
+        "functionName": "",
+        "level": 12,
+        "object": "Gold",
+        "subject": "Goldmine",
+        "value": 419250
+    },
+    {
+        "componentName": "Load",
+        "functionName": "",
+        "level": 12,
+        "object": "Food",
+        "subject": "Goldmine",
+        "value": 0
+    },
+    {
+        "componentName": "Cost",
+        "functionName": "Upgrade",
+        "level": 12,
+        "object": "Gold",
+        "subject": "Goldmine",
+        "value": 110867
+    },
+    {
+        "componentName": "Cost",
+        "functionName": "Upgrade",
+        "level": 12,
+        "object": "Food",
+        "subject": "Goldmine",
+        "value": 20787
+    },
+    {
+        "componentName": "Cooldown",
+        "functionName": "Upgrade",
+        "level": 12,
+        "object": "",
+        "subject": "Goldmine",
+        "value": 11
+    },
+    {
+        "componentName": "Yield",
+        "functionName": "",
+        "level": 13,
+        "object": "Gold",
+        "subject": "Goldmine",
+        "value": 477
+    },
+    {
+        "componentName": "Yield",
+        "functionName": "",
+        "level": 13,
+        "object": "Food",
+        "subject": "Goldmine",
+        "value": 0
+    },
+    {
+        "componentName": "Load",
+        "functionName": "",
+        "level": 13,
+        "object": "Gold",
+        "subject": "Goldmine",
+        "value": 430000
+    },
+    {
+        "componentName": "Load",
+        "functionName": "",
+        "level": 13,
+        "object": "Food",
+        "subject": "Goldmine",
+        "value": 0
+    },
+    {
+        "componentName": "Cost",
+        "functionName": "Upgrade",
+        "level": 13,
+        "object": "Gold",
+        "subject": "Goldmine",
+        "value": 135328
+    },
+    {
+        "componentName": "Cost",
+        "functionName": "Upgrade",
+        "level": 13,
+        "object": "Food",
+        "subject": "Goldmine",
+        "value": 25374
+    },
+    {
+        "componentName": "Cooldown",
+        "functionName": "Upgrade",
+        "level": 13,
+        "object": "",
+        "subject": "Goldmine",
+        "value": 14
+    },
+    {
+        "componentName": "Yield",
+        "functionName": "",
+        "level": 14,
+        "object": "Gold",
+        "subject": "Goldmine",
+        "value": 489
+    },
+    {
+        "componentName": "Yield",
+        "functionName": "",
+        "level": 14,
+        "object": "Food",
+        "subject": "Goldmine",
+        "value": 0
+    },
+    {
+        "componentName": "Load",
+        "functionName": "",
+        "level": 14,
+        "object": "Gold",
+        "subject": "Goldmine",
+        "value": 440250
+    },
+    {
+        "componentName": "Load",
+        "functionName": "",
+        "level": 14,
+        "object": "Food",
+        "subject": "Goldmine",
+        "value": 0
+    },
+    {
+        "componentName": "Cost",
+        "functionName": "Upgrade",
+        "level": 14,
+        "object": "Gold",
+        "subject": "Goldmine",
+        "value": 164270
+    },
+    {
+        "componentName": "Cost",
+        "functionName": "Upgrade",
+        "level": 14,
+        "object": "Food",
+        "subject": "Goldmine",
+        "value": 30800
+    },
+    {
+        "componentName": "Cooldown",
+        "functionName": "Upgrade",
+        "level": 14,
+        "object": "",
+        "subject": "Goldmine",
+        "value": 16
+    },
+    {
+        "componentName": "Yield",
+        "functionName": "",
+        "level": 15,
+        "object": "Gold",
+        "subject": "Goldmine",
+        "value": 499
+    },
+    {
+        "componentName": "Yield",
+        "functionName": "",
+        "level": 15,
+        "object": "Food",
+        "subject": "Goldmine",
+        "value": 0
+    },
+    {
+        "componentName": "Load",
+        "functionName": "",
+        "level": 15,
+        "object": "Gold",
+        "subject": "Goldmine",
+        "value": 449750
+    },
+    {
+        "componentName": "Load",
+        "functionName": "",
+        "level": 15,
+        "object": "Food",
+        "subject": "Goldmine",
+        "value": 0
+    },
+    {
+        "componentName": "Yield",
+        "functionName": "",
+        "level": 1,
+        "object": "Gold",
+        "subject": "Farm",
+        "value": 0
+    },
+    {
+        "componentName": "Yield",
+        "functionName": "",
+        "level": 1,
+        "object": "Food",
+        "subject": "Farm",
+        "value": 220
+    },
+    {
+        "componentName": "Load",
+        "functionName": "",
+        "level": 1,
+        "object": "Gold",
+        "subject": "Farm",
+        "value": 0
+    },
+    {
+        "componentName": "Load",
+        "functionName": "",
+        "level": 1,
+        "object": "Food",
+        "subject": "Farm",
+        "value": 198250
+    },
+    {
+        "componentName": "Cost",
+        "functionName": "Upgrade",
+        "level": 1,
+        "object": "Gold",
+        "subject": "Farm",
+        "value": 499
+    },
+    {
+        "componentName": "Cost",
+        "functionName": "Upgrade",
+        "level": 1,
+        "object": "Food",
+        "subject": "Farm",
+        "value": 420
+    },
+    {
+        "componentName": "Cooldown",
+        "functionName": "Upgrade",
+        "level": 1,
+        "object": "",
+        "subject": "Farm",
+        "value": 0
+    },
+    {
+        "componentName": "Yield",
+        "functionName": "",
+        "level": 2,
+        "object": "Gold",
+        "subject": "Farm",
+        "value": 0
+    },
+    {
+        "componentName": "Yield",
+        "functionName": "",
+        "level": 2,
+        "object": "Food",
+        "subject": "Farm",
         "value": 285
-=======
-        "value": 438
->>>>>>> 19bb9b1f
+    },
+    {
+        "componentName": "Load",
+        "functionName": "",
+        "level": 2,
+        "object": "Gold",
+        "subject": "Farm",
+        "value": 0
+    },
+    {
+        "componentName": "Load",
+        "functionName": "",
+        "level": 2,
+        "object": "Food",
+        "subject": "Farm",
+        "value": 256500
+    },
+    {
+        "componentName": "Cost",
+        "functionName": "Upgrade",
+        "level": 2,
+        "object": "Gold",
+        "subject": "Farm",
+        "value": 1110
+    },
+    {
+        "componentName": "Cost",
+        "functionName": "Upgrade",
+        "level": 2,
+        "object": "Food",
+        "subject": "Farm",
+        "value": 935
+    },
+    {
+        "componentName": "Cooldown",
+        "functionName": "Upgrade",
+        "level": 2,
+        "object": "",
+        "subject": "Farm",
+        "value": 1
+    },
+    {
+        "componentName": "Yield",
+        "functionName": "",
+        "level": 3,
+        "object": "Gold",
+        "subject": "Farm",
+        "value": 0
+    },
+    {
+        "componentName": "Yield",
+        "functionName": "",
+        "level": 3,
+        "object": "Food",
+        "subject": "Farm",
+        "value": 333
+    },
+    {
+        "componentName": "Load",
+        "functionName": "",
+        "level": 3,
+        "object": "Gold",
+        "subject": "Farm",
+        "value": 0
+    },
+    {
+        "componentName": "Load",
+        "functionName": "",
+        "level": 3,
+        "object": "Food",
+        "subject": "Farm",
+        "value": 300500
+    },
+    {
+        "componentName": "Cost",
+        "functionName": "Upgrade",
+        "level": 3,
+        "object": "Gold",
+        "subject": "Farm",
+        "value": 1933
+    },
+    {
+        "componentName": "Cost",
+        "functionName": "Upgrade",
+        "level": 3,
+        "object": "Food",
+        "subject": "Farm",
+        "value": 1628
+    },
+    {
+        "componentName": "Cooldown",
+        "functionName": "Upgrade",
+        "level": 3,
+        "object": "",
+        "subject": "Farm",
+        "value": 1
+    },
+    {
+        "componentName": "Yield",
+        "functionName": "",
+        "level": 4,
+        "object": "Gold",
+        "subject": "Farm",
+        "value": 0
+    },
+    {
+        "componentName": "Yield",
+        "functionName": "",
+        "level": 4,
+        "object": "Food",
+        "subject": "Farm",
+        "value": 373
+    },
+    {
+        "componentName": "Load",
+        "functionName": "",
+        "level": 4,
+        "object": "Gold",
+        "subject": "Farm",
+        "value": 0
+    },
+    {
+        "componentName": "Load",
+        "functionName": "",
+        "level": 4,
+        "object": "Food",
+        "subject": "Farm",
+        "value": 336000
+    },
+    {
+        "componentName": "Cost",
+        "functionName": "Upgrade",
+        "level": 4,
+        "object": "Gold",
+        "subject": "Farm",
+        "value": 2983
+    },
+    {
+        "componentName": "Cost",
+        "functionName": "Upgrade",
+        "level": 4,
+        "object": "Food",
+        "subject": "Farm",
+        "value": 2512
+    },
+    {
+        "componentName": "Cooldown",
+        "functionName": "Upgrade",
+        "level": 4,
+        "object": "",
+        "subject": "Farm",
+        "value": 2
+    },
+    {
+        "componentName": "Yield",
+        "functionName": "",
+        "level": 5,
+        "object": "Gold",
+        "subject": "Farm",
+        "value": 0
+    },
+    {
+        "componentName": "Yield",
+        "functionName": "",
+        "level": 5,
+        "object": "Food",
+        "subject": "Farm",
+        "value": 406
+    },
+    {
+        "componentName": "Load",
+        "functionName": "",
+        "level": 5,
+        "object": "Gold",
+        "subject": "Farm",
+        "value": 0
+    },
+    {
+        "componentName": "Load",
+        "functionName": "",
+        "level": 5,
+        "object": "Food",
+        "subject": "Farm",
+        "value": 365750
+    },
+    {
+        "componentName": "Cost",
+        "functionName": "Upgrade",
+        "level": 5,
+        "object": "Gold",
+        "subject": "Farm",
+        "value": 4284
+    },
+    {
+        "componentName": "Cost",
+        "functionName": "Upgrade",
+        "level": 5,
+        "object": "Food",
+        "subject": "Farm",
+        "value": 3609
+    },
+    {
+        "componentName": "Cooldown",
+        "functionName": "Upgrade",
+        "level": 5,
+        "object": "",
+        "subject": "Farm",
+        "value": 2
+    },
+    {
+        "componentName": "Yield",
+        "functionName": "",
+        "level": 6,
+        "object": "Gold",
+        "subject": "Farm",
+        "value": 0
+    },
+    {
+        "componentName": "Yield",
+        "functionName": "",
+        "level": 6,
+        "object": "Food",
+        "subject": "Farm",
+        "value": 434
+    },
+    {
+        "componentName": "Load",
+        "functionName": "",
+        "level": 6,
+        "object": "Gold",
+        "subject": "Farm",
+        "value": 0
+    },
+    {
+        "componentName": "Load",
+        "functionName": "",
+        "level": 6,
+        "object": "Food",
+        "subject": "Farm",
+        "value": 391250
+    },
+    {
+        "componentName": "Cost",
+        "functionName": "Upgrade",
+        "level": 6,
+        "object": "Gold",
+        "subject": "Farm",
+        "value": 5873
+    },
+    {
+        "componentName": "Cost",
+        "functionName": "Upgrade",
+        "level": 6,
+        "object": "Food",
+        "subject": "Farm",
+        "value": 4947
+    },
+    {
+        "componentName": "Cooldown",
+        "functionName": "Upgrade",
+        "level": 6,
+        "object": "",
+        "subject": "Farm",
+        "value": 3
+    },
+    {
+        "componentName": "Yield",
+        "functionName": "",
+        "level": 7,
+        "object": "Gold",
+        "subject": "Farm",
+        "value": 0
+    },
+    {
+        "componentName": "Yield",
+        "functionName": "",
+        "level": 7,
+        "object": "Food",
+        "subject": "Farm",
+        "value": 459
+    },
+    {
+        "componentName": "Load",
+        "functionName": "",
+        "level": 7,
+        "object": "Gold",
+        "subject": "Farm",
+        "value": 0
+    },
+    {
+        "componentName": "Load",
+        "functionName": "",
+        "level": 7,
+        "object": "Food",
+        "subject": "Farm",
+        "value": 413500
+    },
+    {
+        "componentName": "Cost",
+        "functionName": "Upgrade",
+        "level": 7,
+        "object": "Gold",
+        "subject": "Farm",
+        "value": 7796
+    },
+    {
+        "componentName": "Cost",
+        "functionName": "Upgrade",
+        "level": 7,
+        "object": "Food",
+        "subject": "Farm",
+        "value": 6563
+    },
+    {
+        "componentName": "Cooldown",
+        "functionName": "Upgrade",
+        "level": 7,
+        "object": "",
+        "subject": "Farm",
+        "value": 4
+    },
+    {
+        "componentName": "Yield",
+        "functionName": "",
+        "level": 8,
+        "object": "Gold",
+        "subject": "Farm",
+        "value": 0
+    },
+    {
+        "componentName": "Yield",
+        "functionName": "",
+        "level": 8,
+        "object": "Food",
+        "subject": "Farm",
+        "value": 481
+    },
+    {
+        "componentName": "Load",
+        "functionName": "",
+        "level": 8,
+        "object": "Gold",
+        "subject": "Farm",
+        "value": 0
+    },
+    {
+        "componentName": "Load",
+        "functionName": "",
+        "level": 8,
+        "object": "Food",
+        "subject": "Farm",
+        "value": 433500
+    },
+    {
+        "componentName": "Cost",
+        "functionName": "Upgrade",
+        "level": 8,
+        "object": "Gold",
+        "subject": "Farm",
+        "value": 10100
+    },
+    {
+        "componentName": "Cost",
+        "functionName": "Upgrade",
+        "level": 8,
+        "object": "Food",
+        "subject": "Farm",
+        "value": 8506
+    },
+    {
+        "componentName": "Cooldown",
+        "functionName": "Upgrade",
+        "level": 8,
+        "object": "",
+        "subject": "Farm",
+        "value": 5
+    },
+    {
+        "componentName": "Yield",
+        "functionName": "",
+        "level": 9,
+        "object": "Gold",
+        "subject": "Farm",
+        "value": 0
+    },
+    {
+        "componentName": "Yield",
+        "functionName": "",
+        "level": 9,
+        "object": "Food",
+        "subject": "Farm",
+        "value": 501
+    },
+    {
+        "componentName": "Load",
+        "functionName": "",
+        "level": 9,
+        "object": "Gold",
+        "subject": "Farm",
+        "value": 0
+    },
+    {
+        "componentName": "Load",
+        "functionName": "",
+        "level": 9,
+        "object": "Food",
+        "subject": "Farm",
+        "value": 451500
+    },
+    {
+        "componentName": "Cost",
+        "functionName": "Upgrade",
+        "level": 9,
+        "object": "Gold",
+        "subject": "Farm",
+        "value": 12858
+    },
+    {
+        "componentName": "Cost",
+        "functionName": "Upgrade",
+        "level": 9,
+        "object": "Food",
+        "subject": "Farm",
+        "value": 10826
+    },
+    {
+        "componentName": "Cooldown",
+        "functionName": "Upgrade",
+        "level": 9,
+        "object": "",
+        "subject": "Farm",
+        "value": 6
     },
     {
         "componentName": "Yield",
         "functionName": "",
         "level": 10,
-        "object": "Food",
-        "subject": "Goldmine",
-        "value": 0
-    },
-    {
-        "componentName": "Load",
-        "functionName": "",
-<<<<<<< HEAD
+        "object": "Gold",
+        "subject": "Farm",
+        "value": 0
+    },
+    {
+        "componentName": "Yield",
+        "functionName": "",
         "level": 10,
-        "object": "Gold",
-        "subject": "Goldmine",
-        "value": 342333
-=======
-        "value": 394750
->>>>>>> 19bb9b1f
+        "object": "Food",
+        "subject": "Farm",
+        "value": 520
     },
     {
         "componentName": "Load",
         "functionName": "",
         "level": 10,
-        "object": "Food",
-        "subject": "Goldmine",
-        "value": 0
-    },
-    {
-        "componentName": "Cost",
-        "functionName": "Upgrade",
-<<<<<<< HEAD
+        "object": "Gold",
+        "subject": "Farm",
+        "value": 0
+    },
+    {
+        "componentName": "Load",
+        "functionName": "",
         "level": 10,
-        "object": "Gold",
-        "subject": "Goldmine",
-        "value": 102177
-=======
-        "value": 72604
->>>>>>> 19bb9b1f
-    },
-    {
-        "componentName": "Cost",
-        "functionName": "Upgrade",
-<<<<<<< HEAD
+        "object": "Food",
+        "subject": "Farm",
+        "value": 468000
+    },
+    {
+        "componentName": "Cost",
+        "functionName": "Upgrade",
         "level": 10,
-        "object": "Food",
-        "subject": "Goldmine",
-        "value": 19158
-=======
-        "value": 13613
-    },
-    {
-        "subject": "Goldmine",
-        "componentName": "Cooldown",
-        "object": "",
+        "object": "Gold",
+        "subject": "Farm",
+        "value": 16134
+    },
+    {
+        "componentName": "Cost",
+        "functionName": "Upgrade",
         "level": 10,
-        "functionName": "Upgrade",
+        "object": "Food",
+        "subject": "Farm",
+        "value": 13591
+    },
+    {
+        "componentName": "Cooldown",
+        "functionName": "Upgrade",
+        "level": 10,
+        "object": "",
+        "subject": "Farm",
         "value": 8
->>>>>>> 19bb9b1f
-    },
-    {
-        "componentName": "Yield",
-        "functionName": "",
-<<<<<<< HEAD
+    },
+    {
+        "componentName": "Yield",
+        "functionName": "",
         "level": 11,
         "object": "Gold",
-        "subject": "Goldmine",
-        "value": 293
-=======
-        "value": 452
->>>>>>> 19bb9b1f
+        "subject": "Farm",
+        "value": 0
     },
     {
         "componentName": "Yield",
         "functionName": "",
         "level": 11,
         "object": "Food",
-        "subject": "Goldmine",
-        "value": 0
-    },
-    {
-        "componentName": "Load",
-        "functionName": "",
-<<<<<<< HEAD
+        "subject": "Farm",
+        "value": 536
+    },
+    {
+        "componentName": "Load",
+        "functionName": "",
         "level": 11,
         "object": "Gold",
-        "subject": "Goldmine",
-        "value": 352666
-=======
-        "value": 407500
->>>>>>> 19bb9b1f
+        "subject": "Farm",
+        "value": 0
     },
     {
         "componentName": "Load",
         "functionName": "",
         "level": 11,
         "object": "Food",
-        "subject": "Goldmine",
-        "value": 0
-    },
-    {
-        "componentName": "Cost",
-        "functionName": "Upgrade",
-<<<<<<< HEAD
+        "subject": "Farm",
+        "value": 483000
+    },
+    {
+        "componentName": "Cost",
+        "functionName": "Upgrade",
         "level": 11,
         "object": "Gold",
-        "subject": "Goldmine",
-        "value": 126577
-=======
-        "value": 90127
->>>>>>> 19bb9b1f
-    },
-    {
-        "componentName": "Cost",
-        "functionName": "Upgrade",
-<<<<<<< HEAD
+        "subject": "Farm",
+        "value": 20028
+    },
+    {
+        "componentName": "Cost",
+        "functionName": "Upgrade",
         "level": 11,
         "object": "Food",
-        "subject": "Goldmine",
-        "value": 23733
-=======
-        "value": 16898
-    },
-    {
-        "subject": "Goldmine",
-        "componentName": "Cooldown",
-        "object": "",
+        "subject": "Farm",
+        "value": 16867
+    },
+    {
+        "componentName": "Cooldown",
+        "functionName": "Upgrade",
         "level": 11,
-        "functionName": "Upgrade",
+        "object": "",
+        "subject": "Farm",
         "value": 9
->>>>>>> 19bb9b1f
-    },
-    {
-        "componentName": "Yield",
-        "functionName": "",
-<<<<<<< HEAD
+    },
+    {
+        "componentName": "Yield",
+        "functionName": "",
         "level": 12,
         "object": "Gold",
-        "subject": "Goldmine",
-        "value": 301
-=======
-        "value": 465
->>>>>>> 19bb9b1f
+        "subject": "Farm",
+        "value": 0
     },
     {
         "componentName": "Yield",
         "functionName": "",
         "level": 12,
         "object": "Food",
-        "subject": "Goldmine",
-        "value": 0
-    },
-    {
-        "componentName": "Load",
-        "functionName": "",
-<<<<<<< HEAD
+        "subject": "Farm",
+        "value": 551
+    },
+    {
+        "componentName": "Load",
+        "functionName": "",
         "level": 12,
         "object": "Gold",
-        "subject": "Goldmine",
-        "value": 362333
-=======
-        "value": 419250
->>>>>>> 19bb9b1f
+        "subject": "Farm",
+        "value": 0
     },
     {
         "componentName": "Load",
         "functionName": "",
         "level": 12,
         "object": "Food",
-        "subject": "Goldmine",
-        "value": 0
-    },
-    {
-        "componentName": "Cost",
-        "functionName": "Upgrade",
-<<<<<<< HEAD
+        "subject": "Farm",
+        "value": 496750
+    },
+    {
+        "componentName": "Cost",
+        "functionName": "Upgrade",
         "level": 12,
         "object": "Gold",
-        "subject": "Goldmine",
-        "value": 155490
-=======
-        "value": 110867
->>>>>>> 19bb9b1f
-    },
-    {
-        "componentName": "Cost",
-        "functionName": "Upgrade",
-<<<<<<< HEAD
+        "subject": "Farm",
+        "value": 24637
+    },
+    {
+        "componentName": "Cost",
+        "functionName": "Upgrade",
         "level": 12,
         "object": "Food",
-        "subject": "Goldmine",
-        "value": 29154
-=======
-        "value": 20787
-    },
-    {
-        "subject": "Goldmine",
-        "componentName": "Cooldown",
-        "object": "",
+        "subject": "Farm",
+        "value": 20741
+    },
+    {
+        "componentName": "Cooldown",
+        "functionName": "Upgrade",
         "level": 12,
-        "functionName": "Upgrade",
+        "object": "",
+        "subject": "Farm",
         "value": 11
->>>>>>> 19bb9b1f
-    },
-    {
-        "componentName": "Yield",
-        "functionName": "",
-<<<<<<< HEAD
+    },
+    {
+        "componentName": "Yield",
+        "functionName": "",
         "level": 13,
         "object": "Gold",
-        "subject": "Goldmine",
-        "value": 309
-=======
-        "value": 477
->>>>>>> 19bb9b1f
+        "subject": "Farm",
+        "value": 0
     },
     {
         "componentName": "Yield",
         "functionName": "",
         "level": 13,
         "object": "Food",
-        "subject": "Goldmine",
-        "value": 0
-    },
-    {
-        "componentName": "Load",
-        "functionName": "",
-<<<<<<< HEAD
+        "subject": "Farm",
+        "value": 566
+    },
+    {
+        "componentName": "Load",
+        "functionName": "",
         "level": 13,
         "object": "Gold",
-        "subject": "Goldmine",
-        "value": 371666
-=======
-        "value": 430000
->>>>>>> 19bb9b1f
+        "subject": "Farm",
+        "value": 0
     },
     {
         "componentName": "Load",
         "functionName": "",
         "level": 13,
         "object": "Food",
-        "subject": "Goldmine",
-        "value": 0
-    },
-    {
-        "componentName": "Cost",
-        "functionName": "Upgrade",
-<<<<<<< HEAD
+        "subject": "Farm",
+        "value": 509750
+    },
+    {
+        "componentName": "Cost",
+        "functionName": "Upgrade",
         "level": 13,
         "object": "Gold",
-        "subject": "Goldmine",
-        "value": 189819
-=======
-        "value": 135328
->>>>>>> 19bb9b1f
-    },
-    {
-        "componentName": "Cost",
-        "functionName": "Upgrade",
-<<<<<<< HEAD
+        "subject": "Farm",
+        "value": 30073
+    },
+    {
+        "componentName": "Cost",
+        "functionName": "Upgrade",
         "level": 13,
         "object": "Food",
-        "subject": "Goldmine",
-        "value": 35591
-=======
-        "value": 25374
-    },
-    {
-        "subject": "Goldmine",
-        "componentName": "Cooldown",
-        "object": "",
+        "subject": "Farm",
+        "value": 25330
+    },
+    {
+        "componentName": "Cooldown",
+        "functionName": "Upgrade",
         "level": 13,
-        "functionName": "Upgrade",
+        "object": "",
+        "subject": "Farm",
         "value": 14
->>>>>>> 19bb9b1f
-    },
-    {
-        "componentName": "Yield",
-        "functionName": "",
-<<<<<<< HEAD
+    },
+    {
+        "componentName": "Yield",
+        "functionName": "",
         "level": 14,
         "object": "Gold",
-        "subject": "Goldmine",
-        "value": 316
-=======
-        "value": 489
->>>>>>> 19bb9b1f
+        "subject": "Farm",
+        "value": 0
     },
     {
         "componentName": "Yield",
         "functionName": "",
         "level": 14,
         "object": "Food",
-        "subject": "Goldmine",
-        "value": 0
-    },
-    {
-        "componentName": "Load",
-        "functionName": "",
-<<<<<<< HEAD
+        "subject": "Farm",
+        "value": 579
+    },
+    {
+        "componentName": "Load",
+        "functionName": "",
         "level": 14,
         "object": "Gold",
-        "subject": "Goldmine",
-        "value": 380000
-=======
-        "value": 440250
->>>>>>> 19bb9b1f
+        "subject": "Farm",
+        "value": 0
     },
     {
         "componentName": "Load",
         "functionName": "",
         "level": 14,
         "object": "Food",
-        "subject": "Goldmine",
-        "value": 0
-    },
-    {
-        "componentName": "Cost",
-        "functionName": "Upgrade",
-<<<<<<< HEAD
+        "subject": "Farm",
+        "value": 521750
+    },
+    {
+        "componentName": "Cost",
+        "functionName": "Upgrade",
         "level": 14,
         "object": "Gold",
-        "subject": "Goldmine",
-        "value": 230095
-=======
-        "value": 164270
->>>>>>> 19bb9b1f
-    },
-    {
-        "componentName": "Cost",
-        "functionName": "Upgrade",
-<<<<<<< HEAD
+        "subject": "Farm",
+        "value": 36504
+    },
+    {
+        "componentName": "Cost",
+        "functionName": "Upgrade",
         "level": 14,
         "object": "Food",
-        "subject": "Goldmine",
-        "value": 43142
-=======
-        "value": 30800
-    },
-    {
-        "subject": "Goldmine",
-        "componentName": "Cooldown",
-        "object": "",
+        "subject": "Farm",
+        "value": 30739
+    },
+    {
+        "componentName": "Cooldown",
+        "functionName": "Upgrade",
         "level": 14,
-        "functionName": "Upgrade",
+        "object": "",
+        "subject": "Farm",
         "value": 16
->>>>>>> 19bb9b1f
-    },
-    {
-        "componentName": "Yield",
-        "functionName": "",
-<<<<<<< HEAD
+    },
+    {
+        "componentName": "Yield",
+        "functionName": "",
         "level": 15,
         "object": "Gold",
-        "subject": "Goldmine",
-        "value": 323
-=======
-        "value": 499
->>>>>>> 19bb9b1f
+        "subject": "Farm",
+        "value": 0
     },
     {
         "componentName": "Yield",
         "functionName": "",
         "level": 15,
         "object": "Food",
-        "subject": "Goldmine",
-        "value": 0
-    },
-    {
-        "componentName": "Load",
-        "functionName": "",
-<<<<<<< HEAD
+        "subject": "Farm",
+        "value": 592
+    },
+    {
+        "componentName": "Load",
+        "functionName": "",
         "level": 15,
         "object": "Gold",
-        "subject": "Goldmine",
-        "value": 388000
-=======
-        "value": 449750
->>>>>>> 19bb9b1f
+        "subject": "Farm",
+        "value": 0
     },
     {
         "componentName": "Load",
         "functionName": "",
         "level": 15,
         "object": "Food",
-        "subject": "Goldmine",
-        "value": 0
-    },
-    {
-        "componentName": "Yield",
-<<<<<<< HEAD
-        "functionName": "",
-        "level": 0,
-        "object": "Gold",
-        "subject": "Farm",
-        "value": 0
-    },
-    {
-        "componentName": "Yield",
-        "functionName": "",
-        "level": 0,
-        "object": "Food",
-        "subject": "Farm",
-        "value": 141
-    },
-    {
-        "componentName": "Load",
-        "functionName": "",
-        "level": 0,
-        "object": "Gold",
-        "subject": "Farm",
-        "value": 0
-    },
-    {
-        "componentName": "Load",
-        "functionName": "",
-        "level": 0,
-        "object": "Food",
-        "subject": "Farm",
-        "value": 170000
-    },
-    {
-        "componentName": "Cost",
-        "functionName": "Upgrade",
-        "level": 0,
-        "object": "Gold",
-        "subject": "Farm",
-        "value": 265
-    },
-    {
-        "componentName": "Cost",
-        "functionName": "Upgrade",
-        "level": 0,
-        "object": "Food",
-        "subject": "Farm",
-        "value": 223
-    },
-    {
-        "componentName": "Yield",
-=======
-        "object": "Gold",
-        "level": 1,
->>>>>>> 19bb9b1f
-        "functionName": "",
-        "level": 1,
-        "object": "Gold",
-        "subject": "Farm",
-        "value": 0
-    },
-    {
-        "componentName": "Yield",
-        "functionName": "",
-<<<<<<< HEAD
-        "level": 1,
-        "object": "Food",
-        "subject": "Farm",
-        "value": 178
-=======
+        "subject": "Farm",
+        "value": 533000
+    },
+    {
+        "componentName": "Yield",
+        "functionName": "",
+        "level": 1,
+        "object": "Gold",
+        "subject": "City Center",
+        "value": 185
+    },
+    {
+        "componentName": "Yield",
+        "functionName": "",
+        "level": 1,
+        "object": "Food",
+        "subject": "City Center",
         "value": 220
->>>>>>> 19bb9b1f
-    },
-    {
-        "componentName": "Load",
-        "functionName": "",
-        "level": 1,
-        "object": "Gold",
-        "subject": "Farm",
-        "value": 0
-    },
-    {
-        "componentName": "Load",
-        "functionName": "",
-<<<<<<< HEAD
-        "level": 1,
-        "object": "Food",
-        "subject": "Farm",
-        "value": 214666
-=======
+    },
+    {
+        "componentName": "Load",
+        "functionName": "",
+        "level": 1,
+        "object": "Gold",
+        "subject": "City Center",
+        "value": 167250
+    },
+    {
+        "componentName": "Load",
+        "functionName": "",
+        "level": 1,
+        "object": "Food",
+        "subject": "City Center",
         "value": 198250
->>>>>>> 19bb9b1f
-    },
-    {
-        "componentName": "Cost",
-        "functionName": "Upgrade",
-<<<<<<< HEAD
-        "level": 1,
-        "object": "Gold",
-        "subject": "Farm",
-        "value": 877
-=======
-        "value": 499
->>>>>>> 19bb9b1f
-    },
-    {
-        "componentName": "Cost",
-        "functionName": "Upgrade",
-<<<<<<< HEAD
-        "level": 1,
-        "object": "Food",
-        "subject": "Farm",
-        "value": 739
-=======
-        "value": 420
-    },
-    {
-        "subject": "Farm",
-        "componentName": "Cooldown",
-        "object": "",
-        "level": 1,
-        "functionName": "Upgrade",
-        "value": 0
->>>>>>> 19bb9b1f
-    },
-    {
-        "componentName": "Yield",
-        "functionName": "",
-        "level": 2,
-        "object": "Gold",
-        "subject": "Farm",
-        "value": 0
-    },
-    {
-        "componentName": "Yield",
-        "functionName": "",
-<<<<<<< HEAD
-        "level": 2,
-        "object": "Food",
-        "subject": "Farm",
-        "value": 208
-=======
+    },
+    {
+        "componentName": "Cost",
+        "functionName": "Upgrade",
+        "level": 1,
+        "object": "Gold",
+        "subject": "City Center",
+        "value": 8988
+    },
+    {
+        "componentName": "Cost",
+        "functionName": "Upgrade",
+        "level": 1,
+        "object": "Food",
+        "subject": "City Center",
+        "value": 34131
+    },
+    {
+        "componentName": "Cooldown",
+        "functionName": "Upgrade",
+        "level": 1,
+        "object": "",
+        "subject": "City Center",
+        "value": 5
+    },
+    {
+        "componentName": "Cooldown",
+        "functionName": "Move",
+        "level": 1,
+        "object": "",
+        "subject": "City Center",
+        "value": 11
+    },
+    {
+        "componentName": "Load",
+        "functionName": "",
+        "level": 1,
+        "object": "Troop",
+        "subject": "City Center",
+        "value": 999999999
+    },
+    {
+        "componentName": "Cost",
+        "functionName": "Move",
+        "level": 1,
+        "object": "Gold",
+        "subject": "City Center",
+        "value": 0
+    },
+    {
+        "componentName": "Cost",
+        "functionName": "Move",
+        "level": 1,
+        "object": "Food",
+        "subject": "City Center",
+        "value": 0
+    },
+    {
+        "componentName": "Yield",
+        "functionName": "",
+        "level": 2,
+        "object": "Gold",
+        "subject": "City Center",
+        "value": 240
+    },
+    {
+        "componentName": "Yield",
+        "functionName": "",
+        "level": 2,
+        "object": "Food",
+        "subject": "City Center",
         "value": 285
->>>>>>> 19bb9b1f
-    },
-    {
-        "componentName": "Load",
-        "functionName": "",
-        "level": 2,
-        "object": "Gold",
-        "subject": "Farm",
-        "value": 0
-    },
-    {
-        "componentName": "Load",
-        "functionName": "",
-<<<<<<< HEAD
-        "level": 2,
-        "object": "Food",
-        "subject": "Farm",
-        "value": 250000
-=======
+    },
+    {
+        "componentName": "Load",
+        "functionName": "",
+        "level": 2,
+        "object": "Gold",
+        "subject": "City Center",
+        "value": 216250
+    },
+    {
+        "componentName": "Load",
+        "functionName": "",
+        "level": 2,
+        "object": "Food",
+        "subject": "City Center",
         "value": 256500
->>>>>>> 19bb9b1f
-    },
-    {
-        "componentName": "Cost",
-        "functionName": "Upgrade",
-<<<<<<< HEAD
-        "level": 2,
-        "object": "Gold",
-        "subject": "Farm",
-        "value": 1757
-=======
-        "value": 1110
->>>>>>> 19bb9b1f
-    },
-    {
-        "componentName": "Cost",
-        "functionName": "Upgrade",
-<<<<<<< HEAD
-        "level": 2,
-        "object": "Food",
-        "subject": "Farm",
-        "value": 1479
-=======
-        "value": 935
-    },
-    {
-        "subject": "Farm",
-        "componentName": "Cooldown",
-        "object": "",
-        "level": 2,
-        "functionName": "Upgrade",
-        "value": 1
->>>>>>> 19bb9b1f
-    },
-    {
-        "componentName": "Yield",
-        "functionName": "",
-        "level": 3,
-        "object": "Gold",
-        "subject": "Farm",
-        "value": 0
-    },
-    {
-        "componentName": "Yield",
-        "functionName": "",
-<<<<<<< HEAD
-        "level": 3,
-        "object": "Food",
-        "subject": "Farm",
-        "value": 232
-=======
+    },
+    {
+        "componentName": "Cost",
+        "functionName": "Upgrade",
+        "level": 2,
+        "object": "Gold",
+        "subject": "City Center",
+        "value": 16035
+    },
+    {
+        "componentName": "Cost",
+        "functionName": "Upgrade",
+        "level": 2,
+        "object": "Food",
+        "subject": "City Center",
+        "value": 54836
+    },
+    {
+        "componentName": "Cooldown",
+        "functionName": "Upgrade",
+        "level": 2,
+        "object": "",
+        "subject": "City Center",
+        "value": 13
+    },
+    {
+        "componentName": "Cooldown",
+        "functionName": "Move",
+        "level": 2,
+        "object": "",
+        "subject": "City Center",
+        "value": 26
+    },
+    {
+        "componentName": "Load",
+        "functionName": "",
+        "level": 2,
+        "object": "Troop",
+        "subject": "City Center",
+        "value": 999999999
+    },
+    {
+        "componentName": "Cost",
+        "functionName": "Move",
+        "level": 2,
+        "object": "Gold",
+        "subject": "City Center",
+        "value": 0
+    },
+    {
+        "componentName": "Cost",
+        "functionName": "Move",
+        "level": 2,
+        "object": "Food",
+        "subject": "City Center",
+        "value": 0
+    },
+    {
+        "componentName": "Yield",
+        "functionName": "",
+        "level": 3,
+        "object": "Gold",
+        "subject": "City Center",
+        "value": 281
+    },
+    {
+        "componentName": "Yield",
+        "functionName": "",
+        "level": 3,
+        "object": "Food",
+        "subject": "City Center",
         "value": 333
->>>>>>> 19bb9b1f
-    },
-    {
-        "componentName": "Load",
-        "functionName": "",
-        "level": 3,
-        "object": "Gold",
-        "subject": "Farm",
-        "value": 0
-    },
-    {
-        "componentName": "Load",
-        "functionName": "",
-<<<<<<< HEAD
-        "level": 3,
-        "object": "Food",
-        "subject": "Farm",
-        "value": 279333
-=======
+    },
+    {
+        "componentName": "Load",
+        "functionName": "",
+        "level": 3,
+        "object": "Gold",
+        "subject": "City Center",
+        "value": 253500
+    },
+    {
+        "componentName": "Load",
+        "functionName": "",
+        "level": 3,
+        "object": "Food",
+        "subject": "City Center",
         "value": 300500
->>>>>>> 19bb9b1f
-    },
-    {
-        "componentName": "Cost",
-        "functionName": "Upgrade",
-<<<<<<< HEAD
-        "level": 3,
-        "object": "Gold",
-        "subject": "Farm",
-        "value": 2916
-=======
-        "value": 1933
->>>>>>> 19bb9b1f
-    },
-    {
-        "componentName": "Cost",
-        "functionName": "Upgrade",
-<<<<<<< HEAD
-        "level": 3,
-        "object": "Food",
-        "subject": "Farm",
-        "value": 2456
-=======
-        "value": 1628
-    },
-    {
-        "subject": "Farm",
-        "componentName": "Cooldown",
-        "object": "",
-        "level": 3,
-        "functionName": "Upgrade",
-        "value": 1
->>>>>>> 19bb9b1f
-    },
-    {
-        "componentName": "Yield",
-        "functionName": "",
-        "level": 4,
-        "object": "Gold",
-        "subject": "Farm",
-        "value": 0
-    },
-    {
-        "componentName": "Yield",
-        "functionName": "",
-<<<<<<< HEAD
-        "level": 4,
-        "object": "Food",
-        "subject": "Farm",
-        "value": 253
-=======
+    },
+    {
+        "componentName": "Cost",
+        "functionName": "Upgrade",
+        "level": 3,
+        "object": "Gold",
+        "subject": "City Center",
+        "value": 24915
+    },
+    {
+        "componentName": "Cost",
+        "functionName": "Upgrade",
+        "level": 3,
+        "object": "Food",
+        "subject": "City Center",
+        "value": 79423
+    },
+    {
+        "componentName": "Cooldown",
+        "functionName": "Upgrade",
+        "level": 3,
+        "object": "",
+        "subject": "City Center",
+        "value": 25
+    },
+    {
+        "componentName": "Cooldown",
+        "functionName": "Move",
+        "level": 3,
+        "object": "",
+        "subject": "City Center",
+        "value": 51
+    },
+    {
+        "componentName": "Load",
+        "functionName": "",
+        "level": 3,
+        "object": "Troop",
+        "subject": "City Center",
+        "value": 999999999
+    },
+    {
+        "componentName": "Cost",
+        "functionName": "Move",
+        "level": 3,
+        "object": "Gold",
+        "subject": "City Center",
+        "value": 0
+    },
+    {
+        "componentName": "Cost",
+        "functionName": "Move",
+        "level": 3,
+        "object": "Food",
+        "subject": "City Center",
+        "value": 0
+    },
+    {
+        "componentName": "Yield",
+        "functionName": "",
+        "level": 4,
+        "object": "Gold",
+        "subject": "City Center",
+        "value": 315
+    },
+    {
+        "componentName": "Yield",
+        "functionName": "",
+        "level": 4,
+        "object": "Food",
+        "subject": "City Center",
         "value": 373
->>>>>>> 19bb9b1f
-    },
-    {
-        "componentName": "Load",
-        "functionName": "",
-        "level": 4,
-        "object": "Gold",
-        "subject": "Farm",
-        "value": 0
-    },
-    {
-        "componentName": "Load",
-        "functionName": "",
-<<<<<<< HEAD
-        "level": 4,
-        "object": "Food",
-        "subject": "Farm",
-        "value": 304000
-=======
+    },
+    {
+        "componentName": "Load",
+        "functionName": "",
+        "level": 4,
+        "object": "Gold",
+        "subject": "City Center",
+        "value": 283500
+    },
+    {
+        "componentName": "Load",
+        "functionName": "",
+        "level": 4,
+        "object": "Food",
+        "subject": "City Center",
         "value": 336000
->>>>>>> 19bb9b1f
-    },
-    {
-        "componentName": "Cost",
-        "functionName": "Upgrade",
-<<<<<<< HEAD
-        "level": 4,
-        "object": "Gold",
-        "subject": "Farm",
-        "value": 4382
-=======
-        "value": 2983
->>>>>>> 19bb9b1f
-    },
-    {
-        "componentName": "Cost",
-        "functionName": "Upgrade",
-<<<<<<< HEAD
-        "level": 4,
-        "object": "Food",
-        "subject": "Farm",
-        "value": 3688
-=======
-        "value": 2512
-    },
-    {
-        "subject": "Farm",
-        "componentName": "Cooldown",
-        "object": "",
-        "level": 4,
-        "functionName": "Upgrade",
-        "value": 2
->>>>>>> 19bb9b1f
+    },
+    {
+        "componentName": "Cost",
+        "functionName": "Upgrade",
+        "level": 4,
+        "object": "Gold",
+        "subject": "City Center",
+        "value": 35854
+    },
+    {
+        "componentName": "Cost",
+        "functionName": "Upgrade",
+        "level": 4,
+        "object": "Food",
+        "subject": "City Center",
+        "value": 108724
+    },
+    {
+        "componentName": "Cooldown",
+        "functionName": "Upgrade",
+        "level": 4,
+        "object": "",
+        "subject": "City Center",
+        "value": 44
+    },
+    {
+        "componentName": "Cooldown",
+        "functionName": "Move",
+        "level": 4,
+        "object": "",
+        "subject": "City Center",
+        "value": 88
+    },
+    {
+        "componentName": "Load",
+        "functionName": "",
+        "level": 4,
+        "object": "Troop",
+        "subject": "City Center",
+        "value": 999999999
+    },
+    {
+        "componentName": "Cost",
+        "functionName": "Move",
+        "level": 4,
+        "object": "Gold",
+        "subject": "City Center",
+        "value": 0
+    },
+    {
+        "componentName": "Cost",
+        "functionName": "Move",
+        "level": 4,
+        "object": "Food",
+        "subject": "City Center",
+        "value": 0
     },
     {
         "componentName": "Yield",
         "functionName": "",
         "level": 5,
         "object": "Gold",
-        "subject": "Farm",
-        "value": 0
-    },
-    {
-        "componentName": "Yield",
-        "functionName": "",
-<<<<<<< HEAD
+        "subject": "City Center",
+        "value": 342
+    },
+    {
+        "componentName": "Yield",
+        "functionName": "",
         "level": 5,
         "object": "Food",
-        "subject": "Farm",
-        "value": 271
-=======
+        "subject": "City Center",
         "value": 406
->>>>>>> 19bb9b1f
     },
     {
         "componentName": "Load",
         "functionName": "",
         "level": 5,
         "object": "Gold",
-        "subject": "Farm",
-        "value": 0
-    },
-    {
-        "componentName": "Load",
-        "functionName": "",
-<<<<<<< HEAD
+        "subject": "City Center",
+        "value": 308500
+    },
+    {
+        "componentName": "Load",
+        "functionName": "",
         "level": 5,
         "object": "Food",
-        "subject": "Farm",
-        "value": 326000
-=======
+        "subject": "City Center",
         "value": 365750
->>>>>>> 19bb9b1f
-    },
-    {
-        "componentName": "Cost",
-        "functionName": "Upgrade",
-<<<<<<< HEAD
-        "level": 5,
-        "object": "Gold",
-        "subject": "Farm",
-        "value": 6197
-=======
-        "value": 4284
->>>>>>> 19bb9b1f
-    },
-    {
-        "componentName": "Cost",
-        "functionName": "Upgrade",
-<<<<<<< HEAD
-        "level": 5,
-        "object": "Food",
-        "subject": "Farm",
-        "value": 5220
-=======
-        "value": 3609
-    },
-    {
-        "subject": "Farm",
-        "componentName": "Cooldown",
-        "object": "",
-        "level": 5,
-        "functionName": "Upgrade",
-        "value": 2
->>>>>>> 19bb9b1f
-    },
-    {
-        "componentName": "Yield",
-        "functionName": "",
-        "level": 6,
-        "object": "Gold",
-        "subject": "Farm",
-        "value": 0
-    },
-    {
-        "componentName": "Yield",
-        "functionName": "",
-<<<<<<< HEAD
-        "level": 6,
-        "object": "Food",
-        "subject": "Farm",
-        "value": 287
-=======
-        "value": 434
->>>>>>> 19bb9b1f
-    },
-    {
-        "componentName": "Load",
-        "functionName": "",
-        "level": 6,
-        "object": "Gold",
-        "subject": "Farm",
-        "value": 0
-    },
-    {
-        "componentName": "Load",
-        "functionName": "",
-<<<<<<< HEAD
-        "level": 6,
-        "object": "Food",
-        "subject": "Farm",
-        "value": 345333
-=======
-        "value": 391250
->>>>>>> 19bb9b1f
-    },
-    {
-        "componentName": "Cost",
-        "functionName": "Upgrade",
-<<<<<<< HEAD
-        "level": 6,
-        "object": "Gold",
-        "subject": "Farm",
-        "value": 8414
-=======
-        "value": 5873
->>>>>>> 19bb9b1f
-    },
-    {
-        "componentName": "Cost",
-        "functionName": "Upgrade",
-<<<<<<< HEAD
-        "level": 6,
-        "object": "Food",
-        "subject": "Farm",
-        "value": 7086
-=======
-        "value": 4947
-    },
-    {
-        "subject": "Farm",
-        "componentName": "Cooldown",
-        "object": "",
-        "level": 6,
-        "functionName": "Upgrade",
-        "value": 3
->>>>>>> 19bb9b1f
-    },
-    {
-        "componentName": "Yield",
-        "functionName": "",
-        "level": 7,
-        "object": "Gold",
-        "subject": "Farm",
-        "value": 0
-    },
-    {
-        "componentName": "Yield",
-        "functionName": "",
-<<<<<<< HEAD
-        "level": 7,
-        "object": "Food",
-        "subject": "Farm",
-        "value": 301
-=======
-        "value": 459
->>>>>>> 19bb9b1f
-    },
-    {
-        "componentName": "Load",
-        "functionName": "",
-        "level": 7,
-        "object": "Gold",
-        "subject": "Farm",
-        "value": 0
-    },
-    {
-        "componentName": "Load",
-        "functionName": "",
-<<<<<<< HEAD
-        "level": 7,
-        "object": "Food",
-        "subject": "Farm",
-        "value": 362333
-=======
-        "value": 413500
->>>>>>> 19bb9b1f
-    },
-    {
-        "componentName": "Cost",
-        "functionName": "Upgrade",
-<<<<<<< HEAD
-        "level": 7,
-        "object": "Gold",
-        "subject": "Farm",
-        "value": 11081
-=======
-        "value": 7796
->>>>>>> 19bb9b1f
-    },
-    {
-        "componentName": "Cost",
-        "functionName": "Upgrade",
-<<<<<<< HEAD
-        "level": 7,
-        "object": "Food",
-        "subject": "Farm",
-        "value": 9333
-=======
-        "value": 6563
-    },
-    {
-        "subject": "Farm",
-        "componentName": "Cooldown",
-        "object": "",
-        "level": 7,
-        "functionName": "Upgrade",
-        "value": 4
->>>>>>> 19bb9b1f
-    },
-    {
-        "componentName": "Yield",
-        "functionName": "",
-        "level": 8,
-        "object": "Gold",
-        "subject": "Farm",
-        "value": 0
-    },
-    {
-        "componentName": "Yield",
-        "functionName": "",
-<<<<<<< HEAD
-        "level": 8,
-        "object": "Food",
-        "subject": "Farm",
-        "value": 315
-=======
-        "value": 481
->>>>>>> 19bb9b1f
-    },
-    {
-        "componentName": "Load",
-        "functionName": "",
-        "level": 8,
-        "object": "Gold",
-        "subject": "Farm",
-        "value": 0
-    },
-    {
-        "componentName": "Load",
-        "functionName": "",
-<<<<<<< HEAD
-        "level": 8,
-        "object": "Food",
-        "subject": "Farm",
-        "value": 378333
-=======
-        "value": 433500
->>>>>>> 19bb9b1f
-    },
-    {
-        "componentName": "Cost",
-        "functionName": "Upgrade",
-<<<<<<< HEAD
-        "level": 8,
-        "object": "Gold",
-        "subject": "Farm",
-        "value": 14296
-=======
-        "value": 10100
->>>>>>> 19bb9b1f
-    },
-    {
-        "componentName": "Cost",
-        "functionName": "Upgrade",
-<<<<<<< HEAD
-        "level": 8,
-        "object": "Food",
-        "subject": "Farm",
-        "value": 12047
-=======
-        "value": 8506
-    },
-    {
-        "subject": "Farm",
-        "componentName": "Cooldown",
-        "object": "",
-        "level": 8,
-        "functionName": "Upgrade",
-        "value": 5
->>>>>>> 19bb9b1f
-    },
-    {
-        "componentName": "Yield",
-        "functionName": "",
-        "level": 9,
-        "object": "Gold",
-        "subject": "Farm",
-        "value": 0
-    },
-    {
-        "componentName": "Yield",
-        "functionName": "",
-<<<<<<< HEAD
-        "level": 9,
-        "object": "Food",
-        "subject": "Farm",
-        "value": 327
-=======
-        "value": 501
->>>>>>> 19bb9b1f
-    },
-    {
-        "componentName": "Load",
-        "functionName": "",
-        "level": 9,
-        "object": "Gold",
-        "subject": "Farm",
-        "value": 0
-    },
-    {
-        "componentName": "Load",
-        "functionName": "",
-<<<<<<< HEAD
-        "level": 9,
-        "object": "Food",
-        "subject": "Farm",
-        "value": 392666
-=======
-        "value": 451500
->>>>>>> 19bb9b1f
-    },
-    {
-        "componentName": "Cost",
-        "functionName": "Upgrade",
-<<<<<<< HEAD
-        "level": 9,
-        "object": "Gold",
-        "subject": "Farm",
-        "value": 18146
-=======
-        "value": 12858
->>>>>>> 19bb9b1f
-    },
-    {
-        "componentName": "Cost",
-        "functionName": "Upgrade",
-<<<<<<< HEAD
-        "level": 9,
-        "object": "Food",
-        "subject": "Farm",
-        "value": 15280
-    },
-    {
-        "componentName": "Yield",
-        "functionName": "",
-        "level": 10,
-        "object": "Gold",
-        "subject": "Farm",
-=======
-        "value": 10826
-    },
-    {
-        "subject": "Farm",
-        "componentName": "Cooldown",
-        "object": "",
-        "level": 9,
-        "functionName": "Upgrade",
-        "value": 6
-    },
-    {
-        "subject": "Farm",
-        "componentName": "Yield",
-        "object": "Gold",
-        "level": 10,
-        "functionName": "",
->>>>>>> 19bb9b1f
-        "value": 0
-    },
-    {
-        "componentName": "Yield",
-        "functionName": "",
-<<<<<<< HEAD
-        "level": 10,
-        "object": "Food",
-        "subject": "Farm",
-        "value": 338
-=======
-        "value": 520
->>>>>>> 19bb9b1f
-    },
-    {
-        "componentName": "Load",
-        "functionName": "",
-        "level": 10,
-        "object": "Gold",
-        "subject": "Farm",
-        "value": 0
-    },
-    {
-        "componentName": "Load",
-        "functionName": "",
-<<<<<<< HEAD
-        "level": 10,
-        "object": "Food",
-        "subject": "Farm",
-        "value": 406000
-=======
-        "value": 468000
->>>>>>> 19bb9b1f
-    },
-    {
-        "componentName": "Cost",
-        "functionName": "Upgrade",
-<<<<<<< HEAD
-        "level": 10,
-        "object": "Gold",
-        "subject": "Farm",
-        "value": 22706
-=======
-        "value": 16134
->>>>>>> 19bb9b1f
-    },
-    {
-        "componentName": "Cost",
-        "functionName": "Upgrade",
-<<<<<<< HEAD
-        "level": 10,
-        "object": "Food",
-        "subject": "Farm",
-        "value": 19133
-=======
-        "value": 13591
-    },
-    {
-        "subject": "Farm",
-        "componentName": "Cooldown",
-        "object": "",
-        "level": 10,
-        "functionName": "Upgrade",
-        "value": 8
->>>>>>> 19bb9b1f
-    },
-    {
-        "componentName": "Yield",
-        "functionName": "",
-        "level": 11,
-        "object": "Gold",
-        "subject": "Farm",
-        "value": 0
-    },
-    {
-        "componentName": "Yield",
-        "functionName": "",
-<<<<<<< HEAD
-        "level": 11,
-        "object": "Food",
-        "subject": "Farm",
-        "value": 348
-=======
-        "value": 536
->>>>>>> 19bb9b1f
-    },
-    {
-        "componentName": "Load",
-        "functionName": "",
-        "level": 11,
-        "object": "Gold",
-        "subject": "Farm",
-        "value": 0
-    },
-    {
-        "componentName": "Load",
-        "functionName": "",
-<<<<<<< HEAD
-        "level": 11,
-        "object": "Food",
-        "subject": "Farm",
-        "value": 418333
-=======
-        "value": 483000
->>>>>>> 19bb9b1f
-    },
-    {
-        "componentName": "Cost",
-        "functionName": "Upgrade",
-<<<<<<< HEAD
-        "level": 11,
-        "object": "Gold",
-        "subject": "Farm",
-        "value": 28128
-=======
-        "value": 20028
->>>>>>> 19bb9b1f
-    },
-    {
-        "componentName": "Cost",
-        "functionName": "Upgrade",
-<<<<<<< HEAD
-        "level": 11,
-        "object": "Food",
-        "subject": "Farm",
-        "value": 23707
-=======
-        "value": 16867
-    },
-    {
-        "subject": "Farm",
-        "componentName": "Cooldown",
-        "object": "",
-        "level": 11,
-        "functionName": "Upgrade",
-        "value": 9
->>>>>>> 19bb9b1f
-    },
-    {
-        "componentName": "Yield",
-        "functionName": "",
-        "level": 12,
-        "object": "Gold",
-        "subject": "Farm",
-        "value": 0
-    },
-    {
-        "componentName": "Yield",
-        "functionName": "",
-<<<<<<< HEAD
-        "level": 12,
-        "object": "Food",
-        "subject": "Farm",
-        "value": 358
-=======
-        "value": 551
->>>>>>> 19bb9b1f
-    },
-    {
-        "componentName": "Load",
-        "functionName": "",
-        "level": 12,
-        "object": "Gold",
-        "subject": "Farm",
-        "value": 0
-    },
-    {
-        "componentName": "Load",
-        "functionName": "",
-<<<<<<< HEAD
-        "level": 12,
-        "object": "Food",
-        "subject": "Farm",
-        "value": 429666
-=======
-        "value": 496750
->>>>>>> 19bb9b1f
-    },
-    {
-        "componentName": "Cost",
-        "functionName": "Upgrade",
-<<<<<<< HEAD
-        "level": 12,
-        "object": "Gold",
-        "subject": "Farm",
-        "value": 34553
-=======
-        "value": 24637
->>>>>>> 19bb9b1f
-    },
-    {
-        "componentName": "Cost",
-        "functionName": "Upgrade",
-<<<<<<< HEAD
-        "level": 12,
-        "object": "Food",
-        "subject": "Farm",
-        "value": 29113
-=======
-        "value": 20741
-    },
-    {
-        "subject": "Farm",
-        "componentName": "Cooldown",
-        "object": "",
-        "level": 12,
-        "functionName": "Upgrade",
-        "value": 11
->>>>>>> 19bb9b1f
-    },
-    {
-        "componentName": "Yield",
-        "functionName": "",
-        "level": 13,
-        "object": "Gold",
-        "subject": "Farm",
-        "value": 0
-    },
-    {
-        "componentName": "Yield",
-        "functionName": "",
-<<<<<<< HEAD
-        "level": 13,
-        "object": "Food",
-        "subject": "Farm",
-        "value": 366
-=======
-        "value": 566
->>>>>>> 19bb9b1f
-    },
-    {
-        "componentName": "Load",
-        "functionName": "",
-        "level": 13,
-        "object": "Gold",
-        "subject": "Farm",
-        "value": 0
-    },
-    {
-        "componentName": "Load",
-        "functionName": "",
-<<<<<<< HEAD
-        "level": 13,
-        "object": "Food",
-        "subject": "Farm",
-        "value": 440333
-=======
-        "value": 509750
->>>>>>> 19bb9b1f
-    },
-    {
-        "componentName": "Cost",
-        "functionName": "Upgrade",
-<<<<<<< HEAD
-        "level": 13,
-        "object": "Gold",
-        "subject": "Farm",
-        "value": 42182
-=======
-        "value": 30073
->>>>>>> 19bb9b1f
-    },
-    {
-        "componentName": "Cost",
-        "functionName": "Upgrade",
-<<<<<<< HEAD
-        "level": 13,
-        "object": "Food",
-        "subject": "Farm",
-        "value": 35508
-=======
-        "value": 25330
-    },
-    {
-        "subject": "Farm",
-        "componentName": "Cooldown",
-        "object": "",
-        "level": 13,
-        "functionName": "Upgrade",
-        "value": 14
->>>>>>> 19bb9b1f
-    },
-    {
-        "componentName": "Yield",
-        "functionName": "",
-        "level": 14,
-        "object": "Gold",
-        "subject": "Farm",
-        "value": 0
-    },
-    {
-        "componentName": "Yield",
-        "functionName": "",
-<<<<<<< HEAD
-        "level": 14,
-        "object": "Food",
-        "subject": "Farm",
-        "value": 375
-=======
-        "value": 579
->>>>>>> 19bb9b1f
-    },
-    {
-        "componentName": "Load",
-        "functionName": "",
-        "level": 14,
-        "object": "Gold",
-        "subject": "Farm",
-        "value": 0
-    },
-    {
-        "componentName": "Load",
-        "functionName": "",
-<<<<<<< HEAD
-        "level": 14,
-        "object": "Food",
-        "subject": "Farm",
-        "value": 450666
-=======
-        "value": 521750
->>>>>>> 19bb9b1f
-    },
-    {
-        "componentName": "Cost",
-        "functionName": "Upgrade",
-<<<<<<< HEAD
-        "level": 14,
-        "object": "Gold",
-        "subject": "Farm",
-        "value": 51132
-=======
-        "value": 36504
->>>>>>> 19bb9b1f
-    },
-    {
-        "componentName": "Cost",
-        "functionName": "Upgrade",
-<<<<<<< HEAD
-        "level": 14,
-        "object": "Food",
-        "subject": "Farm",
-        "value": 43087
-=======
-        "value": 30739
-    },
-    {
-        "subject": "Farm",
-        "componentName": "Cooldown",
-        "object": "",
-        "level": 14,
-        "functionName": "Upgrade",
-        "value": 16
->>>>>>> 19bb9b1f
-    },
-    {
-        "componentName": "Yield",
-        "functionName": "",
-        "level": 15,
-        "object": "Gold",
-        "subject": "Farm",
-        "value": 0
-    },
-    {
-        "componentName": "Yield",
-        "functionName": "",
-<<<<<<< HEAD
-        "level": 15,
-        "object": "Food",
-        "subject": "Farm",
-        "value": 383
-=======
-        "value": 592
->>>>>>> 19bb9b1f
-    },
-    {
-        "componentName": "Load",
-        "functionName": "",
-        "level": 15,
-        "object": "Gold",
-        "subject": "Farm",
-        "value": 0
-    },
-    {
-        "componentName": "Load",
-        "functionName": "",
-<<<<<<< HEAD
-        "level": 15,
-        "object": "Food",
-        "subject": "Farm",
-        "value": 460000
-    },
-    {
-        "componentName": "Load",
-        "functionName": "",
-        "level": 1,
-        "object": "Troop",
-        "subject": "City Center",
-        "value": 999999999
-    },
-    {
-        "componentName": "Cost",
-        "functionName": "Move",
-        "level": 1,
-        "object": "Gold",
-        "subject": "City Center",
-        "value": 0
-    },
-    {
-        "componentName": "Cost",
-        "functionName": "Move",
-        "level": 1,
-        "object": "Food",
-        "subject": "City Center",
-        "value": 0
-    },
-    {
-        "componentName": "Load",
-        "functionName": "",
-        "level": 2,
-        "object": "Troop",
-        "subject": "City Center",
-        "value": 999999999
-    },
-    {
-        "componentName": "Cost",
-        "functionName": "Move",
-        "level": 2,
-        "object": "Gold",
-        "subject": "City Center",
-        "value": 0
-    },
-    {
-        "componentName": "Cost",
-        "functionName": "Move",
-        "level": 2,
-        "object": "Food",
-        "subject": "City Center",
-        "value": 0
-=======
-        "value": 533000
-    },
-    {
-        "subject": "City Center",
-        "componentName": "Yield",
-        "object": "Gold",
-        "level": 1,
-        "functionName": "",
-        "value": 185
-    },
-    {
-        "subject": "City Center",
-        "componentName": "Yield",
-        "object": "Food",
-        "level": 1,
-        "functionName": "",
-        "value": 220
-    },
-    {
-        "subject": "City Center",
-        "componentName": "Load",
-        "object": "Gold",
-        "level": 1,
-        "functionName": "",
-        "value": 167250
->>>>>>> 19bb9b1f
-    },
-    {
-        "componentName": "Load",
-<<<<<<< HEAD
-        "functionName": "",
-        "level": 3,
-        "object": "Troop",
-        "subject": "City Center",
-        "value": 999999999
-=======
-        "object": "Food",
-        "level": 1,
-        "functionName": "",
-        "value": 198250
->>>>>>> 19bb9b1f
-    },
-    {
-        "componentName": "Cost",
-<<<<<<< HEAD
-        "functionName": "Move",
-        "level": 3,
-        "object": "Gold",
-        "subject": "City Center",
-        "value": 0
-=======
-        "object": "Gold",
-        "level": 1,
-        "functionName": "Upgrade",
-        "value": 8988
->>>>>>> 19bb9b1f
-    },
-    {
-        "componentName": "Cost",
-<<<<<<< HEAD
-        "functionName": "Move",
-        "level": 3,
-        "object": "Food",
-        "subject": "City Center",
-        "value": 0
-    },
-    {
-        "componentName": "Load",
-        "functionName": "",
-        "level": 4,
-        "object": "Troop",
-        "subject": "City Center",
-        "value": 999999999
-    },
-    {
-        "componentName": "Cost",
-        "functionName": "Move",
-        "level": 4,
-        "object": "Gold",
-        "subject": "City Center",
-        "value": 0
-    },
-    {
-        "componentName": "Cost",
-        "functionName": "Move",
-        "level": 4,
-        "object": "Food",
-        "subject": "City Center",
-        "value": 0
-=======
-        "object": "Food",
-        "level": 1,
-        "functionName": "Upgrade",
-        "value": 34131
-    },
-    {
-        "subject": "City Center",
-        "componentName": "Cooldown",
-        "object": "",
-        "level": 1,
-        "functionName": "Upgrade",
-        "value": 5
-    },
-    {
-        "subject": "City Center",
-        "componentName": "Cooldown",
-        "object": "",
-        "level": 1,
-        "functionName": "Move",
-        "value": 11
->>>>>>> 19bb9b1f
-    },
-    {
-        "componentName": "Load",
-<<<<<<< HEAD
-=======
-        "object": "Troop",
-        "level": 1,
->>>>>>> 19bb9b1f
+    },
+    {
+        "componentName": "Load",
         "functionName": "",
         "level": 5,
         "object": "Troop",
@@ -2446,11 +2081,6 @@
     },
     {
         "componentName": "Cost",
-<<<<<<< HEAD
-=======
-        "object": "Gold",
-        "level": 1,
->>>>>>> 19bb9b1f
         "functionName": "Move",
         "level": 5,
         "object": "Gold",
@@ -2459,11 +2089,6 @@
     },
     {
         "componentName": "Cost",
-<<<<<<< HEAD
-=======
-        "object": "Food",
-        "level": 1,
->>>>>>> 19bb9b1f
         "functionName": "Move",
         "level": 5,
         "object": "Food",
@@ -2471,1718 +2096,940 @@
         "value": 0
     },
     {
-        "componentName": "Yield",
-<<<<<<< HEAD
-        "functionName": "",
-        "level": 0,
-        "object": "Gold",
-        "subject": "City Center",
-        "value": 119
-=======
-        "object": "Gold",
-        "level": 2,
-        "functionName": "",
-        "value": 240
->>>>>>> 19bb9b1f
-    },
-    {
-        "componentName": "Yield",
-<<<<<<< HEAD
-        "functionName": "",
-        "level": 0,
-        "object": "Food",
-        "subject": "City Center",
-        "value": 141
-=======
-        "object": "Food",
-        "level": 2,
-        "functionName": "",
-        "value": 285
->>>>>>> 19bb9b1f
-    },
-    {
-        "componentName": "Load",
-<<<<<<< HEAD
-        "functionName": "",
-        "level": 0,
-        "object": "Gold",
-        "subject": "City Center",
-        "value": 143333
-=======
-        "object": "Gold",
-        "level": 2,
-        "functionName": "",
-        "value": 216250
->>>>>>> 19bb9b1f
-    },
-    {
-        "componentName": "Load",
-<<<<<<< HEAD
-        "functionName": "",
-        "level": 0,
-        "object": "Food",
-        "subject": "City Center",
-        "value": 170000
-=======
-        "object": "Food",
-        "level": 2,
-        "functionName": "",
-        "value": 256500
->>>>>>> 19bb9b1f
-    },
-    {
-        "componentName": "Cost",
-<<<<<<< HEAD
-        "functionName": "Upgrade",
-        "level": 0,
-        "object": "Gold",
-        "subject": "City Center",
-        "value": 2552
-=======
-        "object": "Gold",
-        "level": 2,
-        "functionName": "Upgrade",
-        "value": 16035
->>>>>>> 19bb9b1f
-    },
-    {
-        "componentName": "Cost",
-<<<<<<< HEAD
-        "functionName": "Upgrade",
-        "level": 0,
-        "object": "Food",
-        "subject": "City Center",
-        "value": 6280
-    },
-    {
-        "componentName": "Yield",
-        "functionName": "",
-        "level": 1,
-        "object": "Gold",
-        "subject": "City Center",
-        "value": 150
-    },
-    {
-        "componentName": "Yield",
-        "functionName": "",
-        "level": 1,
-        "object": "Food",
-        "subject": "City Center",
-        "value": 178
-    },
-    {
-        "componentName": "Load",
-        "functionName": "",
-        "level": 1,
-        "object": "Gold",
-        "subject": "City Center",
-        "value": 181000
-=======
-        "object": "Food",
-        "level": 2,
-        "functionName": "Upgrade",
-        "value": 54836
-    },
-    {
-        "subject": "City Center",
-        "componentName": "Cooldown",
-        "object": "",
-        "level": 2,
-        "functionName": "Upgrade",
-        "value": 13
-    },
-    {
-        "subject": "City Center",
-        "componentName": "Cooldown",
-        "object": "",
-        "level": 2,
-        "functionName": "Move",
-        "value": 26
->>>>>>> 19bb9b1f
-    },
-    {
-        "componentName": "Load",
-<<<<<<< HEAD
-        "functionName": "",
-        "level": 1,
-        "object": "Food",
-        "subject": "City Center",
-        "value": 214666
-=======
-        "object": "Troop",
-        "level": 2,
-        "functionName": "",
-        "value": 999999999
->>>>>>> 19bb9b1f
-    },
-    {
-        "componentName": "Cost",
-<<<<<<< HEAD
-        "functionName": "Upgrade",
-        "level": 1,
-        "object": "Gold",
-        "subject": "City Center",
-        "value": 8696
-=======
-        "object": "Gold",
-        "level": 2,
-        "functionName": "Move",
-        "value": 0
->>>>>>> 19bb9b1f
-    },
-    {
-        "componentName": "Cost",
-<<<<<<< HEAD
-        "functionName": "Upgrade",
-        "level": 1,
-        "object": "Food",
-        "subject": "City Center",
-        "value": 22121
-=======
-        "object": "Food",
-        "level": 2,
-        "functionName": "Move",
-        "value": 0
->>>>>>> 19bb9b1f
-    },
-    {
-        "componentName": "Yield",
-<<<<<<< HEAD
-        "functionName": "",
-        "level": 2,
-        "object": "Gold",
-        "subject": "City Center",
-        "value": 175
-=======
-        "object": "Gold",
-        "level": 3,
-        "functionName": "",
-        "value": 281
->>>>>>> 19bb9b1f
-    },
-    {
-        "componentName": "Yield",
-<<<<<<< HEAD
-        "functionName": "",
-        "level": 2,
-        "object": "Food",
-        "subject": "City Center",
-        "value": 208
-=======
-        "object": "Food",
-        "level": 3,
-        "functionName": "",
-        "value": 333
->>>>>>> 19bb9b1f
-    },
-    {
-        "componentName": "Load",
-<<<<<<< HEAD
-        "functionName": "",
-        "level": 2,
-        "object": "Gold",
-        "subject": "City Center",
-        "value": 211000
-=======
-        "object": "Gold",
-        "level": 3,
-        "functionName": "",
-        "value": 253500
->>>>>>> 19bb9b1f
-    },
-    {
-        "componentName": "Load",
-<<<<<<< HEAD
-        "functionName": "",
-        "level": 2,
-        "object": "Food",
-        "subject": "City Center",
-        "value": 250000
-=======
-        "object": "Food",
-        "level": 3,
-        "functionName": "",
-        "value": 300500
->>>>>>> 19bb9b1f
-    },
-    {
-        "componentName": "Cost",
-<<<<<<< HEAD
-        "functionName": "Upgrade",
-        "level": 2,
-        "object": "Gold",
-        "subject": "City Center",
-        "value": 17482
-=======
-        "object": "Gold",
-        "level": 3,
-        "functionName": "Upgrade",
-        "value": 24915
->>>>>>> 19bb9b1f
-    },
-    {
-        "componentName": "Cost",
-<<<<<<< HEAD
-        "functionName": "Upgrade",
-        "level": 2,
-        "object": "Food",
-        "subject": "City Center",
-        "value": 44649
-    },
-    {
-        "componentName": "Yield",
-        "functionName": "",
-        "level": 3,
-        "object": "Gold",
-        "subject": "City Center",
-        "value": 196
-    },
-    {
-        "componentName": "Yield",
-        "functionName": "",
-        "level": 3,
-        "object": "Food",
-        "subject": "City Center",
-        "value": 232
-    },
-    {
-        "componentName": "Load",
-        "functionName": "",
-        "level": 3,
-        "object": "Gold",
-        "subject": "City Center",
-        "value": 235666
-=======
-        "object": "Food",
-        "level": 3,
-        "functionName": "Upgrade",
-        "value": 79423
-    },
-    {
-        "subject": "City Center",
-        "componentName": "Cooldown",
-        "object": "",
-        "level": 3,
-        "functionName": "Upgrade",
-        "value": 25
-    },
-    {
-        "subject": "City Center",
-        "componentName": "Cooldown",
-        "object": "",
-        "level": 3,
-        "functionName": "Move",
-        "value": 51
->>>>>>> 19bb9b1f
-    },
-    {
-        "componentName": "Load",
-<<<<<<< HEAD
-        "functionName": "",
-        "level": 3,
-        "object": "Food",
-        "subject": "City Center",
-        "value": 279333
-=======
-        "object": "Troop",
-        "level": 3,
-        "functionName": "",
-        "value": 999999999
->>>>>>> 19bb9b1f
-    },
-    {
-        "componentName": "Cost",
-<<<<<<< HEAD
-        "functionName": "Upgrade",
-        "level": 3,
-        "object": "Gold",
-        "subject": "City Center",
-        "value": 28949
-=======
-        "object": "Gold",
-        "level": 3,
-        "functionName": "Move",
-        "value": 0
->>>>>>> 19bb9b1f
-    },
-    {
-        "componentName": "Cost",
-<<<<<<< HEAD
-        "functionName": "Upgrade",
-        "level": 3,
-        "object": "Food",
-        "subject": "City Center",
-        "value": 73753
-=======
-        "object": "Food",
-        "level": 3,
-        "functionName": "Move",
-        "value": 0
->>>>>>> 19bb9b1f
-    },
-    {
-        "componentName": "Yield",
-        "functionName": "",
-<<<<<<< HEAD
-        "level": 4,
-        "object": "Gold",
-        "subject": "City Center",
-        "value": 213
-=======
-        "value": 315
->>>>>>> 19bb9b1f
-    },
-    {
-        "componentName": "Yield",
-        "functionName": "",
-<<<<<<< HEAD
-        "level": 4,
-        "object": "Food",
-        "subject": "City Center",
-        "value": 253
-=======
-        "value": 373
->>>>>>> 19bb9b1f
-    },
-    {
-        "componentName": "Load",
-        "functionName": "",
-<<<<<<< HEAD
-        "level": 4,
-        "object": "Gold",
-        "subject": "City Center",
-        "value": 256666
-=======
-        "value": 283500
->>>>>>> 19bb9b1f
-    },
-    {
-        "componentName": "Load",
-        "functionName": "",
-<<<<<<< HEAD
-        "level": 4,
-        "object": "Food",
-        "subject": "City Center",
-        "value": 304000
-=======
-        "value": 336000
->>>>>>> 19bb9b1f
-    },
-    {
-        "componentName": "Cost",
-        "functionName": "Upgrade",
-<<<<<<< HEAD
-        "level": 4,
-        "object": "Gold",
-        "subject": "City Center",
-        "value": 43368
-=======
-        "value": 35854
->>>>>>> 19bb9b1f
-    },
-    {
-        "componentName": "Cost",
-        "functionName": "Upgrade",
-<<<<<<< HEAD
-        "level": 4,
-        "object": "Food",
-        "subject": "City Center",
-        "value": 110125
-=======
-        "value": 108724
-    },
-    {
-        "subject": "City Center",
-        "componentName": "Cooldown",
-        "object": "",
-        "level": 4,
-        "functionName": "Upgrade",
-        "value": 44
-    },
-    {
-        "subject": "City Center",
-        "componentName": "Cooldown",
-        "object": "",
-        "level": 4,
-        "functionName": "Move",
-        "value": 88
-    },
-    {
-        "subject": "City Center",
-        "componentName": "Load",
-        "object": "Troop",
-        "level": 4,
-        "functionName": "",
-        "value": 999999999
-    },
-    {
-        "subject": "City Center",
-        "componentName": "Cost",
-        "object": "Gold",
-        "level": 4,
-        "functionName": "Move",
-        "value": 0
-    },
-    {
-        "subject": "City Center",
-        "componentName": "Cost",
-        "object": "Food",
-        "level": 4,
-        "functionName": "Move",
-        "value": 0
->>>>>>> 19bb9b1f
-    },
-    {
-        "componentName": "Yield",
-        "functionName": "",
-<<<<<<< HEAD
+        "componentName": "Reward",
+        "functionName": "",
+        "level": 1,
+        "object": "Gold",
+        "subject": "Barbarian",
+        "value": 42317
+    },
+    {
+        "componentName": "Reward",
+        "functionName": "",
+        "level": 1,
+        "object": "Food",
+        "subject": "Barbarian",
+        "value": 59785
+    },
+    {
+        "componentName": "Amount",
+        "functionName": "",
+        "level": 1,
+        "object": "Guard",
+        "subject": "Barbarian",
+        "value": 14
+    },
+    {
+        "componentName": "Reward",
+        "functionName": "",
+        "level": 2,
+        "object": "Gold",
+        "subject": "Barbarian",
+        "value": 104591
+    },
+    {
+        "componentName": "Reward",
+        "functionName": "",
+        "level": 2,
+        "object": "Food",
+        "subject": "Barbarian",
+        "value": 90548
+    },
+    {
+        "componentName": "Amount",
+        "functionName": "",
+        "level": 2,
+        "object": "Guard",
+        "subject": "Barbarian",
+        "value": 22
+    },
+    {
+        "componentName": "Reward",
+        "functionName": "",
+        "level": 3,
+        "object": "Gold",
+        "subject": "Barbarian",
+        "value": 205870
+    },
+    {
+        "componentName": "Reward",
+        "functionName": "",
+        "level": 3,
+        "object": "Food",
+        "subject": "Barbarian",
+        "value": 124064
+    },
+    {
+        "componentName": "Amount",
+        "functionName": "",
+        "level": 3,
+        "object": "Guard",
+        "subject": "Barbarian",
+        "value": 31
+    },
+    {
+        "componentName": "Reward",
+        "functionName": "",
+        "level": 4,
+        "object": "Gold",
+        "subject": "Barbarian",
+        "value": 357766
+    },
+    {
+        "componentName": "Reward",
+        "functionName": "",
+        "level": 4,
+        "object": "Food",
+        "subject": "Barbarian",
+        "value": 160579
+    },
+    {
+        "componentName": "Amount",
+        "functionName": "",
+        "level": 4,
+        "object": "Guard",
+        "subject": "Barbarian",
+        "value": 40
+    },
+    {
+        "componentName": "Reward",
+        "functionName": "",
         "level": 5,
         "object": "Gold",
-        "subject": "City Center",
-        "value": 229
-=======
-        "value": 342
->>>>>>> 19bb9b1f
-    },
-    {
-        "componentName": "Yield",
-        "functionName": "",
-<<<<<<< HEAD
+        "subject": "Barbarian",
+        "value": 574850
+    },
+    {
+        "componentName": "Reward",
+        "functionName": "",
         "level": 5,
         "object": "Food",
-        "subject": "City Center",
-        "value": 271
-=======
-        "value": 406
->>>>>>> 19bb9b1f
-    },
-    {
-        "componentName": "Load",
-        "functionName": "",
-<<<<<<< HEAD
-        "level": 5,
-        "object": "Gold",
-        "subject": "City Center",
-        "value": 275000
-=======
-        "value": 308500
->>>>>>> 19bb9b1f
-    },
-    {
-        "componentName": "Load",
-        "functionName": "",
-<<<<<<< HEAD
-        "level": 5,
-        "object": "Food",
-        "subject": "City Center",
-        "value": 326000
-=======
-        "value": 365750
-    },
-    {
-        "subject": "City Center",
-        "componentName": "Load",
-        "object": "Troop",
-        "level": 5,
-        "functionName": "",
-        "value": 999999999
-    },
-    {
-        "subject": "City Center",
-        "componentName": "Cost",
-        "object": "Gold",
-        "level": 5,
-        "functionName": "Move",
-        "value": 0
-    },
-    {
-        "subject": "City Center",
-        "componentName": "Cost",
-        "object": "Food",
-        "level": 5,
-        "functionName": "Move",
-        "value": 0
->>>>>>> 19bb9b1f
-    },
-    {
-        "componentName": "Reward",
-        "functionName": "",
-<<<<<<< HEAD
-        "level": 1,
-        "object": "Gold",
-        "subject": "Barbarian",
-        "value": 31738
-=======
-        "value": 42317
->>>>>>> 19bb9b1f
-    },
-    {
-        "componentName": "Reward",
-        "functionName": "",
-<<<<<<< HEAD
-        "level": 1,
-        "object": "Food",
-        "subject": "Barbarian",
-        "value": 44839
-=======
-        "value": 59785
->>>>>>> 19bb9b1f
-    },
-    {
-        "componentName": "Amount",
-        "functionName": "",
-<<<<<<< HEAD
-        "level": 1,
-        "object": "Guard",
-        "subject": "Barbarian",
-        "value": 11
-=======
-        "value": 14.946463696577156
->>>>>>> 19bb9b1f
-    },
-    {
-        "componentName": "Reward",
-        "functionName": "",
-<<<<<<< HEAD
-        "level": 2,
-        "object": "Gold",
-        "subject": "Barbarian",
-        "value": 78443
-=======
-        "value": 104591
->>>>>>> 19bb9b1f
-    },
-    {
-        "componentName": "Reward",
-        "functionName": "",
-<<<<<<< HEAD
-        "level": 2,
-        "object": "Food",
-        "subject": "Barbarian",
-        "value": 67911
-=======
-        "value": 90548
->>>>>>> 19bb9b1f
-    },
-    {
-        "componentName": "Amount",
-        "functionName": "",
-<<<<<<< HEAD
-        "level": 2,
-        "object": "Guard",
-        "subject": "Barbarian",
-        "value": 16
-=======
-        "value": 22.637143124170905
->>>>>>> 19bb9b1f
-    },
-    {
-        "componentName": "Reward",
-        "functionName": "",
-<<<<<<< HEAD
-        "level": 3,
-        "object": "Gold",
-        "subject": "Barbarian",
-        "value": 154402
-=======
-        "value": 205870
->>>>>>> 19bb9b1f
-    },
-    {
-        "componentName": "Reward",
-        "functionName": "",
-<<<<<<< HEAD
-        "level": 3,
-        "object": "Food",
-        "subject": "Barbarian",
-        "value": 93048
-=======
-        "value": 124064
->>>>>>> 19bb9b1f
-    },
-    {
-        "componentName": "Amount",
-        "functionName": "",
-<<<<<<< HEAD
-        "level": 3,
-        "object": "Guard",
-        "subject": "Barbarian",
-        "value": 23
-=======
-        "value": 31.016099903646534
->>>>>>> 19bb9b1f
-    },
-    {
-        "componentName": "Reward",
-        "functionName": "",
-<<<<<<< HEAD
-        "level": 4,
-        "object": "Gold",
-        "subject": "Barbarian",
-        "value": 268324
-=======
-        "value": 357766
->>>>>>> 19bb9b1f
-    },
-    {
-        "componentName": "Reward",
-        "functionName": "",
-<<<<<<< HEAD
-        "level": 4,
-        "object": "Food",
-        "subject": "Barbarian",
-        "value": 120434
-=======
-        "value": 160579
->>>>>>> 19bb9b1f
-    },
-    {
-        "componentName": "Amount",
-        "functionName": "",
-<<<<<<< HEAD
-        "level": 4,
-        "object": "Guard",
-        "subject": "Barbarian",
-        "value": 30
-=======
-        "value": 40.14493141629834
->>>>>>> 19bb9b1f
-    },
-    {
-        "componentName": "Reward",
-        "functionName": "",
-<<<<<<< HEAD
-        "level": 5,
-        "object": "Gold",
-        "subject": "Barbarian",
-        "value": 431137
-=======
-        "value": 574850
->>>>>>> 19bb9b1f
-    },
-    {
-        "componentName": "Reward",
-        "functionName": "",
-<<<<<<< HEAD
-        "level": 5,
-        "object": "Food",
-        "subject": "Barbarian",
-        "value": 150272
-=======
+        "subject": "Barbarian",
         "value": 200362
->>>>>>> 19bb9b1f
-    },
-    {
-        "componentName": "Amount",
-        "functionName": "",
-<<<<<<< HEAD
+    },
+    {
+        "componentName": "Amount",
+        "functionName": "",
         "level": 5,
         "object": "Guard",
         "subject": "Barbarian",
-        "value": 37
-=======
-        "value": 50.090747701031574
->>>>>>> 19bb9b1f
+        "value": 50
     },
     {
         "componentName": "Reward",
         "functionName": "",
-<<<<<<< HEAD
         "level": 6,
         "object": "Gold",
         "subject": "Barbarian",
-        "value": 656519
-=======
         "value": 875359
->>>>>>> 19bb9b1f
     },
     {
         "componentName": "Reward",
         "functionName": "",
-<<<<<<< HEAD
         "level": 6,
         "object": "Food",
         "subject": "Barbarian",
-        "value": 182779
-=======
         "value": 243706
->>>>>>> 19bb9b1f
-    },
-    {
-        "componentName": "Amount",
-        "functionName": "",
-<<<<<<< HEAD
+    },
+    {
+        "componentName": "Amount",
+        "functionName": "",
         "level": 6,
         "object": "Guard",
         "subject": "Barbarian",
-        "value": 45
-=======
-        "value": 60.926664809652856
->>>>>>> 19bb9b1f
+        "value": 60
     },
     {
         "componentName": "Reward",
         "functionName": "",
-<<<<<<< HEAD
         "level": 7,
         "object": "Gold",
         "subject": "Barbarian",
-        "value": 961556
-=======
         "value": 1282075
->>>>>>> 19bb9b1f
     },
     {
         "componentName": "Reward",
         "functionName": "",
-<<<<<<< HEAD
         "level": 7,
         "object": "Food",
         "subject": "Barbarian",
-        "value": 218197
-=======
         "value": 290929
->>>>>>> 19bb9b1f
-    },
-    {
-        "componentName": "Amount",
-        "functionName": "",
-<<<<<<< HEAD
+    },
+    {
+        "componentName": "Amount",
+        "functionName": "",
         "level": 7,
         "object": "Guard",
         "subject": "Barbarian",
-        "value": 54
-=======
-        "value": 72.73234231499204
->>>>>>> 19bb9b1f
+        "value": 72
     },
     {
         "componentName": "Reward",
         "functionName": "",
-<<<<<<< HEAD
         "level": 8,
         "object": "Gold",
         "subject": "Barbarian",
-        "value": 1367554
-=======
         "value": 1823405
->>>>>>> 19bb9b1f
     },
     {
         "componentName": "Reward",
         "functionName": "",
-<<<<<<< HEAD
         "level": 8,
         "object": "Food",
         "subject": "Barbarian",
-        "value": 256783
-=======
         "value": 342378
->>>>>>> 19bb9b1f
-    },
-    {
-        "componentName": "Amount",
-        "functionName": "",
-<<<<<<< HEAD
+    },
+    {
+        "componentName": "Amount",
+        "functionName": "",
         "level": 8,
         "object": "Guard",
         "subject": "Barbarian",
-        "value": 64
-=======
-        "value": 85.59456892331326
->>>>>>> 19bb9b1f
+        "value": 85
     },
     {
         "componentName": "Reward",
         "functionName": "",
-<<<<<<< HEAD
         "level": 9,
         "object": "Gold",
         "subject": "Barbarian",
-        "value": 1901037
-=======
         "value": 2534716
->>>>>>> 19bb9b1f
     },
     {
         "componentName": "Reward",
         "functionName": "",
-<<<<<<< HEAD
         "level": 9,
         "object": "Food",
         "subject": "Barbarian",
-        "value": 298823
-=======
         "value": 398431
->>>>>>> 19bb9b1f
-    },
-    {
-        "componentName": "Amount",
-        "functionName": "",
-<<<<<<< HEAD
+    },
+    {
+        "componentName": "Amount",
+        "functionName": "",
         "level": 9,
         "object": "Guard",
         "subject": "Barbarian",
-        "value": 74
-=======
-        "value": 99.60790049610833
->>>>>>> 19bb9b1f
+        "value": 99
     },
     {
         "componentName": "Reward",
         "functionName": "",
-<<<<<<< HEAD
         "level": 10,
         "object": "Gold",
         "subject": "Barbarian",
-        "value": 2594985
-=======
         "value": 3459980
->>>>>>> 19bb9b1f
     },
     {
         "componentName": "Reward",
         "functionName": "",
-<<<<<<< HEAD
         "level": 10,
         "object": "Food",
         "subject": "Barbarian",
-        "value": 344626
-=======
         "value": 459501
->>>>>>> 19bb9b1f
-    },
-    {
-        "componentName": "Amount",
-        "functionName": "",
-<<<<<<< HEAD
+    },
+    {
+        "componentName": "Amount",
+        "functionName": "",
         "level": 10,
         "object": "Guard",
         "subject": "Barbarian",
-        "value": 86
-=======
-        "value": 114.87535517165041
->>>>>>> 19bb9b1f
+        "value": 114
     },
     {
         "componentName": "Reward",
         "functionName": "",
-<<<<<<< HEAD
         "level": 11,
         "object": "Gold",
         "subject": "Barbarian",
-        "value": 3490349
-=======
         "value": 4653799
->>>>>>> 19bb9b1f
     },
     {
         "componentName": "Reward",
         "functionName": "",
-<<<<<<< HEAD
         "level": 11,
         "object": "Food",
         "subject": "Barbarian",
-        "value": 394527
-=======
         "value": 526036
->>>>>>> 19bb9b1f
-    },
-    {
-        "componentName": "Amount",
-        "functionName": "",
-<<<<<<< HEAD
+    },
+    {
+        "componentName": "Amount",
+        "functionName": "",
         "level": 11,
         "object": "Guard",
         "subject": "Barbarian",
-        "value": 98
-=======
-        "value": 131.50917069645058
->>>>>>> 19bb9b1f
+        "value": 131
     },
     {
         "componentName": "Reward",
         "functionName": "",
-<<<<<<< HEAD
         "level": 12,
         "object": "Gold",
         "subject": "Barbarian",
-        "value": 4637929
-=======
         "value": 6183906
->>>>>>> 19bb9b1f
     },
     {
         "componentName": "Reward",
         "functionName": "",
-<<<<<<< HEAD
         "level": 12,
         "object": "Food",
         "subject": "Barbarian",
-        "value": 448894
-=======
         "value": 598526
->>>>>>> 19bb9b1f
-    },
-    {
-        "componentName": "Amount",
-        "functionName": "",
-<<<<<<< HEAD
+    },
+    {
+        "componentName": "Amount",
+        "functionName": "",
         "level": 12,
         "object": "Guard",
         "subject": "Barbarian",
-        "value": 112
-=======
-        "value": 149.63162953409312
->>>>>>> 19bb9b1f
+        "value": 149
     },
     {
         "componentName": "Reward",
         "functionName": "",
-<<<<<<< HEAD
         "level": 13,
         "object": "Gold",
         "subject": "Barbarian",
-        "value": 6100677
-=======
         "value": 8134236
->>>>>>> 19bb9b1f
     },
     {
         "componentName": "Reward",
         "functionName": "",
-<<<<<<< HEAD
         "level": 13,
         "object": "Food",
         "subject": "Barbarian",
-        "value": 508127
-=======
         "value": 677503
->>>>>>> 19bb9b1f
-    },
-    {
-        "componentName": "Amount",
-        "functionName": "",
-<<<<<<< HEAD
+    },
+    {
+        "componentName": "Amount",
+        "functionName": "",
         "level": 13,
         "object": "Guard",
         "subject": "Barbarian",
-        "value": 127
-=======
-        "value": 169.3759578171851
->>>>>>> 19bb9b1f
+        "value": 169
     },
     {
         "componentName": "Reward",
         "functionName": "",
-<<<<<<< HEAD
         "level": 14,
         "object": "Gold",
         "subject": "Barbarian",
-        "value": 7956539
-=======
         "value": 10608719
->>>>>>> 19bb9b1f
     },
     {
         "componentName": "Reward",
         "functionName": "",
-<<<<<<< HEAD
         "level": 14,
         "object": "Food",
         "subject": "Barbarian",
-        "value": 572661
-=======
         "value": 763549
->>>>>>> 19bb9b1f
-    },
-    {
-        "componentName": "Amount",
-        "functionName": "",
-<<<<<<< HEAD
+    },
+    {
+        "componentName": "Amount",
+        "functionName": "",
         "level": 14,
         "object": "Guard",
         "subject": "Barbarian",
-        "value": 143
-=======
-        "value": 190.88730475101096
->>>>>>> 19bb9b1f
+        "value": 190
     },
     {
         "componentName": "Reward",
         "functionName": "",
-<<<<<<< HEAD
         "level": 15,
         "object": "Gold",
         "subject": "Barbarian",
-        "value": 10301953
-=======
         "value": 13735937
->>>>>>> 19bb9b1f
     },
     {
         "componentName": "Reward",
         "functionName": "",
-<<<<<<< HEAD
         "level": 15,
         "object": "Food",
         "subject": "Barbarian",
-        "value": 642971
-=======
         "value": 857295
->>>>>>> 19bb9b1f
-    },
-    {
-        "componentName": "Amount",
-        "functionName": "",
-<<<<<<< HEAD
+    },
+    {
+        "componentName": "Amount",
+        "functionName": "",
         "level": 15,
         "object": "Guard",
         "subject": "Barbarian",
-        "value": 160
-=======
-        "value": 214.3238096689161
->>>>>>> 19bb9b1f
-    },
-    {
-        "componentName": "Amount",
-        "functionName": "",
-<<<<<<< HEAD
+        "value": 214
+    },
+    {
+        "componentName": "Amount",
+        "functionName": "",
         "level": 1,
         "object": "Guard",
         "subject": "Tile",
-        "value": 20
-=======
-        "value": 26.903634653838882
->>>>>>> 19bb9b1f
-    },
-    {
-        "componentName": "Cost",
-        "functionName": "Upgrade",
-<<<<<<< HEAD
-        "level": 1,
-        "object": "Gold",
-        "subject": "Tile",
-        "value": 3982
-=======
+        "value": 26
+    },
+    {
+        "componentName": "Cost",
+        "functionName": "Upgrade",
+        "level": 1,
+        "object": "Gold",
+        "subject": "Tile",
         "value": 5309
->>>>>>> 19bb9b1f
-    },
-    {
-        "componentName": "Cost",
-        "functionName": "Upgrade",
-<<<<<<< HEAD
-        "level": 1,
-        "object": "Food",
-        "subject": "Tile",
-        "value": 63718
-=======
+    },
+    {
+        "componentName": "Cost",
+        "functionName": "Upgrade",
+        "level": 1,
+        "object": "Food",
+        "subject": "Tile",
         "value": 84957
     },
     {
-        "subject": "Tile",
-        "componentName": "Cooldown",
-        "object": "",
-        "level": 1,
-        "functionName": "Upgrade",
+        "componentName": "Cooldown",
+        "functionName": "Upgrade",
+        "level": 1,
+        "object": "",
+        "subject": "Tile",
         "value": 5
->>>>>>> 19bb9b1f
-    },
-    {
-        "componentName": "Amount",
-        "functionName": "",
-<<<<<<< HEAD
+    },
+    {
+        "componentName": "Cooldown",
+        "functionName": "Recover",
+        "level": 1,
+        "object": "",
+        "subject": "Tile",
+        "value": 5
+    },
+    {
+        "componentName": "Amount",
+        "functionName": "",
         "level": 2,
         "object": "Guard",
         "subject": "Tile",
-        "value": 30
-=======
-        "value": 40.74685762350763
->>>>>>> 19bb9b1f
-    },
-    {
-        "componentName": "Cost",
-        "functionName": "Upgrade",
-<<<<<<< HEAD
-        "level": 2,
-        "object": "Gold",
-        "subject": "Tile",
-        "value": 4338
-=======
+        "value": 40
+    },
+    {
+        "componentName": "Cost",
+        "functionName": "Upgrade",
+        "level": 2,
+        "object": "Gold",
+        "subject": "Tile",
         "value": 5785
->>>>>>> 19bb9b1f
-    },
-    {
-        "componentName": "Cost",
-        "functionName": "Upgrade",
-<<<<<<< HEAD
-        "level": 2,
-        "object": "Food",
-        "subject": "Tile",
-        "value": 69420
-=======
+    },
+    {
+        "componentName": "Cost",
+        "functionName": "Upgrade",
+        "level": 2,
+        "object": "Food",
+        "subject": "Tile",
         "value": 92561
     },
     {
-        "subject": "Tile",
-        "componentName": "Cooldown",
-        "object": "",
-        "level": 2,
-        "functionName": "Upgrade",
+        "componentName": "Cooldown",
+        "functionName": "Upgrade",
+        "level": 2,
+        "object": "",
+        "subject": "Tile",
         "value": 8
->>>>>>> 19bb9b1f
-    },
-    {
-        "componentName": "Amount",
-        "functionName": "",
-<<<<<<< HEAD
+    },
+    {
+        "componentName": "Cooldown",
+        "functionName": "Recover",
+        "level": 2,
+        "object": "",
+        "subject": "Tile",
+        "value": 8
+    },
+    {
+        "componentName": "Amount",
+        "functionName": "",
         "level": 3,
         "object": "Guard",
         "subject": "Tile",
-        "value": 41
-=======
-        "value": 55.82897982656376
->>>>>>> 19bb9b1f
-    },
-    {
-        "componentName": "Cost",
-        "functionName": "Upgrade",
-<<<<<<< HEAD
-        "level": 3,
-        "object": "Gold",
-        "subject": "Tile",
-        "value": 4727
-=======
+        "value": 55
+    },
+    {
+        "componentName": "Cost",
+        "functionName": "Upgrade",
+        "level": 3,
+        "object": "Gold",
+        "subject": "Tile",
         "value": 6302
->>>>>>> 19bb9b1f
-    },
-    {
-        "componentName": "Cost",
-        "functionName": "Upgrade",
-<<<<<<< HEAD
-        "level": 3,
-        "object": "Food",
-        "subject": "Tile",
-        "value": 75633
-=======
+    },
+    {
+        "componentName": "Cost",
+        "functionName": "Upgrade",
+        "level": 3,
+        "object": "Food",
+        "subject": "Tile",
         "value": 100844
     },
     {
-        "subject": "Tile",
-        "componentName": "Cooldown",
-        "object": "",
-        "level": 3,
-        "functionName": "Upgrade",
+        "componentName": "Cooldown",
+        "functionName": "Upgrade",
+        "level": 3,
+        "object": "",
+        "subject": "Tile",
         "value": 11
->>>>>>> 19bb9b1f
-    },
-    {
-        "componentName": "Amount",
-        "functionName": "",
-<<<<<<< HEAD
+    },
+    {
+        "componentName": "Cooldown",
+        "functionName": "Recover",
+        "level": 3,
+        "object": "",
+        "subject": "Tile",
+        "value": 11
+    },
+    {
+        "componentName": "Amount",
+        "functionName": "",
         "level": 4,
         "object": "Guard",
         "subject": "Tile",
-        "value": 54
-=======
-        "value": 72.26087654933701
->>>>>>> 19bb9b1f
-    },
-    {
-        "componentName": "Cost",
-        "functionName": "Upgrade",
-<<<<<<< HEAD
-        "level": 4,
-        "object": "Gold",
-        "subject": "Tile",
-        "value": 5150
-=======
+        "value": 72
+    },
+    {
+        "componentName": "Cost",
+        "functionName": "Upgrade",
+        "level": 4,
+        "object": "Gold",
+        "subject": "Tile",
         "value": 6866
->>>>>>> 19bb9b1f
-    },
-    {
-        "componentName": "Cost",
-        "functionName": "Upgrade",
-<<<<<<< HEAD
-        "level": 4,
-        "object": "Food",
-        "subject": "Tile",
-        "value": 82402
-=======
+    },
+    {
+        "componentName": "Cost",
+        "functionName": "Upgrade",
+        "level": 4,
+        "object": "Food",
+        "subject": "Tile",
         "value": 109869
     },
     {
-        "subject": "Tile",
-        "componentName": "Cooldown",
-        "object": "",
-        "level": 4,
-        "functionName": "Upgrade",
+        "componentName": "Cooldown",
+        "functionName": "Upgrade",
+        "level": 4,
+        "object": "",
+        "subject": "Tile",
         "value": 14
->>>>>>> 19bb9b1f
-    },
-    {
-        "componentName": "Amount",
-        "functionName": "",
-<<<<<<< HEAD
+    },
+    {
+        "componentName": "Cooldown",
+        "functionName": "Recover",
+        "level": 4,
+        "object": "",
+        "subject": "Tile",
+        "value": 14
+    },
+    {
+        "componentName": "Amount",
+        "functionName": "",
         "level": 5,
         "object": "Guard",
         "subject": "Tile",
-        "value": 67
-=======
-        "value": 90.16334586185684
->>>>>>> 19bb9b1f
-    },
-    {
-        "componentName": "Cost",
-        "functionName": "Upgrade",
-<<<<<<< HEAD
+        "value": 90
+    },
+    {
+        "componentName": "Cost",
+        "functionName": "Upgrade",
         "level": 5,
         "object": "Gold",
         "subject": "Tile",
-        "value": 5611
-=======
         "value": 7481
->>>>>>> 19bb9b1f
-    },
-    {
-        "componentName": "Cost",
-        "functionName": "Upgrade",
-<<<<<<< HEAD
+    },
+    {
+        "componentName": "Cost",
+        "functionName": "Upgrade",
         "level": 5,
         "object": "Food",
         "subject": "Tile",
-        "value": 89777
-=======
         "value": 119702
     },
     {
-        "subject": "Tile",
-        "componentName": "Cooldown",
-        "object": "",
+        "componentName": "Cooldown",
+        "functionName": "Upgrade",
         "level": 5,
-        "functionName": "Upgrade",
+        "object": "",
+        "subject": "Tile",
         "value": 18
->>>>>>> 19bb9b1f
-    },
-    {
-        "componentName": "Amount",
-        "functionName": "",
-<<<<<<< HEAD
+    },
+    {
+        "componentName": "Cooldown",
+        "functionName": "Recover",
+        "level": 5,
+        "object": "",
+        "subject": "Tile",
+        "value": 18
+    },
+    {
+        "componentName": "Amount",
+        "functionName": "",
         "level": 6,
         "object": "Guard",
         "subject": "Tile",
-        "value": 82
-=======
-        "value": 109.66799665737514
->>>>>>> 19bb9b1f
-    },
-    {
-        "componentName": "Cost",
-        "functionName": "Upgrade",
-<<<<<<< HEAD
+        "value": 109
+    },
+    {
+        "componentName": "Cost",
+        "functionName": "Upgrade",
         "level": 6,
         "object": "Gold",
         "subject": "Tile",
-        "value": 6113
-=======
         "value": 8150
->>>>>>> 19bb9b1f
-    },
-    {
-        "componentName": "Cost",
-        "functionName": "Upgrade",
-<<<<<<< HEAD
+    },
+    {
+        "componentName": "Cost",
+        "functionName": "Upgrade",
         "level": 6,
         "object": "Food",
         "subject": "Tile",
-        "value": 97811
-=======
         "value": 130415
     },
     {
-        "subject": "Tile",
-        "componentName": "Cooldown",
-        "object": "",
+        "componentName": "Cooldown",
+        "functionName": "Upgrade",
         "level": 6,
-        "functionName": "Upgrade",
+        "object": "",
+        "subject": "Tile",
         "value": 21
->>>>>>> 19bb9b1f
-    },
-    {
-        "componentName": "Amount",
-        "functionName": "",
-<<<<<<< HEAD
+    },
+    {
+        "componentName": "Cooldown",
+        "functionName": "Recover",
+        "level": 6,
+        "object": "",
+        "subject": "Tile",
+        "value": 21
+    },
+    {
+        "componentName": "Amount",
+        "functionName": "",
         "level": 7,
         "object": "Guard",
         "subject": "Tile",
-        "value": 98
-=======
-        "value": 130.91821616698567
->>>>>>> 19bb9b1f
-    },
-    {
-        "componentName": "Cost",
-        "functionName": "Upgrade",
-<<<<<<< HEAD
+        "value": 130
+    },
+    {
+        "componentName": "Cost",
+        "functionName": "Upgrade",
         "level": 7,
         "object": "Gold",
         "subject": "Tile",
-        "value": 6660
-=======
         "value": 8880
->>>>>>> 19bb9b1f
-    },
-    {
-        "componentName": "Cost",
-        "functionName": "Upgrade",
-<<<<<<< HEAD
+    },
+    {
+        "componentName": "Cost",
+        "functionName": "Upgrade",
         "level": 7,
         "object": "Food",
         "subject": "Tile",
-        "value": 106565
-=======
         "value": 142087
     },
     {
-        "subject": "Tile",
-        "componentName": "Cooldown",
-        "object": "",
+        "componentName": "Cooldown",
+        "functionName": "Upgrade",
         "level": 7,
-        "functionName": "Upgrade",
+        "object": "",
+        "subject": "Tile",
         "value": 26
->>>>>>> 19bb9b1f
-    },
-    {
-        "componentName": "Amount",
-        "functionName": "",
-<<<<<<< HEAD
+    },
+    {
+        "componentName": "Cooldown",
+        "functionName": "Recover",
+        "level": 7,
+        "object": "",
+        "subject": "Tile",
+        "value": 26
+    },
+    {
+        "componentName": "Amount",
+        "functionName": "",
         "level": 8,
         "object": "Guard",
         "subject": "Tile",
-        "value": 115
-=======
-        "value": 154.07022406196387
->>>>>>> 19bb9b1f
-    },
-    {
-        "componentName": "Cost",
-        "functionName": "Upgrade",
-<<<<<<< HEAD
+        "value": 154
+    },
+    {
+        "componentName": "Cost",
+        "functionName": "Upgrade",
         "level": 8,
         "object": "Gold",
         "subject": "Tile",
-        "value": 7256
-=======
         "value": 9675
->>>>>>> 19bb9b1f
-    },
-    {
-        "componentName": "Cost",
-        "functionName": "Upgrade",
-<<<<<<< HEAD
+    },
+    {
+        "componentName": "Cost",
+        "functionName": "Upgrade",
         "level": 8,
         "object": "Food",
         "subject": "Tile",
-        "value": 116102
-=======
         "value": 154803
     },
     {
-        "subject": "Tile",
-        "componentName": "Cooldown",
-        "object": "",
+        "componentName": "Cooldown",
+        "functionName": "Upgrade",
         "level": 8,
-        "functionName": "Upgrade",
+        "object": "",
+        "subject": "Tile",
         "value": 30
->>>>>>> 19bb9b1f
-    },
-    {
-        "componentName": "Amount",
-        "functionName": "",
-<<<<<<< HEAD
+    },
+    {
+        "componentName": "Cooldown",
+        "functionName": "Recover",
+        "level": 8,
+        "object": "",
+        "subject": "Tile",
+        "value": 30
+    },
+    {
+        "componentName": "Amount",
+        "functionName": "",
         "level": 9,
         "object": "Guard",
         "subject": "Tile",
-        "value": 134
-=======
-        "value": 179.29422089299499
->>>>>>> 19bb9b1f
-    },
-    {
-        "componentName": "Cost",
-        "functionName": "Upgrade",
-<<<<<<< HEAD
+        "value": 179
+    },
+    {
+        "componentName": "Cost",
+        "functionName": "Upgrade",
         "level": 9,
         "object": "Gold",
         "subject": "Tile",
-        "value": 7905
-=======
         "value": 10541
->>>>>>> 19bb9b1f
-    },
-    {
-        "componentName": "Cost",
-        "functionName": "Upgrade",
-<<<<<<< HEAD
+    },
+    {
+        "componentName": "Cost",
+        "functionName": "Upgrade",
         "level": 9,
         "object": "Food",
         "subject": "Tile",
-        "value": 126492
-=======
         "value": 168657
     },
     {
-        "subject": "Tile",
-        "componentName": "Cooldown",
-        "object": "",
+        "componentName": "Cooldown",
+        "functionName": "Upgrade",
         "level": 9,
-        "functionName": "Upgrade",
+        "object": "",
+        "subject": "Tile",
         "value": 35
->>>>>>> 19bb9b1f
-    },
-    {
-        "componentName": "Amount",
-        "functionName": "",
-<<<<<<< HEAD
+    },
+    {
+        "componentName": "Cooldown",
+        "functionName": "Recover",
+        "level": 9,
+        "object": "",
+        "subject": "Tile",
+        "value": 35
+    },
+    {
+        "componentName": "Amount",
+        "functionName": "",
         "level": 10,
         "object": "Guard",
         "subject": "Tile",
-        "value": 155
-=======
-        "value": 206.77563930897074
->>>>>>> 19bb9b1f
-    },
-    {
-        "componentName": "Cost",
-        "functionName": "Upgrade",
-<<<<<<< HEAD
+        "value": 206
+    },
+    {
+        "componentName": "Cost",
+        "functionName": "Upgrade",
         "level": 10,
         "object": "Gold",
         "subject": "Tile",
-        "value": 8613
-=======
         "value": 11484
->>>>>>> 19bb9b1f
-    },
-    {
-        "componentName": "Cost",
-        "functionName": "Upgrade",
-<<<<<<< HEAD
+    },
+    {
+        "componentName": "Cost",
+        "functionName": "Upgrade",
         "level": 10,
         "object": "Food",
         "subject": "Tile",
-        "value": 137813
-=======
         "value": 183751
     },
     {
-        "subject": "Tile",
-        "componentName": "Cooldown",
-        "object": "",
+        "componentName": "Cooldown",
+        "functionName": "Upgrade",
         "level": 10,
-        "functionName": "Upgrade",
+        "object": "",
+        "subject": "Tile",
         "value": 41
->>>>>>> 19bb9b1f
-    },
-    {
-        "componentName": "Amount",
-        "functionName": "",
-<<<<<<< HEAD
+    },
+    {
+        "componentName": "Cooldown",
+        "functionName": "Recover",
+        "level": 10,
+        "object": "",
+        "subject": "Tile",
+        "value": 41
+    },
+    {
+        "componentName": "Amount",
+        "functionName": "",
         "level": 11,
         "object": "Guard",
         "subject": "Tile",
-        "value": 177
-=======
-        "value": 236.71650725361104
->>>>>>> 19bb9b1f
-    },
-    {
-        "componentName": "Cost",
-        "functionName": "Upgrade",
-<<<<<<< HEAD
+        "value": 236
+    },
+    {
+        "componentName": "Cost",
+        "functionName": "Upgrade",
         "level": 11,
         "object": "Gold",
         "subject": "Tile",
-        "value": 9384
-=======
         "value": 12512
->>>>>>> 19bb9b1f
-    },
-    {
-        "componentName": "Cost",
-        "functionName": "Upgrade",
-<<<<<<< HEAD
+    },
+    {
+        "componentName": "Cost",
+        "functionName": "Upgrade",
         "level": 11,
         "object": "Food",
         "subject": "Tile",
-        "value": 150147
-=======
         "value": 200196
     },
     {
-        "subject": "Tile",
-        "componentName": "Cooldown",
-        "object": "",
+        "componentName": "Cooldown",
+        "functionName": "Upgrade",
         "level": 11,
-        "functionName": "Upgrade",
+        "object": "",
+        "subject": "Tile",
         "value": 47
->>>>>>> 19bb9b1f
-    },
-    {
-        "componentName": "Amount",
-        "functionName": "",
-<<<<<<< HEAD
+    },
+    {
+        "componentName": "Cooldown",
+        "functionName": "Recover",
+        "level": 11,
+        "object": "",
+        "subject": "Tile",
+        "value": 47
+    },
+    {
+        "componentName": "Amount",
+        "functionName": "",
         "level": 12,
         "object": "Guard",
         "subject": "Tile",
-        "value": 202
-=======
-        "value": 269.33693316136765
->>>>>>> 19bb9b1f
-    },
-    {
-        "componentName": "Cost",
-        "functionName": "Upgrade",
-<<<<<<< HEAD
+        "value": 269
+    },
+    {
+        "componentName": "Cost",
+        "functionName": "Upgrade",
         "level": 12,
         "object": "Gold",
         "subject": "Tile",
-        "value": 10224
-=======
         "value": 13632
->>>>>>> 19bb9b1f
-    },
-    {
-        "componentName": "Cost",
-        "functionName": "Upgrade",
-<<<<<<< HEAD
+    },
+    {
+        "componentName": "Cost",
+        "functionName": "Upgrade",
         "level": 12,
         "object": "Food",
         "subject": "Tile",
-        "value": 163584
-=======
         "value": 218112
     },
     {
-        "subject": "Tile",
-        "componentName": "Cooldown",
-        "object": "",
+        "componentName": "Cooldown",
+        "functionName": "Upgrade",
         "level": 12,
-        "functionName": "Upgrade",
+        "object": "",
+        "subject": "Tile",
         "value": 53
->>>>>>> 19bb9b1f
-    },
-    {
-        "componentName": "Amount",
-        "functionName": "",
-<<<<<<< HEAD
+    },
+    {
+        "componentName": "Cooldown",
+        "functionName": "Recover",
+        "level": 12,
+        "object": "",
+        "subject": "Tile",
+        "value": 53
+    },
+    {
+        "componentName": "Amount",
+        "functionName": "",
         "level": 13,
         "object": "Guard",
         "subject": "Tile",
-        "value": 228
-=======
-        "value": 304.8767240709332
->>>>>>> 19bb9b1f
-    },
-    {
-        "componentName": "Cost",
-        "functionName": "Upgrade",
-<<<<<<< HEAD
+        "value": 304
+    },
+    {
+        "componentName": "Cost",
+        "functionName": "Upgrade",
         "level": 13,
         "object": "Gold",
         "subject": "Tile",
-        "value": 11139
-=======
         "value": 14852
->>>>>>> 19bb9b1f
-    },
-    {
-        "componentName": "Cost",
-        "functionName": "Upgrade",
-<<<<<<< HEAD
+    },
+    {
+        "componentName": "Cost",
+        "functionName": "Upgrade",
         "level": 13,
         "object": "Food",
         "subject": "Tile",
-        "value": 178224
-=======
         "value": 237632
     },
     {
-        "subject": "Tile",
-        "componentName": "Cooldown",
-        "object": "",
+        "componentName": "Cooldown",
+        "functionName": "Upgrade",
         "level": 13,
-        "functionName": "Upgrade",
+        "object": "",
+        "subject": "Tile",
         "value": 60
->>>>>>> 19bb9b1f
-    },
-    {
-        "componentName": "Amount",
-        "functionName": "",
-<<<<<<< HEAD
+    },
+    {
+        "componentName": "Cooldown",
+        "functionName": "Recover",
+        "level": 13,
+        "object": "",
+        "subject": "Tile",
+        "value": 60
+    },
+    {
+        "componentName": "Amount",
+        "functionName": "",
         "level": 14,
         "object": "Guard",
         "subject": "Tile",
-        "value": 257
-=======
-        "value": 343.5971485518197
->>>>>>> 19bb9b1f
-    },
-    {
-        "componentName": "Cost",
-        "functionName": "Upgrade",
-<<<<<<< HEAD
+        "value": 343
+    },
+    {
+        "componentName": "Cost",
+        "functionName": "Upgrade",
         "level": 14,
         "object": "Gold",
         "subject": "Tile",
-        "value": 12135
-=======
         "value": 16181
->>>>>>> 19bb9b1f
-    },
-    {
-        "componentName": "Cost",
-        "functionName": "Upgrade",
-<<<<<<< HEAD
+    },
+    {
+        "componentName": "Cost",
+        "functionName": "Upgrade",
         "level": 14,
         "object": "Food",
         "subject": "Tile",
-        "value": 194174
-=======
         "value": 258899
     },
     {
-        "subject": "Tile",
-        "componentName": "Cooldown",
-        "object": "",
+        "componentName": "Cooldown",
+        "functionName": "Upgrade",
         "level": 14,
-        "functionName": "Upgrade",
+        "object": "",
+        "subject": "Tile",
         "value": 68
->>>>>>> 19bb9b1f
-    },
-    {
-        "componentName": "Amount",
-        "functionName": "",
-<<<<<<< HEAD
+    },
+    {
+        "componentName": "Cooldown",
+        "functionName": "Recover",
+        "level": 14,
+        "object": "",
+        "subject": "Tile",
+        "value": 68
+    },
+    {
+        "componentName": "Amount",
+        "functionName": "",
         "level": 15,
         "object": "Guard",
         "subject": "Tile",
-        "value": 289
-=======
-        "value": 385.782857404049
->>>>>>> 19bb9b1f
-    },
-    {
-        "componentName": "Amount",
-        "functionName": "",
-<<<<<<< HEAD
+        "value": 385
+    },
+    {
+        "componentName": "Amount",
+        "functionName": "",
         "level": 1,
         "object": "Troop",
         "subject": "Army",
-        "value": 58
-=======
-        "value": 77.54024975911634
->>>>>>> 19bb9b1f
+        "value": 77
     },
     {
         "componentName": "Amount",
@@ -4195,97 +3042,65 @@
     {
         "componentName": "Amount",
         "functionName": "",
-<<<<<<< HEAD
         "level": 2,
         "object": "Troop",
         "subject": "Army",
-        "value": 114
-=======
-        "value": 152.31666202413214
->>>>>>> 19bb9b1f
-    },
-    {
-        "componentName": "Amount",
-        "functionName": "",
-<<<<<<< HEAD
+        "value": 152
+    },
+    {
+        "componentName": "Amount",
+        "functionName": "",
         "level": 2,
         "object": "Tile",
         "subject": "City",
-        "value": 12
-=======
         "value": 11
->>>>>>> 19bb9b1f
-    },
-    {
-        "componentName": "Amount",
-        "functionName": "",
-<<<<<<< HEAD
+    },
+    {
+        "componentName": "Amount",
+        "functionName": "",
         "level": 3,
         "object": "Troop",
         "subject": "Army",
-        "value": 186
-=======
-        "value": 249.0197512402708
->>>>>>> 19bb9b1f
-    },
-    {
-        "componentName": "Amount",
-        "functionName": "",
-<<<<<<< HEAD
-        "level": 3,
+        "value": 249
+    },
+    {
+        "componentName": "Amount",
+        "functionName": "",
+        "level": 3,
+        "object": "Tile",
+        "subject": "City",
+        "value": 13
+    },
+    {
+        "componentName": "Amount",
+        "functionName": "",
+        "level": 4,
+        "object": "Troop",
+        "subject": "Army",
+        "value": 374
+    },
+    {
+        "componentName": "Amount",
+        "functionName": "",
+        "level": 4,
         "object": "Tile",
         "subject": "City",
         "value": 15
-=======
-        "value": 13
->>>>>>> 19bb9b1f
-    },
-    {
-        "componentName": "Amount",
-        "functionName": "",
-<<<<<<< HEAD
-        "level": 4,
-        "object": "Troop",
-        "subject": "Army",
-        "value": 280
-=======
-        "value": 374.0790738352328
->>>>>>> 19bb9b1f
-    },
-    {
-        "componentName": "Amount",
-        "functionName": "",
-<<<<<<< HEAD
-        "level": 4,
-        "object": "Tile",
-        "subject": "City",
-        "value": 18
-=======
-        "value": 15
->>>>>>> 19bb9b1f
-    },
-    {
-        "componentName": "Amount",
-        "functionName": "",
-<<<<<<< HEAD
+    },
+    {
+        "componentName": "Amount",
+        "functionName": "",
         "level": 5,
         "object": "Troop",
         "subject": "Army",
-        "value": 401
-=======
-        "value": 535.8095241722903
->>>>>>> 19bb9b1f
-    },
-    {
-        "componentName": "Amount",
-        "functionName": "",
-<<<<<<< HEAD
+        "value": 535
+    },
+    {
+        "componentName": "Amount",
+        "functionName": "",
         "level": 5,
         "object": "Tile",
         "subject": "City",
-        "value": 21
-=======
         "value": 17
->>>>>>> 19bb9b1f
     }
 ]