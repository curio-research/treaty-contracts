--- conflicted
+++ resolved
@@ -5,11 +5,7 @@
         "object": "Gold",
         "level": 0,
         "functionName": "gather",
-<<<<<<< HEAD
-        "value": 8736
-=======
         "value": 7280
->>>>>>> 1ccaa697
     },
     {
         "subject": "Army",
@@ -17,11 +13,7 @@
         "object": "Food",
         "level": 0,
         "functionName": "gather",
-<<<<<<< HEAD
-        "value": 17473
-=======
         "value": 14561
->>>>>>> 1ccaa697
     },
     {
         "subject": "Troop",
@@ -1645,11 +1637,7 @@
         "object": "Gold",
         "level": 0,
         "functionName": "upgrade",
-<<<<<<< HEAD
-        "value": 41053
-=======
         "value": 35411
->>>>>>> 1ccaa697
     },
     {
         "subject": "City Center",
@@ -1657,11 +1645,7 @@
         "object": "Food",
         "level": 0,
         "functionName": "upgrade",
-<<<<<<< HEAD
-        "value": 366048
-=======
         "value": 305864
->>>>>>> 1ccaa697
     },
     {
         "subject": "City Center",
@@ -1701,11 +1685,7 @@
         "object": "Gold",
         "level": 1,
         "functionName": "upgrade",
-<<<<<<< HEAD
-        "value": 165439
-=======
         "value": 142145
->>>>>>> 1ccaa697
     },
     {
         "subject": "City Center",
@@ -1713,11 +1693,7 @@
         "object": "Food",
         "level": 1,
         "functionName": "upgrade",
-<<<<<<< HEAD
-        "value": 1508571
-=======
         "value": 1260079
->>>>>>> 1ccaa697
     },
     {
         "subject": "City Center",
@@ -1757,11 +1733,7 @@
         "object": "Gold",
         "level": 2,
         "functionName": "upgrade",
-<<<<<<< HEAD
-        "value": 383346
-=======
         "value": 328210
->>>>>>> 1ccaa697
     },
     {
         "subject": "City Center",
@@ -1769,11 +1741,7 @@
         "object": "Food",
         "level": 2,
         "functionName": "upgrade",
-<<<<<<< HEAD
-        "value": 3564882
-=======
         "value": 2976745
->>>>>>> 1ccaa697
     },
     {
         "subject": "City Center",
@@ -1813,11 +1781,7 @@
         "object": "Gold",
         "level": 3,
         "functionName": "upgrade",
-<<<<<<< HEAD
-        "value": 737237
-=======
         "value": 628974
->>>>>>> 1ccaa697
     },
     {
         "subject": "City Center",
@@ -1825,11 +1789,7 @@
         "object": "Food",
         "level": 3,
         "functionName": "upgrade",
-<<<<<<< HEAD
-        "value": 6989947
-=======
         "value": 5834985
->>>>>>> 1ccaa697
     },
     {
         "subject": "City Center",
@@ -1869,11 +1829,7 @@
         "object": "Gold",
         "level": 4,
         "functionName": "upgrade",
-<<<<<<< HEAD
-        "value": 1298493
-=======
         "value": 1104015
->>>>>>> 1ccaa697
     },
     {
         "subject": "City Center",
@@ -1881,11 +1837,7 @@
         "object": "Food",
         "level": 4,
         "functionName": "upgrade",
-<<<<<<< HEAD
-        "value": 12538052
-=======
         "value": 10463437
->>>>>>> 1ccaa697
     },
     {
         "subject": "City Center",
