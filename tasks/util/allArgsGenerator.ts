import { WorldConstantsStruct } from './../../typechain-types/Game';
import { generateMap } from './mapGenerator';
import { TowerWithLocation } from './../../util/types/tower';
import { generateItems } from './itemGenerator';
import { generateGameConstants, WORLD_WIDTH, WORLD_HEIGHT, ROOM_LENGTH, MAP_MODE, masterItems } from './constants';
import { ItemWithMetadata } from '../../util/types/getter';

// This generates all game parameters needed to deploy the GameEngine.sol contract

export const generateAllGameArgs = (allGameItems: ItemWithMetadata[], itemRatio: number[]): AllGameArgs => {
  const gameConstants: WorldConstantsStruct = generateGameConstants();
<<<<<<< HEAD
  const masterGameSpecs = generateMap(WORLD_WIDTH, WORLD_HEIGHT, ROOM_LENGTH, true);
  const blockMap = generateItems(masterGameSpecs.blocks);

=======
  const masterGameSpecs = generateMap(WORLD_WIDTH, WORLD_HEIGHT, ROOM_LENGTH, masterItems, MAP_MODE.DEFAULT);
  const blockMap = generateItems(masterGameSpecs.blocks, itemRatio);
>>>>>>> 20a203a4
  return {
    gameDeployArgs: [gameConstants, allGameItems],
    allTowerArgs: masterGameSpecs.towers,
    blockMap,
  };
};

interface AllGameArgs {
  gameDeployArgs: any[];
  allTowerArgs: TowerWithLocation[];
  blockMap: number[][][];
}<|MERGE_RESOLUTION|>--- conflicted
+++ resolved
@@ -9,14 +9,8 @@
 
 export const generateAllGameArgs = (allGameItems: ItemWithMetadata[], itemRatio: number[]): AllGameArgs => {
   const gameConstants: WorldConstantsStruct = generateGameConstants();
-<<<<<<< HEAD
-  const masterGameSpecs = generateMap(WORLD_WIDTH, WORLD_HEIGHT, ROOM_LENGTH, true);
-  const blockMap = generateItems(masterGameSpecs.blocks);
-
-=======
   const masterGameSpecs = generateMap(WORLD_WIDTH, WORLD_HEIGHT, ROOM_LENGTH, masterItems, MAP_MODE.DEFAULT);
   const blockMap = generateItems(masterGameSpecs.blocks, itemRatio);
->>>>>>> 20a203a4
   return {
     gameDeployArgs: [gameConstants, allGameItems],
     allTowerArgs: masterGameSpecs.towers,
