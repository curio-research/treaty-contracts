--- conflicted
+++ resolved
@@ -12,11 +12,7 @@
   const blockMap = generateItems(masterGameSpecs.blocks);
 
   return {
-<<<<<<< HEAD
-    gameDeployArgs: [...gameConstants, allGameItems],
-=======
-    gameDeployArgs: [gameConstants, mapWithItems, allGameItems],
->>>>>>> 34686154
+    gameDeployArgs: [gameConstants, allGameItems],
     allTowerArgs: masterGameSpecs.towers,
     blockMap,
   };
