--- conflicted
+++ resolved
@@ -1,7 +1,6 @@
 import { HardhatRuntimeEnvironment } from 'hardhat/types';
-import { Duration, encodeString, encodeUint256, InventoryType, InventoryTypeOptions, Tag, Tags, TILE_TYPE, GameMode } from 'curio-vault';
+import { InventoryTypeOptions, TILE_TYPE, GameMode } from 'curio-vault';
 import { Curio } from './../../typechain-types/hardhat-diamond-abi/Curio';
-import { addGetEntity } from './mapHelper';
 import { MapInput } from './types';
 import { confirmTx } from './deployHelper';
 import worldConstants from '../world_parameters.json';
@@ -62,56 +61,32 @@
   let entity = Number(await diamond.getEntity()) + 1;
 
   // Horseman
-<<<<<<< HEAD
-  await confirm(await diamond.addTroopTemplate(InventoryTypeOptions.Horseman, 120, 5, 1, 2, 60, 120, 95, 'lmao'), hre);
-=======
-  await confirmTx(await diamond.addTroopTemplate(InventoryTypeOptions.Horseman, 120, 5, 1, 2, 60, 120, 95, { gasLimit }), hre);
->>>>>>> 7823f79c
+  await confirmTx(await diamond.addTroopTemplate(InventoryTypeOptions.Horseman, 120, 5, 1, 2, 60, 120, 95, 'TODO', { gasLimit }), hre);
   templateNames.push(InventoryTypeOptions.Horseman);
   templateIDs.push(entity++);
 
   // Warrior
-<<<<<<< HEAD
-  await confirm(await diamond.addTroopTemplate(InventoryTypeOptions.Warrior, 120, 1, 1, 2, 60, 120, 95, 'lmao'), hre);
-=======
-  await confirmTx(await diamond.addTroopTemplate(InventoryTypeOptions.Warrior, 120, 1, 1, 2, 60, 120, 95, { gasLimit }), hre);
->>>>>>> 7823f79c
+  await confirmTx(await diamond.addTroopTemplate(InventoryTypeOptions.Warrior, 120, 1, 1, 2, 60, 120, 95, 'TODO', { gasLimit }), hre);
   templateNames.push(InventoryTypeOptions.Warrior);
   templateIDs.push(entity++);
 
   // Slinger
-<<<<<<< HEAD
-  await confirm(await diamond.addTroopTemplate(InventoryTypeOptions.Slinger, 125, 2, 1, 2, 60, 125, 95, 'lmao'), hre);
-=======
-  await confirmTx(await diamond.addTroopTemplate(InventoryTypeOptions.Slinger, 125, 2, 1, 2, 60, 125, 95, { gasLimit }), hre);
->>>>>>> 7823f79c
+  await confirmTx(await diamond.addTroopTemplate(InventoryTypeOptions.Slinger, 125, 2, 1, 2, 60, 125, 95, 'TODO', { gasLimit }), hre);
   templateNames.push(InventoryTypeOptions.Slinger);
   templateIDs.push(entity++);
 
   // Guard
-<<<<<<< HEAD
-  await confirm(await diamond.addTroopTemplate(InventoryTypeOptions.Guard, 120, 0, 0, 0, 60, 120, 0, 'lmao'), hre);
-=======
-  await confirmTx(await diamond.addTroopTemplate(InventoryTypeOptions.Guard, 120, 0, 0, 0, 60, 120, 0, { gasLimit }), hre);
->>>>>>> 7823f79c
+  await confirmTx(await diamond.addTroopTemplate(InventoryTypeOptions.Guard, 120, 0, 0, 0, 60, 120, 0, 'TODO', { gasLimit }), hre);
   templateNames.push(InventoryTypeOptions.Guard);
   templateIDs.push(entity++);
 
   // Gold
-<<<<<<< HEAD
-  await confirm(await diamond.addResourceTemplate(InventoryTypeOptions.Gold, 'lmao'), hre);
-=======
-  await confirmTx(await diamond.addResourceTemplate(InventoryTypeOptions.Gold, { gasLimit }), hre);
->>>>>>> 7823f79c
+  await confirmTx(await diamond.addResourceTemplate(InventoryTypeOptions.Gold, 'TODO', { gasLimit }), hre);
   templateNames.push(InventoryTypeOptions.Gold);
   templateIDs.push(entity++);
 
   // Food
-<<<<<<< HEAD
-  await confirm(await diamond.addResourceTemplate(InventoryTypeOptions.Food, 'lmao'), hre);
-=======
-  await confirmTx(await diamond.addResourceTemplate(InventoryTypeOptions.Food, { gasLimit }), hre);
->>>>>>> 7823f79c
+  await confirmTx(await diamond.addResourceTemplate(InventoryTypeOptions.Food, 'TODO', { gasLimit }), hre);
   templateNames.push(InventoryTypeOptions.Food);
   templateIDs.push(entity++);
 
