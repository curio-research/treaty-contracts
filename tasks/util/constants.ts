--- conflicted
+++ resolved
@@ -102,13 +102,8 @@
     combatEfficiency: COMBAT_EFFICIENCY,
     numInitTerrainTypes: NUM_INIT_TERRAIN_TYPES,
     initBatchSize: INIT_BATCH_SIZE,
-<<<<<<< HEAD
     initPlayerBalance: INIT_PLAYER_BALANCE,
     defaultBaseGoldGenerationPerSecond: DEFAULT_BASE_GOLD_GENERATION_PER_SECOND,
-=======
-    initPlayerBalance: 20,
-    defaultBaseGoldGenerationPerSecond: 1,
->>>>>>> 51ee205f
   };
 };
 
