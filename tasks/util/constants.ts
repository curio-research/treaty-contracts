import { WorldConstantsStruct } from './../../typechain-types/Curio';
import { TroopTypeStruct } from '../../typechain-types/DiamondInit';
import { RenderInput, TILE_TYPE, TROOP_NAME } from './types';

export const LOCALHOST_RPC_URL = 'http://127.0.0.1:8545/';
export const LOCALHOST_WS_RPC_URL = 'ws://localhost:8545';

// ----------------------------------------------------------
// Game constants (source of truth)
// ----------------------------------------------------------

<<<<<<< HEAD
export const WORLD_WIDTH = 30;
export const WORLD_HEIGHT = 20;
export const NUM_PORTS = 10;
export const NUM_CITIES = 4;
=======
export const WORLD_WIDTH = 15;
export const WORLD_HEIGHT = 15;
export const NUM_PORTS = 17;
export const NUM_CITIES = 0;
>>>>>>> 75850cc3
export const MAP_INTERVAL = 10;
export const SECONDS_PER_EPOCH = 5;
export const COMBAT_EFFICIENCY = 50;
export const BASE_ATTACK_FACTOR = 1;
export const BASE_DEFENSE_FACTOR = 1;
export const BASE_MAX_HEALTH = 1;
export const NUM_INIT_TERRAIN_TYPES = Object.keys(TILE_TYPE).length;

export const TROOP_TYPES: TroopTypeStruct[] = [
  {
    name: TROOP_NAME.ARMY,
    movesPerEpoch: 1,
    maxHealth: 1,
    damagePerHit: 1,
    attackFactor: 100,
    defenseFactor: 100,
    cargoCapacity: 0,
    epochsToProduce: 6,
    movementCooldown: 1,
    attackCooldown: 1,
    isLandTroop: true,
  },
  {
    name: TROOP_NAME.TROOP_TRANSPORT,
    movesPerEpoch: 1,
    maxHealth: 3,
    damagePerHit: 1,
    attackFactor: 50,
    defenseFactor: 50,
    cargoCapacity: 6,
    epochsToProduce: 14,
    movementCooldown: 1, // FIXME
    attackCooldown: 1,
    isLandTroop: false,
  },
  {
    name: TROOP_NAME.DESTROYER,
    movesPerEpoch: 1,
    maxHealth: 3,
    damagePerHit: 1,
    attackFactor: 100,
    defenseFactor: 100,
    cargoCapacity: 0,
    epochsToProduce: 20,
    movementCooldown: 1, // FIXME
    attackCooldown: 1,
    isLandTroop: false,
  },
  {
    name: TROOP_NAME.CRUISER,
    movesPerEpoch: 1,
    maxHealth: 8,
    damagePerHit: 2,
    attackFactor: 100,
    defenseFactor: 100,
    cargoCapacity: 0,
    epochsToProduce: 30,
    movementCooldown: 1, // FIXME
    attackCooldown: 1,
    isLandTroop: false,
  },
  {
    name: TROOP_NAME.BATTLESHIP,
    movesPerEpoch: 1,
    maxHealth: 12,
    damagePerHit: 3,
    attackFactor: 100,
    defenseFactor: 100,
    cargoCapacity: 0,
    epochsToProduce: 50,
    movementCooldown: 1, // FIXME
    attackCooldown: 1,
    isLandTroop: false,
  },
];

export const generateWorldConstants = (adminAddr: string): WorldConstantsStruct => {
  return {
    admin: adminAddr,
    worldWidth: WORLD_WIDTH,
    worldHeight: WORLD_HEIGHT,
    numPorts: NUM_PORTS,
    numCities: NUM_CITIES,
    mapInterval: MAP_INTERVAL,
    secondsPerEpoch: SECONDS_PER_EPOCH,
    combatEfficiency: COMBAT_EFFICIENCY,
    numInitTerrainTypes: NUM_INIT_TERRAIN_TYPES,
  };
};

// ----------------------------------------------------------
// Rendering constants
// ----------------------------------------------------------

export const RENDER_CONSTANTS: RenderInput = {
  sizeFactor: 5,
  numLandColors: 5,
  numWaterColors: 2,
  waterNoiseCutoff: 0.5,
  colorLowestPercent: 40,
  plateSizeMultiplier: 6,
  superpositionRatio: [0.7, 0.3],
};

// ------------------------------------------------
// Functions
// ------------------------------------------------

export const getTroopNames = (): string[] => {
  return Object.keys(TROOP_NAME).filter((item) => isNaN(Number(item)));
};

export const getTroopTypeIndexByName = (troopTypes: TroopTypeStruct[], name: TROOP_NAME): number => {
  return troopTypes.indexOf(troopTypes.filter((item) => item.name === name)[0]);
};

// ------------------------------------------------
// Default maps
// ------------------------------------------------

export const ligmap: number[][] = [
  [1, 1, 4, 1, 3, 2, 2, 2, 2, 2],
  [1, 1, 1, 1, 1, 2, 2, 2, 2, 2],
  [4, 1, 1, 1, 3, 2, 2, 2, 2, 2],
  [1, 1, 1, 1, 1, 2, 2, 2, 2, 2],
  [3, 1, 3, 1, 1, 2, 2, 2, 2, 2],
  [2, 2, 2, 2, 2, 2, 2, 2, 2, 2],
  [2, 2, 2, 2, 2, 2, 2, 2, 2, 2],
  [2, 2, 2, 2, 2, 2, 2, 2, 2, 2],
  [2, 2, 2, 2, 2, 2, 2, 2, 2, 2],
  [2, 2, 2, 2, 2, 2, 2, 2, 2, 2],
];<|MERGE_RESOLUTION|>--- conflicted
+++ resolved
@@ -9,17 +9,10 @@
 // Game constants (source of truth)
 // ----------------------------------------------------------
 
-<<<<<<< HEAD
-export const WORLD_WIDTH = 30;
-export const WORLD_HEIGHT = 20;
-export const NUM_PORTS = 10;
-export const NUM_CITIES = 4;
-=======
 export const WORLD_WIDTH = 15;
 export const WORLD_HEIGHT = 15;
 export const NUM_PORTS = 17;
 export const NUM_CITIES = 0;
->>>>>>> 75850cc3
 export const MAP_INTERVAL = 10;
 export const SECONDS_PER_EPOCH = 5;
 export const COMBAT_EFFICIENCY = 50;
