--- conflicted
+++ resolved
@@ -12,11 +12,7 @@
 export const WORLD_WIDTH = 30;
 export const WORLD_HEIGHT = 20;
 export const NUM_PORTS = 10;
-<<<<<<< HEAD
-export const NUM_CITIES = 10;
-=======
 export const NUM_CITIES = 4;
->>>>>>> dd75e859
 export const MAP_INTERVAL = 10;
 export const SECONDS_PER_EPOCH = 2;
 export const COMBAT_EFFICIENCY = 50;
