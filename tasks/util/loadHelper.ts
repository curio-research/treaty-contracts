--- conflicted
+++ resolved
@@ -5,11 +5,8 @@
 import { LoadTestConfig, LoadTestSetupInput, LoadTestSetupOutput } from './types';
 import { Signer, Wallet } from 'ethers';
 import { confirmTx } from './deployHelper';
-<<<<<<< HEAD
 import * as os from 'os';
-=======
 import { Curio } from '../../typechain-types/hardhat-diamond-abi/Curio';
->>>>>>> 19307b74
 
 export const DRIP_AMOUNT_BY_NETWORK: Record<string, number> = {
   altlayer: 100,
