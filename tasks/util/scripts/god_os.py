import math
from enum import Enum
from types import LambdaType
from typing import List
import numpy as np
import json
import sys
from collections import OrderedDict

<<<<<<< HEAD
stdout_origin = sys.stdout
=======
stdout_origin=sys.stdout 
>>>>>>> 19bb9b1f
sys.stdout = open("earth_log.txt", "w")


class Resource(str, Enum):
    GOLD = "Gold"
    FOOD = "Food"

<<<<<<< HEAD
=======
class GameMode(str, Enum):
    THREE_PLAYER_SHORT_TEST = "THREE_PLAYER_SHORT_TEST"
    SLOW = "SLOW"
    FAST = "FAST"
>>>>>>> 19bb9b1f

class Building(str, Enum):
    GOLDMINE = "Goldmine"
    FARM = "Farm"
    CITY_CENTER = "City Center"


def get_hourly_gather_rate_per_army(resource_type: Resource) -> int:
    """
    Growth: Constant
    Gist: determined by resource weight & city center level (midpoint constant) & projected yields.
    Gold/Food mints from gather are both medium
    """
    # should take the middle of the interval => if ccl = 2, ccltbl = 3, then it corresponds to (6 + 3) / 2 = 4.5
<<<<<<< HEAD
    corresponding_building_level = building_level_based_on_center_level(
        (Game.max_city_center_level + 1) / 2)
=======
    corresponding_building_level = building_level_based_on_center_level((game_instance.max_city_center_level + 1) / 2)
>>>>>>> 19bb9b1f
    # NOTE: function input uses resource enum but it's fine for now
    building_type = None
    if (resource_type == Resource.GOLD):
        building_type = Building.GOLDMINE
    if (resource_type == Resource.FOOD):
        building_type = Building.FARM
    (gold_hourly_yield, food_hourly_yield) = get_building_hourly_yield_by_level(
        corresponding_building_level, building_type)

<<<<<<< HEAD
    projected_goldmine_count = expected_gold_density() * get_city_center_tiles_interval() * \
        math.ceil((Game.max_city_center_level + 1) / 2)
    projected_farm_count = expected_farm_density() * get_city_center_tiles_interval() * \
        math.ceil((Game.max_city_center_level + 1) / 2)

    gold_gather_rate = gold_hourly_yield * projected_goldmine_count / \
        Game.resource_weight_low * Game.resource_weight_medium
    food_gather_rate = food_hourly_yield * projected_farm_count / \
        Game.resource_weight_heavy * Game.resource_weight_medium

    if (resource_type == Resource.GOLD):
        return gold_gather_rate
    if (resource_type == Resource.FOOD):
        return food_gather_rate
=======
    projected_goldmine_count = expected_gold_density() * get_city_center_tiles_interval() * math.ceil((game_instance.max_city_center_level + 1) / 2)
    projected_farm_count = expected_farm_density() * get_city_center_tiles_interval() * math.ceil((game_instance.max_city_center_level + 1) / 2)

    gold_gather_rate = gold_hourly_yield * projected_goldmine_count / game_instance.resource_weight_low * game_instance.resource_weight_medium
    food_gather_rate = food_hourly_yield * projected_farm_count / game_instance.resource_weight_heavy * game_instance.resource_weight_medium
>>>>>>> 19bb9b1f


def resource_cap_per_troop() -> int:
    """
    Growth: Constant
    Gist: city center level (midpoint constant) & resource building cap
    """
    # should take the middle of the interval => if ccl = 2, ccltbl = 3, then it corresponds to (6 + 3) / 2 = 4.5
<<<<<<< HEAD
    corresponding_building_level = building_level_based_on_center_level(
        (Game.max_city_center_level + 1) / 2)
    (building_gold_cap, building_food_cap) = get_building_resource_cap(corresponding_building_level,
                                                                       Building.GOLDMINE) + get_building_resource_cap(corresponding_building_level, Building.FARM)
    median_army_size = get_troop_size_by_center_level(
        math.ceil((Game.max_city_center_level + 1) / 2))
=======
    corresponding_building_level = building_level_based_on_center_level((game_instance.max_city_center_level + 1) / 2)
    (building_gold_cap, building_food_cap) = get_building_resource_cap(corresponding_building_level, Building.GOLDMINE) + get_building_resource_cap(corresponding_building_level, Building.FARM)
    median_army_size = get_troop_size_by_center_level(math.ceil((game_instance.max_city_center_level + 1) / 2))
>>>>>>> 19bb9b1f
    # no difference btw resources, so take the avg
    return (building_gold_cap + building_food_cap) / 2 / median_army_size


def get_troop_size_by_center_level(level: int) -> int:
    """
    Growth: Slow Exponential
    level is city center level
    """
    return slow_exponential_curve(game_instance.max_city_center_level)(level) / slow_exponential_curve(9)(1) * get_PvE_troop_base_count() * 100 / game_instance.barbarian_to_army_difficulty_constant


def get_building_resource_cap(level: int, buildingType: Building) -> np.array:
    """
    Growth: Slow Exponential
    Gist: goldCap, foodCap = playerLoginIntervalInMinutes / 60 * buildingHourlyYields
    """
    return game_instance.player_login_interval_in_minutes / 60 * get_building_hourly_yield_by_level(level, buildingType)


def get_city_center_tiles_interval() -> int:
    """
    Growth: Constant
    Gist: 9 tiles - avg tiles - max tiles => calculate with (avg - init) / (intervals/2)
    """
    return math.floor(((game_instance.total_tile_count/game_instance.expected_player_count) - game_instance.init_player_tile_count) / (game_instance.max_city_center_level - 1) / 2)


def get_building_base_hourly_yield(building_type: Building) -> np.array:
    """
    Growth: Constant
    Gist: based upon how much it takes to occupy one tile and one lv1 barbarian, given that the player has only a city center and init farms
    """
    total_troop = get_tile_troop_count(1) + get_barbarian_count_by_level(1)
<<<<<<< HEAD
    gold_cost_per_troop = Game.resource_weight_light
    food_cost_per_troop = Game.resource_weight_heavy
    total_goldcost = total_troop * gold_cost_per_troop
    total_foodcost = total_troop * food_cost_per_troop
    total_seconds = Game.new_player_action_in_seconds * \
        (1 + Game.tile_to_barbarian_strength_ratio)

    # Food Mint: Harvest (heavy), Food Burn: Troop (heavy); also need to consider density level
    base_farm_food_hourly_yield = total_foodcost / total_seconds * 3600 * (Game.resource_weight_heavy/Game.resource_weight_heavy) \
        / (Game.init_player_farm_count)

    # Gold Mint: Harvest (low), Gold Burn: Troop (light); also need to consider density level
    base_gold_food_hourly_yield = total_goldcost / total_seconds * 3600 * (Game.resource_weight_low/Game.resource_weight_light) \
        / (Game.init_player_goldmine_count)

=======
    gold_cost_per_troop = game_instance.resource_weight_light 
    food_cost_per_troop = game_instance.resource_weight_heavy
    total_goldcost = total_troop * gold_cost_per_troop
    total_foodcost = total_troop * food_cost_per_troop
    total_seconds = game_instance.new_player_action_in_seconds * (1 + game_instance.tile_to_barbarian_strength_ratio)

    # Food Mint: Harvest (heavy), Food Burn: Troop (heavy); also need to consider density level
    base_farm_food_hourly_yield = total_foodcost / total_seconds * 3600 * (game_instance.resource_weight_heavy/game_instance.resource_weight_heavy) \
    / (game_instance.init_player_farm_count)
    
    # Gold Mint: Harvest (low), Gold Burn: Troop (light); also need to consider density level
    base_gold_food_hourly_yield = total_goldcost / total_seconds * 3600 * (game_instance.resource_weight_low/game_instance.resource_weight_light) \
    / (game_instance.init_player_goldmine_count)
    
>>>>>>> 19bb9b1f
    if building_type == Building.FARM:
        return np.array([0, base_farm_food_hourly_yield])
    elif building_type == Building.GOLDMINE:
        return np.array([base_gold_food_hourly_yield, 0])
    elif building_type == Building.CITY_CENTER:
        return np.array([base_gold_food_hourly_yield, base_farm_food_hourly_yield])
    else:
        return np.array([0, 0])


def get_building_hourly_yield_by_level(level: int, building_type: Building) -> np.array:
    """
    Growth: logarithmic curve
    Gist: growth lower than upgrade cost
    """
    hourly_yield = get_building_base_hourly_yield(building_type)
    gold_base_hourly_yield = hourly_yield[0]
    food_base_hourly_yield = hourly_yield[1]
<<<<<<< HEAD
    gold_hourly_yield = math.floor(logarithmic_curve(
        Game.max_city_center_level * Game.city_center_level_to_building_level)(level) / logarithmic_curve(9)(1) * gold_base_hourly_yield)
    food_hourly_yield = math.floor(logarithmic_curve(
        Game.max_city_center_level * Game.city_center_level_to_building_level)(level) / logarithmic_curve(9)(1) * food_base_hourly_yield)
=======
    gold_hourly_yield = math.floor(logarithmic_curve(game_instance.max_city_center_level * game_instance.city_center_level_to_building_level)(level) / logarithmic_curve(9)(1) * gold_base_hourly_yield)
    food_hourly_yield = math.floor(logarithmic_curve(game_instance.max_city_center_level * game_instance.city_center_level_to_building_level)(level) / logarithmic_curve(9)(1) * food_base_hourly_yield)
>>>>>>> 19bb9b1f
    return np.array([gold_hourly_yield, food_hourly_yield])


def get_PvE_troop_base_count() -> int:
    return game_instance.new_player_action_in_seconds * game_instance.base_troop_training_in_seconds


def get_barbarian_count_by_level(level: int) -> int:
    """
    Growth: slow exponential
    Gist: barbarian rewards and costs both increase exponentially, but the latter at a lower rate
    """
    return slow_exponential_curve(game_instance.max_city_center_level * game_instance.city_center_level_to_building_level)(level) / slow_exponential_curve(9)(1) * get_PvE_troop_base_count()


def get_barbarian_reward(level: int) -> np.array:
    """
    Growth: fast exponential for gold; constant for food
    Gist: barbarian rewards and costs both increase exponentially, but the latter at a lower rate
    """
    barbarian_count = get_barbarian_count_by_level(level)
<<<<<<< HEAD
    goldcost_per_troop = Game.resource_weight_light
    foodcost_per_troop = Game.resource_weight_heavy
    total_goldcost = barbarian_count * goldcost_per_troop
    total_foodcost = barbarian_count * foodcost_per_troop
    # actual reward = base reward * exponential curve (level as x)
    gold_reward = total_goldcost * Game.barbarian_reward_to_cost_coefficient * fast_exponential_curve(
        Game.max_city_center_level * Game.city_center_level_to_building_level)(level) / fast_exponential_curve(9)(1)
    # food burn for troop is heavy while food mint for barbarians is low
    food_reward = total_foodcost * Game.barbarian_reward_to_cost_coefficient * \
        (Game.resource_weight_light/Game.resource_weight_heavy)
=======
    goldcost_per_troop = game_instance.resource_weight_light 
    foodcost_per_troop = game_instance.resource_weight_heavy
    total_goldcost = barbarian_count * goldcost_per_troop
    total_foodcost = barbarian_count * foodcost_per_troop
    # actual reward = base reward * exponential curve (level as x)
    gold_reward = total_goldcost * game_instance.barbarian_reward_to_cost_coefficient * fast_exponential_curve(game_instance.max_city_center_level * game_instance.city_center_level_to_building_level)(level) / fast_exponential_curve(9)(1)
    # food burn for troop is heavy while food mint for barbarians is low
    food_reward = total_foodcost * game_instance.barbarian_reward_to_cost_coefficient * (game_instance.resource_weight_light/game_instance.resource_weight_heavy)
>>>>>>> 19bb9b1f
    return np.array([gold_reward, food_reward])


def get_tile_troop_count(level: int) -> int:
    """
    Growth: slow exponential
    Gist: tile power increases exponentially; for now all tiles are initialized to be lv1
    """
    return slow_exponential_curve(game_instance.max_city_center_level * game_instance.city_center_level_to_building_level)(level) / slow_exponential_curve(9)(1) * get_PvE_troop_base_count() * game_instance.tile_to_barbarian_strength_ratio


def get_tile_upgrade_cost(level: int) -> np.array:
    """
    Growth: slow exponential
    Gist: grow depending on tileTroopCount; applied tileTroop discount => more total discounts if higher level
    """
<<<<<<< HEAD
    goldcost_per_troop = Game.resource_weight_light * Game.tile_troop_discount
    foodcost_per_troop = Game.resource_weight_heavy * Game.tile_troop_discount
    total_goldcost = (get_tile_troop_count(level + 1) -
                      get_tile_troop_count(level - 1)) * goldcost_per_troop
    total_foodcost = (get_tile_troop_count(level + 1) -
                      get_tile_troop_count(level - 1)) * foodcost_per_troop
=======
    goldcost_per_troop = game_instance.resource_weight_light * game_instance.tile_troop_discount
    foodcost_per_troop = game_instance.resource_weight_heavy * game_instance.tile_troop_discount
    total_goldcost = (get_tile_troop_count(level + 1) - get_tile_troop_count(level - 1)) * goldcost_per_troop
    total_foodcost = (get_tile_troop_count(level + 1) - get_tile_troop_count(level - 1)) * foodcost_per_troop
>>>>>>> 19bb9b1f
    return np.array([total_goldcost, total_foodcost])


def building_level_based_on_center_level(level: int) -> int:
    """
    Gist take the middle of the interval => if ccl = 2, ccltbl = 3, then it corresponds to (6 + 3) / 2 = 4.5
    """
    return (2 * (level) - 1) * game_instance.city_center_level_to_building_level / 2


def get_building_upgrade_cost(level: int, building_type: Building) -> np.array:
    """
    Growth: fast exponential
    Gist: both building yields and upgrade costs increase exponentially, but the latter at a lower rate
    """
    # cost is easy to calculate for goldmine
<<<<<<< HEAD
    goldmine_goldcost = payback_period_curve_in_hour(Game.max_city_center_level * Game.city_center_level_to_building_level)(level) \
        * get_building_hourly_yield_by_level(level, Building.GOLDMINE)[0]
    # calculate foodcost based on resource weight; NOTE: not scientific here, a leap of faith here
    goldmine_foodcost = goldmine_goldcost / \
        Game.resource_weight_heavy * Game.resource_weight_low
    # assumption is that player spend gold equivalently on two types of building
    farm_goldcost = goldmine_goldcost * \
        Game.init_player_goldmine_count / Game.init_player_farm_count
    # farm food cost if don't consider that part of it goes to troops
    farm_foodcost_raw = payback_period_curve_in_hour(Game.max_city_center_level * Game.city_center_level_to_building_level)(level) \
        * get_building_hourly_yield_by_level(level, Building.FARM)[1]
    # consider relative weight of food burn => Build (low), Troop (heavy)
    farm_foodcost = farm_foodcost_raw * Game.resource_weight_low / \
        (Game.resource_weight_heavy + Game.resource_weight_low)
=======
    goldmine_goldcost = payback_period_curve_in_hour(game_instance.max_city_center_level * game_instance.city_center_level_to_building_level)(level) \
    * get_building_hourly_yield_by_level(level, Building.GOLDMINE)[0]
    # calculate foodcost based on resource weight; NOTE: not scientific, a leap of faith here
    goldmine_foodcost = goldmine_goldcost/game_instance.resource_weight_heavy * game_instance.resource_weight_low
    # assumption is that player spend gold equivalently on two types of building
    farm_goldcost = goldmine_goldcost * game_instance.init_player_goldmine_count / game_instance.init_player_farm_count
    # farm food cost if don't consider that part of it goes to troops
    farm_foodcost_raw = payback_period_curve_in_hour(game_instance.max_city_center_level * game_instance.city_center_level_to_building_level)(level) \
    * get_building_hourly_yield_by_level(level, Building.FARM)[1]
    # consider relative weight of food burn => Build (low), Troop (heavy)
    farm_foodcost = farm_foodcost_raw * game_instance.resource_weight_low/(game_instance.resource_weight_heavy + game_instance.resource_weight_low)
>>>>>>> 19bb9b1f
    if building_type == Building.GOLDMINE:
        return np.array([goldmine_goldcost, goldmine_foodcost])
    if building_type == Building.FARM:
        return np.array([farm_goldcost, farm_foodcost])
    if building_type == Building.CITY_CENTER:
        # city center upgrade cost incur additional tax, based upon new tile it unlocks
        # tax = expected resource output (= density * getCityCenterTilesInterval / '2' * yield) * payback period
        unlocked_goldmine_count = expected_gold_density() * get_city_center_tiles_interval()
        unlocked_farm_count = expected_farm_density() * get_city_center_tiles_interval()
<<<<<<< HEAD
        # here I choose to use the new city level as base
        corresponding_building_level = building_level_based_on_center_level(
            level + 1)
        expected_goldmine_hourly_yield = get_building_hourly_yield_by_level(
            corresponding_building_level, Building.GOLDMINE)[0]
        expected_farm_hourly_yield = get_building_hourly_yield_by_level(
            corresponding_building_level, Building.FARM)[1]
        tax_gold = unlocked_goldmine_count * expected_goldmine_hourly_yield * \
            payback_period_curve_in_hour(
                Game.max_city_center_level * Game.city_center_level_to_building_level)(level)
        tax_food = unlocked_farm_count * expected_farm_hourly_yield * \
            payback_period_curve_in_hour(
                Game.max_city_center_level * Game.city_center_level_to_building_level)(level)

        return np.array([goldmine_goldcost + farm_goldcost + tax_gold, goldmine_foodcost + farm_foodcost + tax_food])

=======
        # here I choose to use the new city level as base 
        corresponding_building_level = building_level_based_on_center_level(level + 1)
        expected_goldmine_hourly_yield = get_building_hourly_yield_by_level(corresponding_building_level, Building.GOLDMINE)[0]
        expected_farm_hourly_yield = get_building_hourly_yield_by_level(corresponding_building_level, Building.FARM)[1]

        tax_gold = unlocked_goldmine_count * expected_goldmine_hourly_yield * payback_period_curve_in_hour(game_instance.max_city_center_level * game_instance.city_center_level_to_building_level)(level + game_instance.city_center_level_to_building_level)
        tax_food = unlocked_farm_count * expected_farm_hourly_yield * payback_period_curve_in_hour(game_instance.max_city_center_level * game_instance.city_center_level_to_building_level)(level + game_instance.city_center_level_to_building_level)

        return np.array([goldmine_goldcost + farm_goldcost + tax_gold, goldmine_foodcost + farm_foodcost + tax_food])

def get_move_city_cooldown_in_hour(level: int) -> int:
    """
    Growth: fast exponential (same as upgrade)
    Note: only x% time compared to citycenter's payback period
    """
    return payback_period_curve_in_hour(game_instance.max_city_center_level)(level) * game_instance.city_center_migration_cooldown_ratio / 100

def get_building_upgrade_cooldown_in_hour(level: int, building_type: Building) -> int:
    """
    Growth: fast exponential (same as upgrade)
    Note: only x% time compared to buildings's payback period
    """
    if building_type == Building.CITY_CENTER:
        return payback_period_curve_in_hour(game_instance.max_city_center_level)(level) * game_instance.building_upgrade_cooldown_ratio / 100
    else: return payback_period_curve_in_hour(game_instance.max_city_center_level * game_instance.city_center_level_to_building_level)(level) * game_instance.building_upgrade_cooldown_ratio / 100

def get_tile_upgrade_cooldown_in_second(level: int) -> int:
    return get_tile_troop_count(level) * game_instance.base_troop_training_in_seconds
>>>>>>> 19bb9b1f

def expected_gold_density() -> float:
    return game_instance.init_player_goldmine_count / game_instance.init_player_tile_count


def expected_farm_density() -> float:
    return game_instance.init_player_farm_count / game_instance.init_player_tile_count


def payback_period_curve_in_hour(max_level: int) -> LambdaType:
    """
    Growth: fast exponential
    Note: sum from f(1) to f(9) is 19.757. Leap of faith: assume this is reasonable for 72 hr gameplay
<<<<<<< HEAD
    Gist: (math.e)**(level/7) - 0.9 makes sure upgrade from (n - 1) to n (max level)
    """
    return lambda level: ((math.e)**((level / max_level * 9)/4) - 0.9) * Game.expected_play_time_in_hour / 72


=======
    Note: max_level not only affects x value but also total gameplay time -> need to make sure sum of y(x) is below 1/3 of all upgrades
    Gist: the function makes sure upgrade from (n_max - 1) to n_max is reasonable 
    """
    upgrade_hour_sum = 0
    # only need to tune here; just look at a chart while tuning; don't need to care about max_level or the sum
    payback_curve = lambda fraction: lambda level: ((math.e)**((level / max_level * 9)/4) - 0.9) / fraction
    for level in range(0, max_level):
        upgrade_hour_sum += payback_curve(1)(level)
    # make sure that upgrades for all levels account for only a certain fraction of total playtime
    target_upgrade_hour_sum = game_instance.expected_play_time_in_hour * game_instance.upgrade_time_to_expected_play_time_ratio

    return payback_curve(upgrade_hour_sum / target_upgrade_hour_sum)
    
>>>>>>> 19bb9b1f
def slow_exponential_curve(max_level: int) -> LambdaType:
    """
    Growth: slow exponential
    NOTE: Don't tune this parameter to adjust gametime
    """
    return lambda level: ((math.e)**((level / max_level * 9)/7) - 0.9)


def fast_exponential_curve(max_level: int) -> LambdaType:
    """
    Growth: fast exponential
    NOTE: Don't tune this parameter to adjust gametime
    """
    return lambda level: ((math.e)**((level / max_level * 9)/5) - 0.9)


def logarithmic_curve(max_level: int) -> LambdaType:
    """
    Growth: logrithmic
    Mainly used for resource yield growth
    """
    return lambda level: 7*math.log(((level / max_level * 9) + 1)/3) + 12


def tile_loyalty_points(decay_dist: float):
    """
    Multiply loyalty points to a tile's guard amount at each level to determine its actual guard amount level under control of a player based on its distance from the player's city center.
    """
    return lambda dist: -math.atan(dist - decay_dist) / math.pi + 1 / 2


class Game:
    # TODO: use a JSON to initialize these variable
    total_tile_count = 11*11
    expected_player_count = 3
    init_player_tile_count = 9

    expected_play_time_in_hour = 2

    upgrade_time_to_expected_play_time_ratio = 1/3
    """
    Ratio of time spent on upgrading in the whole game
    """

    init_player_goldmine_count = 2
    """
    How many goldmines avg players have when city center level is 1
    Determine resource density. Note that one of the goldmines is citycenter
    """

    init_player_farm_count = 9
    """
    How many farms avg players have when city center level is 1
    Determine resource density. Note that one of the farms is citycenter
    """

    player_login_interval_in_minutes = 20
    """
    Mainly determine building cap
    """

    max_city_center_level = 5
    """
    City center max level
    """

    city_center_level_to_building_level = 3
    """
    Building levels that each city level upgrade unlocks. NOTE: same constant is used for barbarians & tiles
    """

    new_player_action_in_seconds = 100
    """
    time for new player to train enough troops to defeat lv1 barbarians
    note: this is already kinda fast, but might still feel slow. If so, we can initialize some resources
    """

    base_troop_training_in_seconds = 0.15
    """
    time to train one troop
    """

    barbarian_reward_to_cost_coefficient = 4 
    """
    Adjust this number based upon expected player behavior. This only changes the absolute ratio of reward to cost.
    To tune the difference in rate of increment. Adjust the exponential function (by default the diff is 2)
    """

    tile_to_barbarian_strength_ratio = 1.8
    """
    Tile & Barbarians are both PvE mechanics. Adjust this number based upon expected player behavior
    """

    tile_troop_discount = 0.2
    """
    Upgrading Tiles should cost less than buying troops
    """

    barbarian_to_army_difficulty_constant = 40
    """
    Affect army size. The percentage of troop attendence to defeat same-level barbarian
    Example: player city center is lv3, then its army should equal lv7 - 9 barbarians (avg is 8) if constant is 100
    """

    gather_rate_to_resource_rate = 40
    """
    Gather rate should be much faster than harvest yield rate
    """

    city_center_migration_cooldown_ratio = 10
    """
    Determine the cooldown time to migrate a city center. It's x% relative to the upgrade payback period
    """

    building_upgrade_cooldown_ratio = 5
    """
    Determine the cooldown time to migrate a city center. It's x% relative to the upgrade payback period
    """

    # Gold:
    #   Mint: Harvest (low), Gather (medium), Barbarians (high)
    #   Burn: Build (heavy), Troop (light)
    # Food:
    #   Mint: Harvest (heavy), Gather (medium), Barbarians (low)
    #   Burn: Build (low), Troop (heavy)

    (resource_weight_light, resource_weight_low, resource_weight_medium,
     resource_weight_high, resource_weight_heavy) = (1, 3, 4, 5, 16)

    def __init__(self, mode: GameMode) -> None:
        if mode == GameMode.THREE_PLAYER_SHORT_TEST:
            self.total_tile_count = 9*9
            self.expected_player_count = 3
            self.init_player_tile_count = 9
            self.expected_play_time_in_hour = 1.5
            self.upgrade_time_to_expected_play_time_ratio = 1/3
            self.init_player_goldmine_count = 2
            self.init_player_farm_count = 9
            self.player_login_interval_in_minutes = 15
            self.max_city_center_level = 5
            self.city_center_level_to_building_level = 3
            self.new_player_action_in_seconds = 100
            self.base_troop_training_in_seconds = 0.2
            self.barbarian_reward_to_cost_coefficient = 4 
            self.tile_to_barbarian_strength_ratio = 1.8
            self.tile_troop_discount = 0.2
            self.barbarian_to_army_difficulty_constant = 40
            self.gather_rate_to_resource_rate = 40
            self.city_center_migration_cooldown_ratio = 10
            self.building_upgrade_cooldown_ratio = 5
            (self.resource_weight_light, self.resource_weight_low, self.resource_weight_medium, self.resource_weight_high, self.resource_weight_heavy) = (1, 3, 4, 5, 16)

    # todo: update it
    def print_parameters(self):
        print("-----------------")
        print(f"** Faith Constants **")
        print("-----------------")
        raw_constant_list = [attr for attr in dir(self) if not callable(
            getattr(self, attr)) and not attr.startswith("__")]
        for raw_constant in raw_constant_list:
            print(f"{raw_constant}: {getattr(self, raw_constant)}")

        # Print Building Stats
        for i in [Building.GOLDMINE, Building.FARM, Building.CITY_CENTER]:
            max_building_level = 1
            buildingType = i
            if i == Building.GOLDMINE:
                max_building_level = self.max_city_center_level * \
                    self.city_center_level_to_building_level
            if i == Building.FARM:
                max_building_level = self.max_city_center_level * \
                    self.city_center_level_to_building_level
            if i == Building.CITY_CENTER:
                max_building_level = self.max_city_center_level

            curr_level = 1

            print("-----------------")
            print(f"** {i} Stats **")
            print("-----------------")

            while curr_level <= max_building_level:
                (gold_upgrade_cost, food_upgrade_cost) = get_building_upgrade_cost(
                    curr_level, buildingType)
                (gold_hourly_yield, food_hourly_yield) = get_building_hourly_yield_by_level(
                    curr_level, buildingType)
                (gold_cap, food_cap) = get_building_resource_cap(
                    curr_level, buildingType)
                print(f"Building Level: {curr_level}")
                print("-----------------")
                print(f"Gold Yield Per Hour: {gold_hourly_yield}")
                print(f"Food Yield Per Hour: {food_hourly_yield}")
                print(f"Gold Cap: {gold_cap}")
                print(f"Food Cap: {food_cap}")
                if curr_level < max_building_level:
                    print(f"Gold Cost to Upgrade: {gold_upgrade_cost}")
                    print(f"Food Cost to Upgrade: {food_upgrade_cost}")
                if curr_level == max_building_level:
                    print("Cannot Upgrade")
                if buildingType == Building.CITY_CENTER:
                    print(
                        f"Tile Count Limit: {self.init_player_tile_count + get_city_center_tiles_interval()*(curr_level-1)}")
                print("-----------------")

                curr_level += 1

        print("-----------------")
        print(f"** Barbarian Stats **")
        print("-----------------")
        curr_level = 1
        while curr_level <= self.max_city_center_level * self.city_center_level_to_building_level:
            (reward_gold, reward_food) = get_barbarian_reward(curr_level)
            barbarian_count = get_barbarian_count_by_level(curr_level)
            print("-----------------")
            print(f"Barbarian Level: {curr_level}")
            print("-----------------")
            print(f"Barbarian Counts: {barbarian_count}")
            print(f"Gold Reward: {reward_gold}")
            print(f"Food Reward: {reward_food}")
            curr_level += 1

        print("-----------------")
        print(f"** Tile Upgrade Stats **")
        print("-----------------")
        curr_level = 1
        max_tile_level = self.max_city_center_level * \
            self.city_center_level_to_building_level
        while curr_level <= max_tile_level:
            (cost_gold, cost_food) = get_tile_upgrade_cost(curr_level)
            tile_guard_count = get_tile_troop_count(curr_level)
            print("-----------------")
            print(f"Tile Level: {curr_level}")
            print("-----------------")
            print(f"Tile Guard Counts: {tile_guard_count}")
            if curr_level < max_tile_level:
                print(f"Gold Cost to Upgrade: {cost_gold}")
                print(f"Food Cost to Upgrade: {cost_food}")
            if curr_level == max_tile_level:
                print("Cannot Upgrade")
            curr_level += 1

        print("-----------------")
        print(f"Gather Stats")
        print("-----------------")
        for i in [Resource.GOLD, Resource.FOOD]:
            print(
                f"{i} Hourly Gather Rate Per Army: {get_hourly_gather_rate_per_army(i)}")
        print(f"Resource Load per Troop: {resource_cap_per_troop()}")

        print("-----------------")
        print(f"TroopSize Stats")
        print("-----------------")
        max_building_level = self.max_city_center_level
        curr_level = 1
        while curr_level <= max_building_level:
            print(
                f"City Center Level ({curr_level}) TroopSize: {get_troop_size_by_center_level(curr_level)}")
            curr_level += 1
        print(f"Troop Gold Cost: {self.resource_weight_light}")
        print(f"Troop Food Cost: {self.resource_weight_heavy}")

        sys.stdout.close()
        sys.stdout = stdout_origin

    """
    Constant format:
    "subject": "Farm",
    "object": "Food",
    "componentName": "Yield",
    "level": 1,
    "functionName": "upgrade"
    "value": 1920
    """

    def export_json_parameters(self) -> None:
        # Initialize JSONs
        game_parameters: List[OrderedDict] = []
        world_parameters: OrderedDict = {}

        # Save world parameters here
        world_parameters["maxCityCenterLevel"] = self.max_city_center_level
        world_parameters["cityCenterLevelToEntityLevelRatio"] = int(
            self.city_center_level_to_building_level)
        world_parameters["secondsToTrainAThousandTroops"] = int(
            self.base_troop_training_in_seconds * 1000)
        game_parameters.append({"subject": "Army", "object": "Gold", "componentName": "Rate", "functionName": "gather",
                               "level": 0, "value": int(get_hourly_gather_rate_per_army(Resource.GOLD) * 1000 / 3600)})
        game_parameters.append({"subject": "Army", "object": "Food", "componentName": "Rate", "functionName": "gather",
                               "level": 0, "value": int(get_hourly_gather_rate_per_army(Resource.FOOD) * 1000 / 3600)})
        game_parameters.append({"subject": "Troop", "object": "Resource", "componentName": "Load",
                               "functionName": "", "level": 0, "value": int(resource_cap_per_troop() * 1000)})
        game_parameters.append({"subject": "Troop Production", "object": "Gold", "componentName": "Cost",
                               "functionName": "", "level": 0, "value": int(self.resource_weight_light * 1000)})
        game_parameters.append({"subject": "Troop Production", "object": "Food", "componentName": "Cost",
                               "functionName": "", "level": 0, "value": int(self.resource_weight_heavy * 1000)})
        game_parameters.append({"subject": "Settler", "object": "", "componentName": "Health",
                               "functionName": "", "level": 0, "value": 1000000000})
        game_parameters.append({"subject": "Barbarian", "object": "",
                               "componentName": "Cooldown",  "functionName": "", "level": 0, "value": 30})

        # Building Stats
        for i in [Building.GOLDMINE, Building.FARM, Building.CITY_CENTER]:
            max_building_level = 1
            building_type = i
            if i == Building.GOLDMINE:
                max_building_level = self.max_city_center_level * \
                    self.city_center_level_to_building_level
            elif i == Building.FARM:
                max_building_level = self.max_city_center_level * \
                    self.city_center_level_to_building_level
            elif i == Building.CITY_CENTER:
                max_building_level = self.max_city_center_level
<<<<<<< HEAD
                for i in range(1, self.max_city_center_level + 1):
                    game_parameters.append({"subject": "City Center", "object": "Troop", "componentName": "Load",
                                           "level": i, "functionName": "", "value": 999999999})  # FIXME: hardcoded
                    game_parameters.append({"subject": "City Center", "object": "Gold", "componentName": "Cost",
                                           "level": i, "functionName": "Move", "value": 0})  # FIXME: hardcoded, attention @Modeo
                    game_parameters.append({"subject": "City Center", "object": "Food", "componentName": "Cost",
                                           "level": i, "functionName": "Move", "value": 0})  # FIXME: hardcoded, attention @Modeo
=======
>>>>>>> 19bb9b1f

            curr_level = 1

            while curr_level <= max_building_level:
<<<<<<< HEAD
                (gold_upgrade_cost, food_upgrade_cost) = get_building_upgrade_cost(
                    curr_level, building_type)
                (gold_hourly_yield, food_hourly_yield) = get_building_hourly_yield_by_level(
                    curr_level, building_type)
                (gold_cap, food_cap) = get_building_resource_cap(
                    curr_level, building_type)

                game_parameters.append({"subject": building_type, "object": "Gold", "componentName": "Yield",
                                        "functionName": "", "level": curr_level, "value": int(gold_hourly_yield * 1000 / 3600)})
                game_parameters.append({"subject": building_type, "object": "Food", "componentName": "Yield",
                                        "functionName": "", "level": curr_level, "value": int(food_hourly_yield * 1000 / 3600)})
                game_parameters.append({"subject": building_type, "object": "Gold", "componentName": "Load",
                                        "functionName": "", "level": curr_level, "value": int(gold_cap * 1000)})
                game_parameters.append({"subject": building_type, "object": "Food", "componentName": "Load",
                                        "functionName": "", "level": curr_level, "value": int(food_cap * 1000)})
                if curr_level < max_building_level:
                    game_parameters.append({"subject": building_type, "object": "Gold", "componentName": "Cost",
                                           "functionName": "Upgrade", "level": curr_level, "value": int(gold_upgrade_cost * 1000)})
                    game_parameters.append({"subject": building_type, "object": "Food", "componentName": "Cost",
                                           "functionName": "Upgrade", "level": curr_level, "value": int(food_upgrade_cost * 1000)})
=======
                (gold_upgrade_cost, food_upgrade_cost) = get_building_upgrade_cost(curr_level, building_type)
                (gold_hourly_yield, food_hourly_yield) = get_building_hourly_yield_by_level(curr_level, building_type)
                (gold_cap, food_cap) = get_building_resource_cap(curr_level, building_type)
                game_parameters.append({ "subject": building_type, "componentName": "Yield", "object": "Gold", "level": curr_level, "functionName": "", "value": int(gold_hourly_yield * 1000 / 3600)  })
                game_parameters.append({ "subject": building_type, "componentName": "Yield", "object": "Food", "level": curr_level, "functionName": "", "value": int(food_hourly_yield * 1000 / 3600)  })
                game_parameters.append({ "subject": building_type, "componentName": "Load", "object": "Gold", "level": curr_level, "functionName": "", "value": int(gold_cap * 1000) })
                game_parameters.append({ "subject": building_type, "componentName": "Load", "object": "Food", "level": curr_level, "functionName": "", "value": int(food_cap * 1000) })
                if curr_level < max_building_level:
                    game_parameters.append({ "subject": building_type, "componentName": "Cost", "object": "Gold", "level": curr_level, "functionName": "Upgrade", "value": int(gold_upgrade_cost * 1000)  })
                    game_parameters.append({ "subject": building_type, "componentName": "Cost", "object": "Food", "level": curr_level, "functionName": "Upgrade", "value": int(food_upgrade_cost * 1000)  })
                    game_parameters.append({ "subject": building_type, "componentName": "Cooldown", "object": "", "level": curr_level, "functionName": "Upgrade", "value": int(get_building_upgrade_cooldown_in_hour(curr_level, building_type) * 3600)})
                    if building_type == Building.CITY_CENTER:
                        game_parameters.append({ "subject": building_type, "componentName": "Cooldown", "object": "", "level": curr_level, "functionName": "Move", "value": int(get_move_city_cooldown_in_hour(curr_level) * 3600)})
                if building_type == Building.CITY_CENTER:
                    game_parameters.append({ "subject": "City Center", "componentName": "Load", "object": "Troop", "level": curr_level, "functionName": "", "value": 999999999 }) # FIXME: hardcoded
                    game_parameters.append({ "subject": "City Center", "componentName": "Cost", "object": "Gold", "level": curr_level, "functionName": "Move", "value": 0 }) # FIXME: hardcoded, attention @Modeo
                    game_parameters.append({ "subject": "City Center", "componentName": "Cost", "object": "Food", "level": curr_level, "functionName": "Move", "value": 0 }) # FIXME: hardcoded, attention @Modeo
>>>>>>> 19bb9b1f

                curr_level += 1

        # Barbarian Stats
        curr_level = 1
        while curr_level <= self.max_city_center_level * self.city_center_level_to_building_level:
            (reward_gold, reward_food) = get_barbarian_reward(curr_level)
            barbarian_count = get_barbarian_count_by_level(curr_level)
            game_parameters.append({"subject": "Barbarian", "object": "Gold", "componentName": "Reward",
                                   "functionName": "", "level": curr_level, "value": int(reward_gold * 1000)})
            game_parameters.append({"subject": "Barbarian", "object": "Food", "componentName": "Reward",
                                   "functionName": "", "level": curr_level, "value": int(reward_food * 1000)})
            game_parameters.append({"subject": "Barbarian", "object": "Guard", "componentName": "Amount",
                                   "functionName": "", "level": curr_level, "value": barbarian_count})
            curr_level += 1

        # Tile Stats
        curr_level = 1
        max_tile_level = self.max_city_center_level * \
            self.city_center_level_to_building_level
        while curr_level <= max_tile_level:
            tile_guard_count = get_tile_troop_count(curr_level)
            game_parameters.append({"subject": "Tile", "object": "Guard", "componentName": "Amount",
                                   "functionName": "", "level": curr_level, "value": tile_guard_count})
            if curr_level != max_tile_level:
                (cost_gold, cost_food) = get_tile_upgrade_cost(curr_level)
<<<<<<< HEAD
                game_parameters.append({"subject": "Tile", "object": "Gold", "componentName": "Cost",
                                       "functionName": "Upgrade", "level": curr_level, "value": int(cost_gold * 1000)})
                game_parameters.append({"subject": "Tile", "object": "Food", "componentName": "Cost",
                                       "functionName": "Upgrade", "level": curr_level, "value": int(cost_food * 1000)})
=======
                game_parameters.append({ "subject": "Tile", "componentName": "Cost", "object": "Gold", "level": curr_level, "functionName": "Upgrade", "value": int(cost_gold * 1000)})
                game_parameters.append({ "subject": "Tile", "componentName": "Cost", "object": "Food", "level": curr_level, "functionName": "Upgrade", "value": int(cost_food * 1000)})
                game_parameters.append({ "subject": "Tile", "componentName": "Cooldown", "object": "", "level": curr_level, "functionName": "Upgrade", "value": int(get_tile_upgrade_cooldown_in_second(curr_level))})
                # todo: currently recover cooldown is the same as upgrade
                game_parameters.append({ "subject": "Tile", "componentName": "Cooldown", "object": "", "level": curr_level, "functionName": "Recover", "value": int(get_tile_upgrade_cooldown_in_second(curr_level))})

>>>>>>> 19bb9b1f
            curr_level += 1

        # Army Size Stats
        max_building_level = self.max_city_center_level
        curr_level = 1
        while curr_level <= max_building_level:
            game_parameters.append({"subject": "Army", "object": "Troop", "componentName": "Amount",
                                   "functionName": "", "level": curr_level, "value": get_troop_size_by_center_level(curr_level)})
            game_parameters.append({"subject": "City", "object": "Tile", "componentName": "Amount",
                                   "functionName": "", "level": curr_level, "value": self.init_player_tile_count + (curr_level - 1) * int(get_city_center_tiles_interval())})
            curr_level += 1

        # For Foundry:
        # - Order object keys in game and world parameters for loading into Foundry
        # - Export into individual JSON files
        def trunc(d: dict):
            d["level"] = int(d["level"])
            d["value"] = int(d["value"])
            return d

        def order(d: dict): return OrderedDict(sorted(d.items()))

        game_parameters = list(map(trunc, list(map(order, game_parameters))))
        world_parameters = order(world_parameters)
        for i in range(len(game_parameters)):
            with open("test/data/game_parameter_%d.json" % i, "w+") as outfile:
                outfile.write(json.dumps(game_parameters[i], indent=4))

        # Dump JSON
        with open("tasks/game_parameters.json", "w+") as outfile:
            outfile.write(json.dumps(game_parameters, indent=4))
        with open("tasks/world_parameters.json", "w+") as outfile:
            outfile.write(json.dumps(world_parameters, indent=4))
        print('GodOS: generated and exported parameters')

<<<<<<< HEAD

a = Game()
a.print_parameters()
a.export_json_parameters()
=======
# change here when switching game mode
game_instance = Game(GameMode.THREE_PLAYER_SHORT_TEST)
game_instance.print_parameters()
game_instance.export_json_parameters()
>>>>>>> 19bb9b1f
<|MERGE_RESOLUTION|>--- conflicted
+++ resolved
@@ -1,17 +1,13 @@
+from collections import OrderedDict
 import math
 from enum import Enum
 from types import LambdaType
-from typing import List
 import numpy as np
 import json
+
 import sys
-from collections import OrderedDict
-
-<<<<<<< HEAD
+
 stdout_origin = sys.stdout
-=======
-stdout_origin=sys.stdout 
->>>>>>> 19bb9b1f
 sys.stdout = open("earth_log.txt", "w")
 
 
@@ -19,13 +15,12 @@
     GOLD = "Gold"
     FOOD = "Food"
 
-<<<<<<< HEAD
-=======
+
 class GameMode(str, Enum):
     THREE_PLAYER_SHORT_TEST = "THREE_PLAYER_SHORT_TEST"
     SLOW = "SLOW"
     FAST = "FAST"
->>>>>>> 19bb9b1f
+
 
 class Building(str, Enum):
     GOLDMINE = "Goldmine"
@@ -40,12 +35,8 @@
     Gold/Food mints from gather are both medium
     """
     # should take the middle of the interval => if ccl = 2, ccltbl = 3, then it corresponds to (6 + 3) / 2 = 4.5
-<<<<<<< HEAD
     corresponding_building_level = building_level_based_on_center_level(
-        (Game.max_city_center_level + 1) / 2)
-=======
-    corresponding_building_level = building_level_based_on_center_level((game_instance.max_city_center_level + 1) / 2)
->>>>>>> 19bb9b1f
+        (game_instance.max_city_center_level + 1) / 2)
     # NOTE: function input uses resource enum but it's fine for now
     building_type = None
     if (resource_type == Resource.GOLD):
@@ -55,28 +46,20 @@
     (gold_hourly_yield, food_hourly_yield) = get_building_hourly_yield_by_level(
         corresponding_building_level, building_type)
 
-<<<<<<< HEAD
     projected_goldmine_count = expected_gold_density() * get_city_center_tiles_interval() * \
-        math.ceil((Game.max_city_center_level + 1) / 2)
+        math.ceil((game_instance.max_city_center_level + 1) / 2)
     projected_farm_count = expected_farm_density() * get_city_center_tiles_interval() * \
-        math.ceil((Game.max_city_center_level + 1) / 2)
+        math.ceil((game_instance.max_city_center_level + 1) / 2)
 
     gold_gather_rate = gold_hourly_yield * projected_goldmine_count / \
-        Game.resource_weight_low * Game.resource_weight_medium
+        game_instance.resource_weight_low * game_instance.resource_weight_medium
     food_gather_rate = food_hourly_yield * projected_farm_count / \
-        Game.resource_weight_heavy * Game.resource_weight_medium
+        game_instance.resource_weight_heavy * game_instance.resource_weight_medium
 
     if (resource_type == Resource.GOLD):
         return gold_gather_rate
     if (resource_type == Resource.FOOD):
         return food_gather_rate
-=======
-    projected_goldmine_count = expected_gold_density() * get_city_center_tiles_interval() * math.ceil((game_instance.max_city_center_level + 1) / 2)
-    projected_farm_count = expected_farm_density() * get_city_center_tiles_interval() * math.ceil((game_instance.max_city_center_level + 1) / 2)
-
-    gold_gather_rate = gold_hourly_yield * projected_goldmine_count / game_instance.resource_weight_low * game_instance.resource_weight_medium
-    food_gather_rate = food_hourly_yield * projected_farm_count / game_instance.resource_weight_heavy * game_instance.resource_weight_medium
->>>>>>> 19bb9b1f
 
 
 def resource_cap_per_troop() -> int:
@@ -85,18 +68,12 @@
     Gist: city center level (midpoint constant) & resource building cap
     """
     # should take the middle of the interval => if ccl = 2, ccltbl = 3, then it corresponds to (6 + 3) / 2 = 4.5
-<<<<<<< HEAD
     corresponding_building_level = building_level_based_on_center_level(
-        (Game.max_city_center_level + 1) / 2)
+        (game_instance.max_city_center_level + 1) / 2)
     (building_gold_cap, building_food_cap) = get_building_resource_cap(corresponding_building_level,
                                                                        Building.GOLDMINE) + get_building_resource_cap(corresponding_building_level, Building.FARM)
     median_army_size = get_troop_size_by_center_level(
-        math.ceil((Game.max_city_center_level + 1) / 2))
-=======
-    corresponding_building_level = building_level_based_on_center_level((game_instance.max_city_center_level + 1) / 2)
-    (building_gold_cap, building_food_cap) = get_building_resource_cap(corresponding_building_level, Building.GOLDMINE) + get_building_resource_cap(corresponding_building_level, Building.FARM)
-    median_army_size = get_troop_size_by_center_level(math.ceil((game_instance.max_city_center_level + 1) / 2))
->>>>>>> 19bb9b1f
+        math.ceil((game_instance.max_city_center_level + 1) / 2))
     # no difference btw resources, so take the avg
     return (building_gold_cap + building_food_cap) / 2 / median_army_size
 
@@ -131,38 +108,21 @@
     Gist: based upon how much it takes to occupy one tile and one lv1 barbarian, given that the player has only a city center and init farms
     """
     total_troop = get_tile_troop_count(1) + get_barbarian_count_by_level(1)
-<<<<<<< HEAD
-    gold_cost_per_troop = Game.resource_weight_light
-    food_cost_per_troop = Game.resource_weight_heavy
-    total_goldcost = total_troop * gold_cost_per_troop
-    total_foodcost = total_troop * food_cost_per_troop
-    total_seconds = Game.new_player_action_in_seconds * \
-        (1 + Game.tile_to_barbarian_strength_ratio)
-
-    # Food Mint: Harvest (heavy), Food Burn: Troop (heavy); also need to consider density level
-    base_farm_food_hourly_yield = total_foodcost / total_seconds * 3600 * (Game.resource_weight_heavy/Game.resource_weight_heavy) \
-        / (Game.init_player_farm_count)
-
-    # Gold Mint: Harvest (low), Gold Burn: Troop (light); also need to consider density level
-    base_gold_food_hourly_yield = total_goldcost / total_seconds * 3600 * (Game.resource_weight_low/Game.resource_weight_light) \
-        / (Game.init_player_goldmine_count)
-
-=======
-    gold_cost_per_troop = game_instance.resource_weight_light 
+    gold_cost_per_troop = game_instance.resource_weight_light
     food_cost_per_troop = game_instance.resource_weight_heavy
     total_goldcost = total_troop * gold_cost_per_troop
     total_foodcost = total_troop * food_cost_per_troop
-    total_seconds = game_instance.new_player_action_in_seconds * (1 + game_instance.tile_to_barbarian_strength_ratio)
+    total_seconds = game_instance.new_player_action_in_seconds * \
+        (1 + game_instance.tile_to_barbarian_strength_ratio)
 
     # Food Mint: Harvest (heavy), Food Burn: Troop (heavy); also need to consider density level
     base_farm_food_hourly_yield = total_foodcost / total_seconds * 3600 * (game_instance.resource_weight_heavy/game_instance.resource_weight_heavy) \
-    / (game_instance.init_player_farm_count)
-    
+        / (game_instance.init_player_farm_count)
+
     # Gold Mint: Harvest (low), Gold Burn: Troop (light); also need to consider density level
     base_gold_food_hourly_yield = total_goldcost / total_seconds * 3600 * (game_instance.resource_weight_low/game_instance.resource_weight_light) \
-    / (game_instance.init_player_goldmine_count)
-    
->>>>>>> 19bb9b1f
+        / (game_instance.init_player_goldmine_count)
+
     if building_type == Building.FARM:
         return np.array([0, base_farm_food_hourly_yield])
     elif building_type == Building.GOLDMINE:
@@ -181,15 +141,10 @@
     hourly_yield = get_building_base_hourly_yield(building_type)
     gold_base_hourly_yield = hourly_yield[0]
     food_base_hourly_yield = hourly_yield[1]
-<<<<<<< HEAD
-    gold_hourly_yield = math.floor(logarithmic_curve(
-        Game.max_city_center_level * Game.city_center_level_to_building_level)(level) / logarithmic_curve(9)(1) * gold_base_hourly_yield)
-    food_hourly_yield = math.floor(logarithmic_curve(
-        Game.max_city_center_level * Game.city_center_level_to_building_level)(level) / logarithmic_curve(9)(1) * food_base_hourly_yield)
-=======
-    gold_hourly_yield = math.floor(logarithmic_curve(game_instance.max_city_center_level * game_instance.city_center_level_to_building_level)(level) / logarithmic_curve(9)(1) * gold_base_hourly_yield)
-    food_hourly_yield = math.floor(logarithmic_curve(game_instance.max_city_center_level * game_instance.city_center_level_to_building_level)(level) / logarithmic_curve(9)(1) * food_base_hourly_yield)
->>>>>>> 19bb9b1f
+    gold_hourly_yield = math.floor(logarithmic_curve(game_instance.max_city_center_level *
+                                   game_instance.city_center_level_to_building_level)(level) / logarithmic_curve(9)(1) * gold_base_hourly_yield)
+    food_hourly_yield = math.floor(logarithmic_curve(game_instance.max_city_center_level *
+                                   game_instance.city_center_level_to_building_level)(level) / logarithmic_curve(9)(1) * food_base_hourly_yield)
     return np.array([gold_hourly_yield, food_hourly_yield])
 
 
@@ -211,27 +166,16 @@
     Gist: barbarian rewards and costs both increase exponentially, but the latter at a lower rate
     """
     barbarian_count = get_barbarian_count_by_level(level)
-<<<<<<< HEAD
-    goldcost_per_troop = Game.resource_weight_light
-    foodcost_per_troop = Game.resource_weight_heavy
-    total_goldcost = barbarian_count * goldcost_per_troop
-    total_foodcost = barbarian_count * foodcost_per_troop
-    # actual reward = base reward * exponential curve (level as x)
-    gold_reward = total_goldcost * Game.barbarian_reward_to_cost_coefficient * fast_exponential_curve(
-        Game.max_city_center_level * Game.city_center_level_to_building_level)(level) / fast_exponential_curve(9)(1)
-    # food burn for troop is heavy while food mint for barbarians is low
-    food_reward = total_foodcost * Game.barbarian_reward_to_cost_coefficient * \
-        (Game.resource_weight_light/Game.resource_weight_heavy)
-=======
-    goldcost_per_troop = game_instance.resource_weight_light 
+    goldcost_per_troop = game_instance.resource_weight_light
     foodcost_per_troop = game_instance.resource_weight_heavy
     total_goldcost = barbarian_count * goldcost_per_troop
     total_foodcost = barbarian_count * foodcost_per_troop
     # actual reward = base reward * exponential curve (level as x)
-    gold_reward = total_goldcost * game_instance.barbarian_reward_to_cost_coefficient * fast_exponential_curve(game_instance.max_city_center_level * game_instance.city_center_level_to_building_level)(level) / fast_exponential_curve(9)(1)
+    gold_reward = total_goldcost * game_instance.barbarian_reward_to_cost_coefficient * fast_exponential_curve(
+        game_instance.max_city_center_level * game_instance.city_center_level_to_building_level)(level) / fast_exponential_curve(9)(1)
     # food burn for troop is heavy while food mint for barbarians is low
-    food_reward = total_foodcost * game_instance.barbarian_reward_to_cost_coefficient * (game_instance.resource_weight_light/game_instance.resource_weight_heavy)
->>>>>>> 19bb9b1f
+    food_reward = total_foodcost * game_instance.barbarian_reward_to_cost_coefficient * \
+        (game_instance.resource_weight_light/game_instance.resource_weight_heavy)
     return np.array([gold_reward, food_reward])
 
 
@@ -248,19 +192,14 @@
     Growth: slow exponential
     Gist: grow depending on tileTroopCount; applied tileTroop discount => more total discounts if higher level
     """
-<<<<<<< HEAD
-    goldcost_per_troop = Game.resource_weight_light * Game.tile_troop_discount
-    foodcost_per_troop = Game.resource_weight_heavy * Game.tile_troop_discount
+    goldcost_per_troop = game_instance.resource_weight_light * \
+        game_instance.tile_troop_discount
+    foodcost_per_troop = game_instance.resource_weight_heavy * \
+        game_instance.tile_troop_discount
     total_goldcost = (get_tile_troop_count(level + 1) -
                       get_tile_troop_count(level - 1)) * goldcost_per_troop
     total_foodcost = (get_tile_troop_count(level + 1) -
                       get_tile_troop_count(level - 1)) * foodcost_per_troop
-=======
-    goldcost_per_troop = game_instance.resource_weight_light * game_instance.tile_troop_discount
-    foodcost_per_troop = game_instance.resource_weight_heavy * game_instance.tile_troop_discount
-    total_goldcost = (get_tile_troop_count(level + 1) - get_tile_troop_count(level - 1)) * goldcost_per_troop
-    total_foodcost = (get_tile_troop_count(level + 1) - get_tile_troop_count(level - 1)) * foodcost_per_troop
->>>>>>> 19bb9b1f
     return np.array([total_goldcost, total_foodcost])
 
 
@@ -277,34 +216,20 @@
     Gist: both building yields and upgrade costs increase exponentially, but the latter at a lower rate
     """
     # cost is easy to calculate for goldmine
-<<<<<<< HEAD
-    goldmine_goldcost = payback_period_curve_in_hour(Game.max_city_center_level * Game.city_center_level_to_building_level)(level) \
+    goldmine_goldcost = payback_period_curve_in_hour(game_instance.max_city_center_level * game_instance.city_center_level_to_building_level)(level) \
         * get_building_hourly_yield_by_level(level, Building.GOLDMINE)[0]
-    # calculate foodcost based on resource weight; NOTE: not scientific here, a leap of faith here
+    # calculate foodcost based on resource weight; NOTE: not scientific, a leap of faith here
     goldmine_foodcost = goldmine_goldcost / \
-        Game.resource_weight_heavy * Game.resource_weight_low
+        game_instance.resource_weight_heavy * game_instance.resource_weight_low
     # assumption is that player spend gold equivalently on two types of building
-    farm_goldcost = goldmine_goldcost * \
-        Game.init_player_goldmine_count / Game.init_player_farm_count
+    farm_goldcost = goldmine_goldcost * game_instance.init_player_goldmine_count / \
+        game_instance.init_player_farm_count
     # farm food cost if don't consider that part of it goes to troops
-    farm_foodcost_raw = payback_period_curve_in_hour(Game.max_city_center_level * Game.city_center_level_to_building_level)(level) \
+    farm_foodcost_raw = payback_period_curve_in_hour(game_instance.max_city_center_level * game_instance.city_center_level_to_building_level)(level) \
         * get_building_hourly_yield_by_level(level, Building.FARM)[1]
     # consider relative weight of food burn => Build (low), Troop (heavy)
-    farm_foodcost = farm_foodcost_raw * Game.resource_weight_low / \
-        (Game.resource_weight_heavy + Game.resource_weight_low)
-=======
-    goldmine_goldcost = payback_period_curve_in_hour(game_instance.max_city_center_level * game_instance.city_center_level_to_building_level)(level) \
-    * get_building_hourly_yield_by_level(level, Building.GOLDMINE)[0]
-    # calculate foodcost based on resource weight; NOTE: not scientific, a leap of faith here
-    goldmine_foodcost = goldmine_goldcost/game_instance.resource_weight_heavy * game_instance.resource_weight_low
-    # assumption is that player spend gold equivalently on two types of building
-    farm_goldcost = goldmine_goldcost * game_instance.init_player_goldmine_count / game_instance.init_player_farm_count
-    # farm food cost if don't consider that part of it goes to troops
-    farm_foodcost_raw = payback_period_curve_in_hour(game_instance.max_city_center_level * game_instance.city_center_level_to_building_level)(level) \
-    * get_building_hourly_yield_by_level(level, Building.FARM)[1]
-    # consider relative weight of food burn => Build (low), Troop (heavy)
-    farm_foodcost = farm_foodcost_raw * game_instance.resource_weight_low/(game_instance.resource_weight_heavy + game_instance.resource_weight_low)
->>>>>>> 19bb9b1f
+    farm_foodcost = farm_foodcost_raw * game_instance.resource_weight_low / \
+        (game_instance.resource_weight_heavy + game_instance.resource_weight_low)
     if building_type == Building.GOLDMINE:
         return np.array([goldmine_goldcost, goldmine_foodcost])
     if building_type == Building.FARM:
@@ -314,7 +239,6 @@
         # tax = expected resource output (= density * getCityCenterTilesInterval / '2' * yield) * payback period
         unlocked_goldmine_count = expected_gold_density() * get_city_center_tiles_interval()
         unlocked_farm_count = expected_farm_density() * get_city_center_tiles_interval()
-<<<<<<< HEAD
         # here I choose to use the new city level as base
         corresponding_building_level = building_level_based_on_center_level(
             level + 1)
@@ -322,25 +246,14 @@
             corresponding_building_level, Building.GOLDMINE)[0]
         expected_farm_hourly_yield = get_building_hourly_yield_by_level(
             corresponding_building_level, Building.FARM)[1]
-        tax_gold = unlocked_goldmine_count * expected_goldmine_hourly_yield * \
-            payback_period_curve_in_hour(
-                Game.max_city_center_level * Game.city_center_level_to_building_level)(level)
-        tax_food = unlocked_farm_count * expected_farm_hourly_yield * \
-            payback_period_curve_in_hour(
-                Game.max_city_center_level * Game.city_center_level_to_building_level)(level)
+
+        tax_gold = unlocked_goldmine_count * expected_goldmine_hourly_yield * payback_period_curve_in_hour(
+            game_instance.max_city_center_level * game_instance.city_center_level_to_building_level)(level + game_instance.city_center_level_to_building_level)
+        tax_food = unlocked_farm_count * expected_farm_hourly_yield * payback_period_curve_in_hour(
+            game_instance.max_city_center_level * game_instance.city_center_level_to_building_level)(level + game_instance.city_center_level_to_building_level)
 
         return np.array([goldmine_goldcost + farm_goldcost + tax_gold, goldmine_foodcost + farm_foodcost + tax_food])
 
-=======
-        # here I choose to use the new city level as base 
-        corresponding_building_level = building_level_based_on_center_level(level + 1)
-        expected_goldmine_hourly_yield = get_building_hourly_yield_by_level(corresponding_building_level, Building.GOLDMINE)[0]
-        expected_farm_hourly_yield = get_building_hourly_yield_by_level(corresponding_building_level, Building.FARM)[1]
-
-        tax_gold = unlocked_goldmine_count * expected_goldmine_hourly_yield * payback_period_curve_in_hour(game_instance.max_city_center_level * game_instance.city_center_level_to_building_level)(level + game_instance.city_center_level_to_building_level)
-        tax_food = unlocked_farm_count * expected_farm_hourly_yield * payback_period_curve_in_hour(game_instance.max_city_center_level * game_instance.city_center_level_to_building_level)(level + game_instance.city_center_level_to_building_level)
-
-        return np.array([goldmine_goldcost + farm_goldcost + tax_gold, goldmine_foodcost + farm_foodcost + tax_food])
 
 def get_move_city_cooldown_in_hour(level: int) -> int:
     """
@@ -349,6 +262,7 @@
     """
     return payback_period_curve_in_hour(game_instance.max_city_center_level)(level) * game_instance.city_center_migration_cooldown_ratio / 100
 
+
 def get_building_upgrade_cooldown_in_hour(level: int, building_type: Building) -> int:
     """
     Growth: fast exponential (same as upgrade)
@@ -356,11 +270,13 @@
     """
     if building_type == Building.CITY_CENTER:
         return payback_period_curve_in_hour(game_instance.max_city_center_level)(level) * game_instance.building_upgrade_cooldown_ratio / 100
-    else: return payback_period_curve_in_hour(game_instance.max_city_center_level * game_instance.city_center_level_to_building_level)(level) * game_instance.building_upgrade_cooldown_ratio / 100
+    else:
+        return payback_period_curve_in_hour(game_instance.max_city_center_level * game_instance.city_center_level_to_building_level)(level) * game_instance.building_upgrade_cooldown_ratio / 100
+
 
 def get_tile_upgrade_cooldown_in_second(level: int) -> int:
     return get_tile_troop_count(level) * game_instance.base_troop_training_in_seconds
->>>>>>> 19bb9b1f
+
 
 def expected_gold_density() -> float:
     return game_instance.init_player_goldmine_count / game_instance.init_player_tile_count
@@ -374,27 +290,22 @@
     """
     Growth: fast exponential
     Note: sum from f(1) to f(9) is 19.757. Leap of faith: assume this is reasonable for 72 hr gameplay
-<<<<<<< HEAD
-    Gist: (math.e)**(level/7) - 0.9 makes sure upgrade from (n - 1) to n (max level)
-    """
-    return lambda level: ((math.e)**((level / max_level * 9)/4) - 0.9) * Game.expected_play_time_in_hour / 72
-
-
-=======
     Note: max_level not only affects x value but also total gameplay time -> need to make sure sum of y(x) is below 1/3 of all upgrades
     Gist: the function makes sure upgrade from (n_max - 1) to n_max is reasonable 
     """
     upgrade_hour_sum = 0
     # only need to tune here; just look at a chart while tuning; don't need to care about max_level or the sum
-    payback_curve = lambda fraction: lambda level: ((math.e)**((level / max_level * 9)/4) - 0.9) / fraction
+    def payback_curve(fraction): return lambda level: (
+        (math.e)**((level / max_level * 9)/4) - 0.9) / fraction
     for level in range(0, max_level):
         upgrade_hour_sum += payback_curve(1)(level)
     # make sure that upgrades for all levels account for only a certain fraction of total playtime
-    target_upgrade_hour_sum = game_instance.expected_play_time_in_hour * game_instance.upgrade_time_to_expected_play_time_ratio
+    target_upgrade_hour_sum = game_instance.expected_play_time_in_hour * \
+        game_instance.upgrade_time_to_expected_play_time_ratio
 
     return payback_curve(upgrade_hour_sum / target_upgrade_hour_sum)
-    
->>>>>>> 19bb9b1f
+
+
 def slow_exponential_curve(max_level: int) -> LambdaType:
     """
     Growth: slow exponential
@@ -477,7 +388,7 @@
     time to train one troop
     """
 
-    barbarian_reward_to_cost_coefficient = 4 
+    barbarian_reward_to_cost_coefficient = 4
     """
     Adjust this number based upon expected player behavior. This only changes the absolute ratio of reward to cost.
     To tune the difference in rate of increment. Adjust the exponential function (by default the diff is 2)
@@ -538,14 +449,15 @@
             self.city_center_level_to_building_level = 3
             self.new_player_action_in_seconds = 100
             self.base_troop_training_in_seconds = 0.2
-            self.barbarian_reward_to_cost_coefficient = 4 
+            self.barbarian_reward_to_cost_coefficient = 4
             self.tile_to_barbarian_strength_ratio = 1.8
             self.tile_troop_discount = 0.2
             self.barbarian_to_army_difficulty_constant = 40
             self.gather_rate_to_resource_rate = 40
             self.city_center_migration_cooldown_ratio = 10
             self.building_upgrade_cooldown_ratio = 5
-            (self.resource_weight_light, self.resource_weight_low, self.resource_weight_medium, self.resource_weight_high, self.resource_weight_heavy) = (1, 3, 4, 5, 16)
+            (self.resource_weight_light, self.resource_weight_low, self.resource_weight_medium,
+             self.resource_weight_high, self.resource_weight_heavy) = (1, 3, 4, 5, 16)
 
     # todo: update it
     def print_parameters(self):
@@ -671,8 +583,8 @@
 
     def export_json_parameters(self) -> None:
         # Initialize JSONs
-        game_parameters: List[OrderedDict] = []
-        world_parameters: OrderedDict = {}
+        game_parameters = []
+        world_parameters = {}
 
         # Save world parameters here
         world_parameters["maxCityCenterLevel"] = self.max_city_center_level
@@ -680,20 +592,20 @@
             self.city_center_level_to_building_level)
         world_parameters["secondsToTrainAThousandTroops"] = int(
             self.base_troop_training_in_seconds * 1000)
-        game_parameters.append({"subject": "Army", "object": "Gold", "componentName": "Rate", "functionName": "gather",
-                               "level": 0, "value": int(get_hourly_gather_rate_per_army(Resource.GOLD) * 1000 / 3600)})
-        game_parameters.append({"subject": "Army", "object": "Food", "componentName": "Rate", "functionName": "gather",
-                               "level": 0, "value": int(get_hourly_gather_rate_per_army(Resource.FOOD) * 1000 / 3600)})
-        game_parameters.append({"subject": "Troop", "object": "Resource", "componentName": "Load",
-                               "functionName": "", "level": 0, "value": int(resource_cap_per_troop() * 1000)})
-        game_parameters.append({"subject": "Troop Production", "object": "Gold", "componentName": "Cost",
-                               "functionName": "", "level": 0, "value": int(self.resource_weight_light * 1000)})
-        game_parameters.append({"subject": "Troop Production", "object": "Food", "componentName": "Cost",
-                               "functionName": "", "level": 0, "value": int(self.resource_weight_heavy * 1000)})
-        game_parameters.append({"subject": "Settler", "object": "", "componentName": "Health",
-                               "functionName": "", "level": 0, "value": 1000000000})
-        game_parameters.append({"subject": "Barbarian", "object": "",
-                               "componentName": "Cooldown",  "functionName": "", "level": 0, "value": 30})
+        game_parameters.append({"subject": "Army", "componentName": "Rate", "object": "Gold", "level": 0,
+                               "functionName": "gather", "value": int(get_hourly_gather_rate_per_army(Resource.GOLD) * 1000 / 3600)})
+        game_parameters.append({"subject": "Army", "componentName": "Rate", "object": "Food", "level": 0,
+                               "functionName": "gather", "value": int(get_hourly_gather_rate_per_army(Resource.FOOD) * 1000 / 3600)})
+        game_parameters.append({"subject": "Troop", "componentName": "Load", "object": "Resource",
+                               "level": 0, "functionName": "", "value": int(resource_cap_per_troop() * 1000)})
+        game_parameters.append({"subject": "Troop Production", "componentName": "Cost", "object": "Gold",
+                               "level": 0, "functionName": "", "value": int(self.resource_weight_light * 1000)})
+        game_parameters.append({"subject": "Troop Production", "componentName": "Cost", "object": "Food",
+                               "level": 0, "functionName": "", "value": int(self.resource_weight_heavy * 1000)})
+        game_parameters.append({"subject": "Settler", "componentName": "Health",
+                               "object": "", "level": 0, "functionName": "", "value": 1000000000})
+        game_parameters.append({"subject": "Barbarian", "componentName": "Cooldown",
+                               "object": "", "level": 0, "functionName": "", "value": 30})
 
         # Building Stats
         for i in [Building.GOLDMINE, Building.FARM, Building.CITY_CENTER]:
@@ -707,60 +619,41 @@
                     self.city_center_level_to_building_level
             elif i == Building.CITY_CENTER:
                 max_building_level = self.max_city_center_level
-<<<<<<< HEAD
-                for i in range(1, self.max_city_center_level + 1):
-                    game_parameters.append({"subject": "City Center", "object": "Troop", "componentName": "Load",
-                                           "level": i, "functionName": "", "value": 999999999})  # FIXME: hardcoded
-                    game_parameters.append({"subject": "City Center", "object": "Gold", "componentName": "Cost",
-                                           "level": i, "functionName": "Move", "value": 0})  # FIXME: hardcoded, attention @Modeo
-                    game_parameters.append({"subject": "City Center", "object": "Food", "componentName": "Cost",
-                                           "level": i, "functionName": "Move", "value": 0})  # FIXME: hardcoded, attention @Modeo
-=======
->>>>>>> 19bb9b1f
 
             curr_level = 1
 
             while curr_level <= max_building_level:
-<<<<<<< HEAD
                 (gold_upgrade_cost, food_upgrade_cost) = get_building_upgrade_cost(
                     curr_level, building_type)
                 (gold_hourly_yield, food_hourly_yield) = get_building_hourly_yield_by_level(
                     curr_level, building_type)
                 (gold_cap, food_cap) = get_building_resource_cap(
                     curr_level, building_type)
-
-                game_parameters.append({"subject": building_type, "object": "Gold", "componentName": "Yield",
-                                        "functionName": "", "level": curr_level, "value": int(gold_hourly_yield * 1000 / 3600)})
-                game_parameters.append({"subject": building_type, "object": "Food", "componentName": "Yield",
-                                        "functionName": "", "level": curr_level, "value": int(food_hourly_yield * 1000 / 3600)})
-                game_parameters.append({"subject": building_type, "object": "Gold", "componentName": "Load",
-                                        "functionName": "", "level": curr_level, "value": int(gold_cap * 1000)})
-                game_parameters.append({"subject": building_type, "object": "Food", "componentName": "Load",
-                                        "functionName": "", "level": curr_level, "value": int(food_cap * 1000)})
+                game_parameters.append({"subject": building_type, "componentName": "Yield", "object": "Gold",
+                                       "level": curr_level, "functionName": "", "value": int(gold_hourly_yield * 1000 / 3600)})
+                game_parameters.append({"subject": building_type, "componentName": "Yield", "object": "Food",
+                                       "level": curr_level, "functionName": "", "value": int(food_hourly_yield * 1000 / 3600)})
+                game_parameters.append({"subject": building_type, "componentName": "Load", "object": "Gold",
+                                       "level": curr_level, "functionName": "", "value": int(gold_cap * 1000)})
+                game_parameters.append({"subject": building_type, "componentName": "Load", "object": "Food",
+                                       "level": curr_level, "functionName": "", "value": int(food_cap * 1000)})
                 if curr_level < max_building_level:
-                    game_parameters.append({"subject": building_type, "object": "Gold", "componentName": "Cost",
-                                           "functionName": "Upgrade", "level": curr_level, "value": int(gold_upgrade_cost * 1000)})
-                    game_parameters.append({"subject": building_type, "object": "Food", "componentName": "Cost",
-                                           "functionName": "Upgrade", "level": curr_level, "value": int(food_upgrade_cost * 1000)})
-=======
-                (gold_upgrade_cost, food_upgrade_cost) = get_building_upgrade_cost(curr_level, building_type)
-                (gold_hourly_yield, food_hourly_yield) = get_building_hourly_yield_by_level(curr_level, building_type)
-                (gold_cap, food_cap) = get_building_resource_cap(curr_level, building_type)
-                game_parameters.append({ "subject": building_type, "componentName": "Yield", "object": "Gold", "level": curr_level, "functionName": "", "value": int(gold_hourly_yield * 1000 / 3600)  })
-                game_parameters.append({ "subject": building_type, "componentName": "Yield", "object": "Food", "level": curr_level, "functionName": "", "value": int(food_hourly_yield * 1000 / 3600)  })
-                game_parameters.append({ "subject": building_type, "componentName": "Load", "object": "Gold", "level": curr_level, "functionName": "", "value": int(gold_cap * 1000) })
-                game_parameters.append({ "subject": building_type, "componentName": "Load", "object": "Food", "level": curr_level, "functionName": "", "value": int(food_cap * 1000) })
-                if curr_level < max_building_level:
-                    game_parameters.append({ "subject": building_type, "componentName": "Cost", "object": "Gold", "level": curr_level, "functionName": "Upgrade", "value": int(gold_upgrade_cost * 1000)  })
-                    game_parameters.append({ "subject": building_type, "componentName": "Cost", "object": "Food", "level": curr_level, "functionName": "Upgrade", "value": int(food_upgrade_cost * 1000)  })
-                    game_parameters.append({ "subject": building_type, "componentName": "Cooldown", "object": "", "level": curr_level, "functionName": "Upgrade", "value": int(get_building_upgrade_cooldown_in_hour(curr_level, building_type) * 3600)})
+                    game_parameters.append({"subject": building_type, "componentName": "Cost", "object": "Gold",
+                                           "level": curr_level, "functionName": "Upgrade", "value": int(gold_upgrade_cost * 1000)})
+                    game_parameters.append({"subject": building_type, "componentName": "Cost", "object": "Food",
+                                           "level": curr_level, "functionName": "Upgrade", "value": int(food_upgrade_cost * 1000)})
+                    game_parameters.append({"subject": building_type, "componentName": "Cooldown", "object": "", "level": curr_level,
+                                           "functionName": "Upgrade", "value": int(get_building_upgrade_cooldown_in_hour(curr_level, building_type) * 3600)})
                     if building_type == Building.CITY_CENTER:
-                        game_parameters.append({ "subject": building_type, "componentName": "Cooldown", "object": "", "level": curr_level, "functionName": "Move", "value": int(get_move_city_cooldown_in_hour(curr_level) * 3600)})
+                        game_parameters.append({"subject": building_type, "componentName": "Cooldown", "object": "", "level": curr_level,
+                                               "functionName": "Move", "value": int(get_move_city_cooldown_in_hour(curr_level) * 3600)})
                 if building_type == Building.CITY_CENTER:
-                    game_parameters.append({ "subject": "City Center", "componentName": "Load", "object": "Troop", "level": curr_level, "functionName": "", "value": 999999999 }) # FIXME: hardcoded
-                    game_parameters.append({ "subject": "City Center", "componentName": "Cost", "object": "Gold", "level": curr_level, "functionName": "Move", "value": 0 }) # FIXME: hardcoded, attention @Modeo
-                    game_parameters.append({ "subject": "City Center", "componentName": "Cost", "object": "Food", "level": curr_level, "functionName": "Move", "value": 0 }) # FIXME: hardcoded, attention @Modeo
->>>>>>> 19bb9b1f
+                    game_parameters.append({"subject": "City Center", "componentName": "Load", "object": "Troop",
+                                           "level": curr_level, "functionName": "", "value": 999999999})  # FIXME: hardcoded
+                    game_parameters.append({"subject": "City Center", "componentName": "Cost", "object": "Gold",
+                                           "level": curr_level, "functionName": "Move", "value": 0})  # FIXME: hardcoded, attention @Modeo
+                    game_parameters.append({"subject": "City Center", "componentName": "Cost", "object": "Food",
+                                           "level": curr_level, "functionName": "Move", "value": 0})  # FIXME: hardcoded, attention @Modeo
 
                 curr_level += 1
 
@@ -769,12 +662,12 @@
         while curr_level <= self.max_city_center_level * self.city_center_level_to_building_level:
             (reward_gold, reward_food) = get_barbarian_reward(curr_level)
             barbarian_count = get_barbarian_count_by_level(curr_level)
-            game_parameters.append({"subject": "Barbarian", "object": "Gold", "componentName": "Reward",
-                                   "functionName": "", "level": curr_level, "value": int(reward_gold * 1000)})
-            game_parameters.append({"subject": "Barbarian", "object": "Food", "componentName": "Reward",
-                                   "functionName": "", "level": curr_level, "value": int(reward_food * 1000)})
-            game_parameters.append({"subject": "Barbarian", "object": "Guard", "componentName": "Amount",
-                                   "functionName": "", "level": curr_level, "value": barbarian_count})
+            game_parameters.append({"subject": "Barbarian", "componentName": "Reward", "object": "Gold",
+                                   "level": curr_level, "functionName": "", "value": int(reward_gold * 1000)})
+            game_parameters.append({"subject": "Barbarian", "componentName": "Reward", "object": "Food",
+                                   "level": curr_level, "functionName": "", "value": int(reward_food * 1000)})
+            game_parameters.append({"subject": "Barbarian", "componentName": "Amount", "object": "Guard",
+                                   "level": curr_level, "functionName": "", "value": barbarian_count})
             curr_level += 1
 
         # Tile Stats
@@ -783,33 +676,30 @@
             self.city_center_level_to_building_level
         while curr_level <= max_tile_level:
             tile_guard_count = get_tile_troop_count(curr_level)
-            game_parameters.append({"subject": "Tile", "object": "Guard", "componentName": "Amount",
-                                   "functionName": "", "level": curr_level, "value": tile_guard_count})
+            game_parameters.append({"subject": "Tile", "componentName": "Amount", "object": "Guard",
+                                   "level": curr_level, "functionName": "", "value": tile_guard_count})
             if curr_level != max_tile_level:
                 (cost_gold, cost_food) = get_tile_upgrade_cost(curr_level)
-<<<<<<< HEAD
-                game_parameters.append({"subject": "Tile", "object": "Gold", "componentName": "Cost",
-                                       "functionName": "Upgrade", "level": curr_level, "value": int(cost_gold * 1000)})
-                game_parameters.append({"subject": "Tile", "object": "Food", "componentName": "Cost",
-                                       "functionName": "Upgrade", "level": curr_level, "value": int(cost_food * 1000)})
-=======
-                game_parameters.append({ "subject": "Tile", "componentName": "Cost", "object": "Gold", "level": curr_level, "functionName": "Upgrade", "value": int(cost_gold * 1000)})
-                game_parameters.append({ "subject": "Tile", "componentName": "Cost", "object": "Food", "level": curr_level, "functionName": "Upgrade", "value": int(cost_food * 1000)})
-                game_parameters.append({ "subject": "Tile", "componentName": "Cooldown", "object": "", "level": curr_level, "functionName": "Upgrade", "value": int(get_tile_upgrade_cooldown_in_second(curr_level))})
+                game_parameters.append({"subject": "Tile", "componentName": "Cost", "object": "Gold",
+                                       "level": curr_level, "functionName": "Upgrade", "value": int(cost_gold * 1000)})
+                game_parameters.append({"subject": "Tile", "componentName": "Cost", "object": "Food",
+                                       "level": curr_level, "functionName": "Upgrade", "value": int(cost_food * 1000)})
+                game_parameters.append({"subject": "Tile", "componentName": "Cooldown", "object": "", "level": curr_level,
+                                       "functionName": "Upgrade", "value": int(get_tile_upgrade_cooldown_in_second(curr_level))})
                 # todo: currently recover cooldown is the same as upgrade
-                game_parameters.append({ "subject": "Tile", "componentName": "Cooldown", "object": "", "level": curr_level, "functionName": "Recover", "value": int(get_tile_upgrade_cooldown_in_second(curr_level))})
-
->>>>>>> 19bb9b1f
+                game_parameters.append({"subject": "Tile", "componentName": "Cooldown", "object": "", "level": curr_level,
+                                       "functionName": "Recover", "value": int(get_tile_upgrade_cooldown_in_second(curr_level))})
+
             curr_level += 1
 
         # Army Size Stats
         max_building_level = self.max_city_center_level
         curr_level = 1
         while curr_level <= max_building_level:
-            game_parameters.append({"subject": "Army", "object": "Troop", "componentName": "Amount",
-                                   "functionName": "", "level": curr_level, "value": get_troop_size_by_center_level(curr_level)})
-            game_parameters.append({"subject": "City", "object": "Tile", "componentName": "Amount",
-                                   "functionName": "", "level": curr_level, "value": self.init_player_tile_count + (curr_level - 1) * int(get_city_center_tiles_interval())})
+            game_parameters.append({"subject": "Army", "componentName": "Amount", "object": "Troop",
+                                   "level": curr_level, "functionName": "", "value": get_troop_size_by_center_level(curr_level)})
+            game_parameters.append({"subject": "City", "componentName": "Amount", "object": "Tile", "level": curr_level,
+                                   "functionName": "", "value": self.init_player_tile_count + (curr_level - 1) * int(get_city_center_tiles_interval())})
             curr_level += 1
 
         # For Foundry:
@@ -835,14 +725,8 @@
             outfile.write(json.dumps(world_parameters, indent=4))
         print('GodOS: generated and exported parameters')
 
-<<<<<<< HEAD
-
-a = Game()
-a.print_parameters()
-a.export_json_parameters()
-=======
+
 # change here when switching game mode
 game_instance = Game(GameMode.THREE_PLAYER_SHORT_TEST)
 game_instance.print_parameters()
-game_instance.export_json_parameters()
->>>>>>> 19bb9b1f
+game_instance.export_json_parameters()