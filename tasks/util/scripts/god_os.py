--- conflicted
+++ resolved
@@ -4,15 +4,9 @@
 from types import LambdaType
 import numpy as np
 import json
-<<<<<<< HEAD
-import pandas as pd
 from pathlib import Path
 import os
-=======
-from pathlib import Path
-import os
-
->>>>>>> f203b2fa
+
 
 import sys
 
@@ -34,11 +28,7 @@
     TEN_PLAYER_LONG_TEST = "TEN_PLAYER_LONG_TEST"
     FIVE_PLAYER_LONG_TEST = "FIVE_PLAYER_LONG_TEST"
     INTERNAL_PLAYTEST = "INTERNAL_PLAYTEST"
-<<<<<<< HEAD
     PUBLIC_LAUNCH = "PUBLIC_LAUNCH"
-=======
-
->>>>>>> f203b2fa
 
 class Building(str, Enum):
     GOLDMINE = "Goldmine"
@@ -88,7 +78,6 @@
     # should take the middle of the interval => if ccl = 2, ccltbl = 3, then it corresponds to (6 + 3) / 2 = 4.5
     corresponding_building_level = building_level_based_on_center_level(
         (game_instance.max_capital_level + 1) / 2)
-<<<<<<< HEAD
 
     (building_gold_cap, building_food_cap) = get_building_resource_cap(corresponding_building_level,
                                                                        Building.GOLDMINE) + get_building_resource_cap(corresponding_building_level, Building.FARM)
@@ -96,15 +85,6 @@
         math.ceil((game_instance.max_capital_level + 1) / 2))
     # no difference btw resources, so take the avg
     return (building_gold_cap + building_food_cap) / 2 / (median_army_size) * game_instance.troop_cap_to_buildings_cap_ratio
-=======
-    # 1000 bc of units
-    (building_gold_cap, building_food_cap) = 1000 * get_building_resource_cap(corresponding_building_level,
-                                                                              Building.GOLDMINE) + get_building_resource_cap(corresponding_building_level, Building.FARM)
-    median_army_size = get_troop_size_by_center_level(
-        math.ceil((game_instance.max_capital_level + 1) / 2))
-    # no difference btw resources, so take the avg
-    return (building_gold_cap + building_food_cap) / 2 / (median_army_size)
->>>>>>> f203b2fa
 
 
 def get_troop_size_by_center_level(level: int) -> int:
@@ -128,16 +108,11 @@
     Growth: Constant
     Gist: 9 tiles - avg tiles - max tiles => calculate with (avg - init) / (intervals/2)
     """
-<<<<<<< HEAD
     # TEMP: divided by 2 to enhance tile restriction
     return math.floor(
         ((game_instance.total_tile_count/game_instance.expected_player_count) - game_instance.init_player_tile_count) 
         / ((game_instance.max_capital_level - 1) / 2)
         / 2)
-=======
-    # divided by 2 to enhance tile restriction
-    return math.floor(((game_instance.total_tile_count/game_instance.expected_player_count) - game_instance.init_player_tile_count) / ((game_instance.max_capital_level - 1) / 2)) / 2
->>>>>>> f203b2fa
 
 
 def get_building_base_hourly_yield(building_type: Building) -> np.array:
@@ -528,23 +503,16 @@
             self.tile_to_barbarian_strength_ratio = 1.5
             self.tile_troop_discount = 0.5
             self.barbarian_to_army_difficulty_constant = 60
-<<<<<<< HEAD
-=======
-            self.gather_rate_to_resource_rate = 50
->>>>>>> f203b2fa
             self.capital_migration_cooldown_ratio = 15
             self.building_upgrade_cooldown_ratio = 10
             (resource_weight_light, resource_weight_low, resource_weight_medium,
             resource_weight_high, resource_weight_heavy) = (1, 3, 4, 5, 16)
             self.chaos_period_in_seconds = 120
             self.super_tile_init_time_in_hour = 0
-<<<<<<< HEAD
             self.move_capital_to_upgrade_cost_ratio = 0.2
             self.troop_cap_to_buildings_cap_ratio = 0.3
             self.troop_gathering_bonus = 10
             self.barbarian_cooldown = 100
-=======
->>>>>>> f203b2fa
         if mode == GameMode.TEN_PLAYER_SHORT_TEST:
             self.total_tile_count = 15*15
             self.expected_player_count = 10
@@ -568,13 +536,10 @@
             resource_weight_high, resource_weight_heavy) = (1, 3, 4, 5, 16)
             self.chaos_period_in_seconds = 120
             self.super_tile_init_time_in_hour = 0
-<<<<<<< HEAD
             self.move_capital_to_upgrade_cost_ratio = 0.2
             self.troop_cap_to_buildings_cap_ratio = 0.3
             self.troop_gathering_bonus = 10
             self.barbarian_cooldown = 100
-=======
->>>>>>> f203b2fa
         if mode == GameMode.FIVE_PLAYER_SHORT_TEST:
             self.total_tile_count = 12*12
             self.expected_player_count = 5
@@ -598,13 +563,10 @@
             resource_weight_high, resource_weight_heavy) = (1, 3, 4, 5, 16)
             self.chaos_period_in_seconds = 120
             self.super_tile_init_time_in_hour = 0
-<<<<<<< HEAD
             self.move_capital_to_upgrade_cost_ratio = 0.2
             self.troop_cap_to_buildings_cap_ratio = 0.3
             self.troop_gathering_bonus = 10
             self.barbarian_cooldown = 100
-=======
->>>>>>> f203b2fa
         if mode == GameMode.SIX_PLAYER_LONG_TEST:
             self.total_tile_count = 13*13
             self.expected_player_count = 6
@@ -616,17 +578,12 @@
             self.player_login_interval_in_minutes = 80
             self.max_capital_level = 6
             self.capital_level_to_building_level = 3
-<<<<<<< HEAD
             self.player_action_in_seconds = 100
-=======
-            self.new_player_action_in_seconds = 100
->>>>>>> f203b2fa
             self.base_troop_training_in_seconds = 0.4
             self.barbarian_reward_to_cost_coefficient = 4
             self.tile_to_barbarian_strength_ratio = 1.5
             self.tile_troop_discount = 0.5
             self.barbarian_to_army_difficulty_constant = 40
-<<<<<<< HEAD
             self.capital_migration_cooldown_ratio = 15
             self.building_upgrade_cooldown_ratio = 15
             (resource_weight_light, resource_weight_low, resource_weight_medium,
@@ -637,15 +594,6 @@
             self.troop_cap_to_buildings_cap_ratio = 0.3
             self.troop_gathering_bonus = 10
             self.barbarian_cooldown = 100
-=======
-            self.gather_rate_to_resource_rate = 50
-            self.capital_migration_cooldown_ratio = 15
-            self.building_upgrade_cooldown_ratio = 15
-            (self.resource_weight_light, self.resource_weight_low, self.resource_weight_medium,
-             self.resource_weight_high, self.resource_weight_heavy) = (1, 3, 4, 5, 16)
-            self.chaos_period_in_seconds = 900
-            self.super_tile_init_time_in_hour = 0
->>>>>>> f203b2fa
         if mode == GameMode.SIX_PLAYER_SHORT_TEST:
             self.total_tile_count = 13*13
             self.expected_player_count = 6
@@ -657,17 +605,12 @@
             self.player_login_interval_in_minutes = 15
             self.max_capital_level = 5
             self.capital_level_to_building_level = 3
-<<<<<<< HEAD
             self.player_action_in_seconds = 100
-=======
-            self.new_player_action_in_seconds = 100
->>>>>>> f203b2fa
             self.base_troop_training_in_seconds = 0.4
             self.barbarian_reward_to_cost_coefficient = 4
             self.tile_to_barbarian_strength_ratio = 1.5
             self.tile_troop_discount = 0.5
             self.barbarian_to_army_difficulty_constant = 40
-<<<<<<< HEAD
             self.capital_migration_cooldown_ratio = 15
             self.building_upgrade_cooldown_ratio = 15
             (resource_weight_light, resource_weight_low, resource_weight_medium,
@@ -682,19 +625,6 @@
             self.total_tile_count = 17*17
             self.expected_player_count = 9
             self.init_player_tile_count = 3
-=======
-            self.gather_rate_to_resource_rate = 50
-            self.capital_migration_cooldown_ratio = 15
-            self.building_upgrade_cooldown_ratio = 15
-            (self.resource_weight_light, self.resource_weight_low, self.resource_weight_medium,
-             self.resource_weight_high, self.resource_weight_heavy) = (1, 3, 4, 5, 16)
-            self.chaos_period_in_seconds = 120
-            self.super_tile_init_time_in_hour = 0
-        if mode == GameMode.INTERNAL_PLAYTEST:
-            self.total_tile_count = 17*17
-            self.expected_player_count = 9
-            self.init_player_tile_count = 1
->>>>>>> f203b2fa
             self.expected_play_time_in_hour = 60
             self.upgrade_time_to_expected_play_time_ratio = 1/2
             self.init_player_goldmine_count = 1
@@ -702,17 +632,12 @@
             self.player_login_interval_in_minutes = 60
             self.max_capital_level = 6
             self.capital_level_to_building_level = 3
-<<<<<<< HEAD
             self.player_action_in_seconds = 100
-=======
-            self.new_player_action_in_seconds = 100
->>>>>>> f203b2fa
             self.base_troop_training_in_seconds = 0.5
             self.barbarian_reward_to_cost_coefficient = 4
             self.tile_to_barbarian_strength_ratio = 1.5
             self.tile_troop_discount = 4
             self.barbarian_to_army_difficulty_constant = 40
-<<<<<<< HEAD
             self.capital_migration_cooldown_ratio = 15
             self.building_upgrade_cooldown_ratio = 15
             (resource_weight_light, resource_weight_low, resource_weight_medium,
@@ -750,16 +675,6 @@
             self.troop_cap_to_buildings_cap_ratio = 0.08
             self.troop_gathering_bonus = 2
             self.barbarian_cooldown = 100
-=======
-            self.gather_rate_to_resource_rate = 10
-            self.capital_migration_cooldown_ratio = 15
-            self.building_upgrade_cooldown_ratio = 15
-            (self.resource_weight_light, self.resource_weight_low, self.resource_weight_medium,
-             self.resource_weight_high, self.resource_weight_heavy) = (1, 3, 4, 5, 25)
-            self.chaos_period_in_seconds = 900
-            self.super_tile_init_time_in_hour = 0
-
->>>>>>> f203b2fa
     """
     Constant format:
     "subject": "Farm",
@@ -781,12 +696,8 @@
             self.capital_level_to_building_level)
         world_parameters["secondsToTrainAThousandTroops"] = int(
             self.base_troop_training_in_seconds * 1000)
-<<<<<<< HEAD
-        game_parameters.append({"subject": "InnerLayer", "object": "Tile", "componentName": "Size", "level": 0, "functionName": "initializeTile", "value": 1920})
-=======
         game_parameters.append({"subject": "InnerLayer", "object": "Tile", "componentName": "Size",
                                "level": 0, "functionName": "initializeTile", "value": 1920})
->>>>>>> f203b2fa
         game_parameters.append({"subject": "Army", "componentName": "Rate", "object": "Gold", "level": 0,
                                "functionName": "gather", "value": int(get_hourly_gather_rate_per_army(Resource.GOLD) * 1000 / 3600)})
         game_parameters.append({"subject": "Army", "componentName": "Rate", "object": "Food", "level": 0,
@@ -800,9 +711,6 @@
         game_parameters.append({"subject": "Settler", "componentName": "Health",
                                "object": "", "level": 0, "functionName": "", "value": 1000000000})
         game_parameters.append({"subject": "Barbarian", "componentName": "Cooldown",
-<<<<<<< HEAD
-                               "object": "", "level": 0, "functionName": "", "value": self.barbarian_cooldown})
-=======
                                "object": "", "level": 0, "functionName": "", "value": 30})
         game_parameters.append({"subject": "Capital", "componentName": "Cap",
                                "object": "Army", "level": 1, "functionName": "", "value": 2})
@@ -818,7 +726,6 @@
                                "object": "Army", "level": 6, "functionName": "", "value": 7})
         game_parameters.append({"subject": "Inner Tile", "componentName": "Level",
                                "object": "", "level": 0, "functionName": "", "value": 10})
->>>>>>> f203b2fa
 
         # Building Stats
         for bt in [Building.GOLDMINE, Building.FARM, Building.CAPITAL]:
@@ -866,15 +773,9 @@
 
                     (move_cost_gold, move_cost_food) = get_move_capital_cost(curr_level)
                     game_parameters.append({"subject": "Capital", "componentName": "Cost", "object": "Gold",
-<<<<<<< HEAD
                                            "level": curr_level, "functionName": "Move", "value": int(move_cost_gold) * 1000})  # FIXME: hardcoded, attention @Modeo
                     game_parameters.append({"subject": "Capital", "componentName": "Cost", "object": "Food",
                                            "level": curr_level, "functionName": "Move", "value": int(move_cost_food) * 1000})  # FIXME: hardcoded, attention @Modeo
-=======
-                                           "level": curr_level, "functionName": "Move", "value": gold_upgrade_cost / 4})  # FIXME: hardcoded, attention @Modeo
-                    game_parameters.append({"subject": "Capital", "componentName": "Cost", "object": "Food",
-                                           "level": curr_level, "functionName": "Move", "value": gold_upgrade_cost / 4})  # FIXME: hardcoded, attention @Modeo
->>>>>>> f203b2fa
                     game_parameters.append({"subject": "Capital", "componentName": "Cooldown", "object": "",
                                            "level": curr_level, "functionName": "Chaos", "value": self.chaos_period_in_seconds})  # FIXME: hardcoded, attention @Modeo
 
@@ -927,17 +828,10 @@
             # todo: refactor; tile count too low for beginner (lv1 capital upgrade too expensive)
             if (curr_level == 1):
                 game_parameters.append({"subject": "Nation", "componentName": "Amount", "object": "Tile", "level": curr_level,
-<<<<<<< HEAD
                                    "functionName": "", "value": 3})
             else:
                 game_parameters.append({"subject": "Nation", "componentName": "Amount", "object": "Tile", "level": curr_level,
                                    "functionName": "", "value": self.init_player_tile_count + (curr_level - 1) * int(get_capital_tiles_interval())})
-=======
-                                        "functionName": "", "value": 3})
-            else:
-                game_parameters.append({"subject": "Nation", "componentName": "Amount", "object": "Tile", "level": curr_level,
-                                        "functionName": "", "value": self.init_player_tile_count + (curr_level - 1) * int(get_capital_tiles_interval())})
->>>>>>> f203b2fa
             curr_level += 1
 
         # For Foundry:
@@ -966,12 +860,7 @@
     def export_excel_parameters(self):
         # Tile Stats
         # Initialize tile_stats as an empty DataFrame
-<<<<<<< HEAD
         tile_stats = pd.DataFrame(columns=['Level', 'Cooldown(s): Upgrade', 'Cost: Gold', 'Cost: Food', 'Amount: Guard'])
-=======
-        tile_stats = pd.DataFrame(columns=[
-                                  'Level', 'Cooldown: Upgrade', 'Cooldown: moveCapital', 'Cost: Gold', 'Cost: Food', 'Amount: Guard'])
->>>>>>> f203b2fa
 
         # Assign the maximum level of the tile
         max_tile_level = self.max_capital_level * \
@@ -984,7 +873,6 @@
         while curr_level <= max_tile_level:
             level = 'lv' + str(curr_level)
             (cost_gold, cost_food) = get_tile_upgrade_cost(curr_level)
-<<<<<<< HEAD
             
             tile_stats = tile_stats.append({
                 'Level': level,
@@ -992,34 +880,15 @@
                 'Cost: Gold': int(cost_gold * 1000),
                 'Cost: Food': int(cost_food * 1000),
                 'Amount: Guard': int(get_tile_troop_count(curr_level))},
-=======
-
-            tile_stats = tile_stats.append({
-                'Level': level,
-                'Cooldown: Upgrade': get_tile_upgrade_cooldown_in_second(curr_level),
-                'Cooldown: moveCapital': get_move_capital_cooldown_in_hour(curr_level),
-                'Cost: Gold': cost_gold,
-                'Cost: Food': cost_food,
-                'Amount: Guard': get_tile_troop_count(curr_level)},
->>>>>>> f203b2fa
                 ignore_index=True)
 
             curr_level += 1
 
         # Building Stats
         # Initialize building_stats as an empty DataFrame
-<<<<<<< HEAD
         capital_stats = pd.DataFrame(columns=['Level', 'Cooldown(s): Upgrade', 'Upgrade Cost: Gold', 'Upgrade Cost: Food', 'Cooldown(s): moveCapital', 'Move Cost: Gold', 'Move Cost: Food','Yield(s): Gold', 'Yield(s): Food', 'Cap: Food', 'Cap: Gold', 'Army Size', 'Tile Count'])
         goldmine_stats = pd.DataFrame(columns=['Level', 'Cooldown(s): Upgrade', 'Upgrade Cost: Gold', 'Upgrade Cost: Food', 'Yield(s): Gold', 'Cap: Gold'])
         farm_stats = pd.DataFrame(columns=['Level', 'Cooldown(s): Upgrade', 'Upgrade Cost: Gold', 'Upgrade Cost: Food', 'Yield(s): Food', 'Cap: Food'])
-=======
-        capital_stats = pd.DataFrame(columns=['Level', 'Cooldown: Upgrade', 'Cooldown: moveCapital',
-                                     'Upgrade Cost: Gold', 'Upgrade Cost: Food', 'Yield: Gold', 'Yield: Food', 'Cap: Food', 'Cap: Gold'])
-        goldmine_stats = pd.DataFrame(columns=['Level', 'Cooldown: Upgrade', 'Upgrade Cost: Gold',
-                                      'Upgrade Cost: Food', 'Yield: Gold', 'Yield: Food', 'Cap: Food', 'Cap: Gold'])
-        farm_stats = pd.DataFrame(columns=['Level', 'Cooldown: Upgrade', 'Upgrade Cost: Gold',
-                                  'Upgrade Cost: Food', 'Yield: Gold', 'Yield: Food', 'Cap: Food', 'Cap: Gold'])
->>>>>>> f203b2fa
 
         for bt in [Building.GOLDMINE, Building.FARM, Building.CAPITAL]:
             max_building_level = 1
@@ -1033,24 +902,16 @@
             elif bt == Building.CAPITAL:
                 max_building_level = self.max_capital_level
 
-<<<<<<< HEAD
             curr_level = 1
 
             while curr_level <= max_building_level:
                 level = 'lv' + str(curr_level)
-=======
-            curr_level = 0
-
-            level = 'lv' + str(curr_level)
-            while curr_level <= max_building_level:
->>>>>>> f203b2fa
                 (gold_upgrade_cost, food_upgrade_cost) = get_building_upgrade_cost(
                     curr_level, building_type)
                 (gold_hourly_yield, food_hourly_yield) = get_building_hourly_yield_by_level(
                     curr_level, building_type)
                 (gold_cap, food_cap) = get_building_resource_cap(
                     curr_level, building_type)
-<<<<<<< HEAD
                 if bt == Building.CAPITAL and curr_level > 0:
                     tile_count = self.init_player_tile_count + (curr_level - 1) * get_capital_tiles_interval()
                     (move_cost_gold, move_cost_food) = get_move_capital_cost(curr_level)
@@ -1167,37 +1028,6 @@
             }, ignore_index = True)
 
             curr_level += 1
-=======
-            if bt == Building.CAPITAL:
-                capital_stats = capital_stats.append({
-                    'Level': level,
-                    'Cooldown: Upgrade': get_building_upgrade_cooldown_in_hour(curr_level, building_type),
-                    'Cooldown: moveCapital': get_move_capital_cooldown_in_hour(curr_level),
-                    'Cost: Gold': gold_upgrade_cost,
-                    'Cost: Food': food_upgrade_cost,
-                    'Yield: Gold': gold_hourly_yield,
-                    'Yield: Food': food_hourly_yield,
-                    'Cap: Food': food_cap,
-                    'Cap: Gold': gold_cap},
-                    ignore_index=True)
-
-            curr_level += 1
-
-        # Export tile_stats into an excel file
-        filepath = os.path.join(os.path.expanduser('~'), 'Desktop')
-        filename = 'treaty_stats.xlsx'
-        file_path = os.path.join(filepath, filename)
-
-        # Create an ExcelWriter object
-        writer = pd.ExcelWriter(file_path, engine='xlsxwriter')
-
-        # Write the DataFrame 'tile_stats' to sheet 'Tile'
-        tile_stats.to_excel(writer, sheet_name='Tile', index=False)
-
-        # Save the excel file
-        writer.save()
-        print('GodOS: generated and exported parameters into excel')
->>>>>>> f203b2fa
 
         # Export tile_stats into an excel file
         filepath = os.path.join(os.path.expanduser('~'),'Desktop')
@@ -1221,12 +1051,6 @@
         print('GodOS: generated and exported parameters into excel')
 
 # change here when switching game mode
-<<<<<<< HEAD
 game_instance = Game(GameMode.PUBLIC_LAUNCH)
 game_instance.export_json_parameters()
-game_instance.export_excel_parameters()
-=======
-game_instance = Game(GameMode.INTERNAL_PLAYTEST)
-game_instance.export_json_parameters()
-# game_instance.export_excel_parameters()
->>>>>>> f203b2fa
+game_instance.export_excel_parameters()