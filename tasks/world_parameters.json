{
    "cityCenterLevelToEntityLevelRatio": 3,
<<<<<<< HEAD
    "maxCityCenterLevel": 5,
    "secondsToTrainAThousandTroops": 150
=======
    "secondsToTrainAThousandTroops": 200
>>>>>>> 19bb9b1f
}<|MERGE_RESOLUTION|>--- conflicted
+++ resolved
@@ -1,9 +1,5 @@
 {
     "cityCenterLevelToEntityLevelRatio": 3,
-<<<<<<< HEAD
     "maxCityCenterLevel": 5,
-    "secondsToTrainAThousandTroops": 150
-=======
     "secondsToTrainAThousandTroops": 200
->>>>>>> 19bb9b1f
 }