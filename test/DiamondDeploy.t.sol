//SPDX-License-Identifier: MIT
pragma solidity ^0.8.4;

import {Test} from "forge-std/Test.sol";
import {DiamondCutFacet} from "contracts/facets/DiamondCutFacet.sol";
import {DiamondLoupeFacet} from "contracts/facets/DiamondLoupeFacet.sol";
import {OwnershipFacet} from "contracts/facets/OwnershipFacet.sol";
import {Diamond} from "contracts/Diamond.sol";
import {DiamondInit} from "contracts/upgradeInitializers/DiamondInit.sol";
import {IDiamondCut} from "contracts/interfaces/IDiamondCut.sol";
import {GameLib} from "contracts/libraries/GameLib.sol";
import {GetterFacet} from "contracts/facets/GetterFacet.sol";
import {GameFacet} from "contracts/facets/GameFacet.sol";
import {AdminFacet} from "contracts/facets/AdminFacet.sol";
import {Strings} from "openzeppelin-contracts/contracts/utils/Strings.sol";
import {ComponentSpec, GameMode, GameParamSpec, Position, WorldConstants} from "contracts/libraries/Types.sol";
import {NATO} from "contracts/NATO.sol";
import {FoodERC20} from "contracts/tokens/FoodERC20.sol";
import {GoldERC20} from "contracts/tokens/GoldERC20.sol";
import {HorsemanERC20} from "contracts/tokens/HorsemanERC20.sol";
import {SlingerERC20} from "contracts/tokens/SlingerERC20.sol";
import {WarriorERC20} from "contracts/tokens/WarriorERC20.sol";
import {GuardERC20} from "contracts/tokens/GuardERC20.sol";

import {WalletHangingGarden} from "contracts/WalletHangingGarden.sol";
import {console} from "forge-std/console.sol";
import {stdJson} from "forge-std/StdJson.sol";

/// @title diamond deploy foundry template
/// @notice This contract sets up the diamond for testing and is inherited by other foundry test contracts.

contract DiamondDeployTest is Test {
    address public diamond;
    DiamondCutFacet public diamondCutFacet;
    DiamondInit public diamondInit;
    DiamondLoupeFacet public diamondLoupeFacet;
    OwnershipFacet public diamondOwnershipFacet;
    GameFacet public gameFacet;
    GetterFacet public getterFacet;
    AdminFacet public adminFacet;

    // diamond-contract-casted methods
    GameFacet public game;
    GetterFacet public getter;
    AdminFacet public admin;
    OwnershipFacet public ownership;

    // Treaties
    NATO public nato;

    // Smart Contract Wallets;
    WalletHangingGarden public nationWallet1;
    WalletHangingGarden public nationWallet2;
    WalletHangingGarden public nationWallet3;

    WalletHangingGarden public armyWallet11;
    WalletHangingGarden public armyWallet12;
    WalletHangingGarden public armyWallet21;
    WalletHangingGarden public armyWallet22;
    WalletHangingGarden public armyWallet31;
    WalletHangingGarden public armyWallet32;

    // Tokens
    FoodERC20 public foodContract;
    GoldERC20 public goldContract;
    HorsemanERC20 public horsemanContract;
    SlingerERC20 public slingerContract;
    WarriorERC20 public warriorContract;
    GuardERC20 public guardContract;

    uint256 public NULL = 0;
    address public NULL_ADDR = address(0);

    address public deployerAddress = address(0);
    address public nation1Address = address(1);
    address public nation2Address = address(2);
    address public nation3Address = address(3);
    uint256 public nation1ID;
    uint256 public nation2ID;
    uint256 public nation3ID;

<<<<<<< HEAD
    Position public nation1Pos = Position({x: 60, y: 10});
    Position public nation2Pos = Position({x: 60, y: 30});
    Position public nation3Pos = Position({x: 50, y: 20});
=======
    Position public player1Pos = Position({x: 60, y: 10});
    Position public player2Pos = Position({x: 60, y: 30});
    Position public player3Pos = Position({x: 50, y: 20});
    Position public barbarinaTilePos = Position({x:60,y:50});
>>>>>>> 7823f79c

    uint256 public horsemanTemplateID;
    uint256 public warriorTemplateID;
    uint256 public slingerTemplateID;
    uint256 public guardTemplateID;
    uint256 public goldTemplateID;
    uint256 public foodTemplateID;

    uint256 public player2SettlerId;

    WorldConstants public worldConstants;

    // we assume these two facet selectors do not change. If they do however, we should use _getSelectors
    bytes4[] OWNERSHIP_SELECTORS = [bytes4(0xf2fde38b), 0x8da5cb5b];
    bytes4[] LOUPE_SELECTORS = [bytes4(0xcdffacc6), 0x52ef6b2c, 0xadfca15e, 0x7a0ed627, 0x01ffc9a7];


    function setUp() public {
        vm.startPrank(deployerAddress);
        console.log("==================== SETUP BEGINS =====================");

        // Initialize diamond facets
        diamondCutFacet = new DiamondCutFacet();
        diamond = address(new Diamond(deployerAddress, address(diamondCutFacet)));
        diamondInit = new DiamondInit();
        diamondLoupeFacet = new DiamondLoupeFacet();
        diamondOwnershipFacet = new OwnershipFacet();
        gameFacet = new GameFacet();
        getterFacet = new GetterFacet();

        adminFacet = new AdminFacet();

        // Prepare world constants with either `_generateNewWorldConstants()` or `fetchWorldConstants()`
<<<<<<< HEAD
        worldConstants = _fetchWorldConstants();
        console.log(">>> World constants ready");

=======
        worldConstants =  _fetchWorldConstants();
        worldConstants.worldWidth = 1000; // use deployment settings, except make map bigger
        worldConstants.worldHeight = 1000;
        worldConstants.tileWidth = 10;
        console.log(">>> World constants ready");

        // Initialize treaties
        nato = new NATO();
        console.log(">>> Treaties initialized");
        
>>>>>>> 7823f79c
        // Fetch args from CLI craft payload for init deploy
        bytes memory initData = abi.encodeWithSelector(_getSelectors("DiamondInit")[0], worldConstants);
        IDiamondCut.FacetCut[] memory cuts = new IDiamondCut.FacetCut[](5);
        cuts[0] = IDiamondCut.FacetCut({facetAddress: address(diamondLoupeFacet), action: IDiamondCut.FacetCutAction.Add, functionSelectors: LOUPE_SELECTORS});
        cuts[1] = IDiamondCut.FacetCut({facetAddress: address(diamondOwnershipFacet), action: IDiamondCut.FacetCutAction.Add, functionSelectors: OWNERSHIP_SELECTORS});
        cuts[2] = IDiamondCut.FacetCut({facetAddress: address(gameFacet), action: IDiamondCut.FacetCutAction.Add, functionSelectors: _getSelectors("GameFacet")});
        cuts[3] = IDiamondCut.FacetCut({facetAddress: address(getterFacet), action: IDiamondCut.FacetCutAction.Add, functionSelectors: _getSelectors("GetterFacet")});
        cuts[4] = IDiamondCut.FacetCut({facetAddress: address(adminFacet), action: IDiamondCut.FacetCutAction.Add, functionSelectors: _getSelectors("AdminFacet")});
        IDiamondCut(diamond).diamondCut(cuts, address(diamondInit), initData); // FIXME: this line is throwing "_init function reverted"
        console.log(">>> Diamond initialized");

        // Assign diamond functions to corresponding facets
        getter = GetterFacet(diamond);
        game = GameFacet(diamond);
        admin = AdminFacet(diamond);
        ownership = OwnershipFacet(diamond);
        console.log(">>> Facets casted");

        // Register components
        _registerComponents();
        console.log(">>> Components registered");

        // Register parameters
        _registerGameParameters();
        console.log(">>> Game parameters registered");

        // Create templates
        // Deploy token contracts
        foodContract = new FoodERC20("Food", "FOOD", 1, address(diamond));
        goldContract = new GoldERC20("Gold", "GOLD", 1, address(diamond));
        // note: Consider switching to erc1155
        horsemanContract = new HorsemanERC20("Horseman", "HORSEMAN", 1, address(diamond));
        warriorContract = new WarriorERC20("Warrior", "WARRIOR", 1, address(diamond));
        slingerContract = new SlingerERC20("Slinger", "SLINGER", 1, address(diamond));
        guardContract = new GuardERC20("Guard", "GUARD", 1, address(diamond));
        _createTemplates();

        address[] memory tokenContracts = new address[](6);
        tokenContracts[0] = address(foodContract);
        tokenContracts[1] = address(goldContract);
        tokenContracts[2] = address(horsemanContract);
        tokenContracts[3] = address(warriorContract);
        tokenContracts[4] = address(slingerContract);
        tokenContracts[5] = address(guardContract);

        // admin facet authorizes all token contracts to make changes to ECS States
        admin.addAuthroized(address(foodContract));
        admin.addAuthroized(address(goldContract));
        admin.addAuthroized(address(horsemanContract));
        admin.addAuthroized(address(warriorContract));
        admin.addAuthroized(address(slingerContract));
        admin.addAuthroized(address(guardContract));

        console.log(">>> Templates created");

        // Initialize map either with either `_generateNewMap()` or `_fetchLastDeployedMap()`
        // Note: if fetching deployed map, check for map size
        uint256[][] memory map = _generateNewMap(worldConstants.worldWidth, worldConstants.worldHeight);
        uint256[][] memory encodedColumnBatches = _encodeTileMap(map, worldConstants.numInitTerrainTypes, 200 / worldConstants.numInitTerrainTypes);
        admin.storeEncodedColumnBatches(encodedColumnBatches);
        _initializeMap();
        console.log(">>> Map initialized and encoded");

        // Initialize treaties
        nato = new NATO();
        console.log(">>> Treaties initialized");


        vm.stopPrank();

        address[] memory initializedOwner = new address[](1);

        // Deploy Smart Contract Wallets
        // TODO: nation and army can use different wallet contracts

        uint256 homieFee = 666;

        initializedOwner[0] = nation1Address;
        nationWallet1 = new WalletHangingGarden(initializedOwner, address(game), address(goldContract), homieFee);
        armyWallet11 = new WalletHangingGarden(initializedOwner, address(game), address(goldContract), homieFee);
        armyWallet12 = new WalletHangingGarden(initializedOwner, address(game), address(goldContract), homieFee);

        initializedOwner[0] = nation2Address;
        nationWallet2 = new WalletHangingGarden(initializedOwner, address(game), address(goldContract), homieFee);
        armyWallet21 = new WalletHangingGarden(initializedOwner, address(game), address(goldContract), homieFee);
        armyWallet22 = new WalletHangingGarden(initializedOwner, address(game), address(goldContract), homieFee);

        initializedOwner[0] = nation3Address;
        nationWallet3 = new WalletHangingGarden(initializedOwner, address(game), address(goldContract), homieFee);
        armyWallet31 = new WalletHangingGarden(initializedOwner, address(game), address(goldContract), homieFee);
        armyWallet32 = new WalletHangingGarden(initializedOwner, address(game), address(goldContract), homieFee);

        console.log(">>> Smart Contract Wallets initialized");

        // Initialize players
        vm.startPrank(nation1Address);
        nationWallet1.executeGameTX(abi.encodeWithSignature("initializeNation(uint256,uint256,string)", nation1Pos.x, nation1Pos.y, "China"));
        nationWallet1.executeGameTX(abi.encodeWithSignature("initializeArmy(address)", address(armyWallet11)));
        nationWallet1.executeGameTX(abi.encodeWithSignature("initializeArmy(address)", address(armyWallet12)));
        
        for (uint256 i = 0; i < tokenContracts.length; i ++) {
            nationWallet1.executeTX(address(tokenContracts[i]), 
        abi.encodeWithSignature("approve(address,uint256)", address(game), type(uint256).max));
            armyWallet11.executeTX(address(tokenContracts[i]), 
        abi.encodeWithSignature("approve(address,uint256)", address(game), type(uint256).max));
            armyWallet12.executeTX(address(tokenContracts[i]), 
        abi.encodeWithSignature("approve(address,uint256)", address(game), type(uint256).max));
        }
        
        nation1ID = getter.getNationIDByAddress(address(nationWallet1));
        vm.stopPrank();

        vm.startPrank(nation2Address);
        nationWallet2.executeGameTX(abi.encodeWithSignature("initializeNation(uint256,uint256,string)", nation2Pos.x, nation2Pos.y, "US"));
        nationWallet2.executeGameTX(abi.encodeWithSignature("initializeArmy(address)", address(armyWallet21)));
        nationWallet2.executeGameTX(abi.encodeWithSignature("initializeArmy(address)", address(armyWallet22)));

        for (uint256 i = 0; i < tokenContracts.length; i ++) {
            nationWallet2.executeTX(address(tokenContracts[i]), 
        abi.encodeWithSignature("approve(address,uint256)", address(game), type(uint256).max));
            armyWallet21.executeTX(address(tokenContracts[i]), 
        abi.encodeWithSignature("approve(address,uint256)", address(game), type(uint256).max));
            armyWallet22.executeTX(address(tokenContracts[i]), 
        abi.encodeWithSignature("approve(address,uint256)", address(game), type(uint256).max));
        }

        nation2ID = getter.getNationIDByAddress(address(nationWallet2));
        vm.stopPrank();

        vm.startPrank(nation3Address);
        nationWallet3.executeGameTX(abi.encodeWithSignature("initializeNation(uint256,uint256,string)", nation3Pos.x, nation3Pos.y, "Russia"));
        nationWallet3.executeGameTX(abi.encodeWithSignature("initializeArmy(address)", address(armyWallet31)));
        nationWallet3.executeGameTX(abi.encodeWithSignature("initializeArmy(address)", address(armyWallet32)));

        for (uint256 i = 0; i < tokenContracts.length; i ++) {
            nationWallet3.executeTX(address(tokenContracts[i]), 
        abi.encodeWithSignature("approve(address,uint256)", address(game), type(uint256).max));
            armyWallet31.executeTX(address(tokenContracts[i]), 
        abi.encodeWithSignature("approve(address,uint256)", address(game), type(uint256).max));
            armyWallet32.executeTX(address(tokenContracts[i]), 
        abi.encodeWithSignature("approve(address,uint256)", address(game), type(uint256).max));
        }

        nation3ID = getter.getNationIDByAddress(address(nationWallet3));
        vm.stopPrank();

        console.log(">>> Nations & Armies initialized");        


        console.log("=============== INDIVIDUAL TESTS BEGIN ================");

        player2SettlerId = getter.getSettlerAt(player2Pos);
    }

    // fixme: Then probably don't need to store batches in gs()
    function _initializeMap() private {
        bytes32 tileAddressBytes = keccak256(abi.encodePacked("tile address"));
        for (uint256 i = 0; i < worldConstants.worldWidth / worldConstants.tileWidth; i++) {
            uint256 PosX = i * worldConstants.tileWidth;
            for (uint256 j = 0; j < worldConstants.worldHeight / worldConstants.tileWidth; j++) {
                uint256 PosY = j * worldConstants.tileWidth;
                Position memory startPosition;
                startPosition.x = PosX;
                startPosition.y = PosY;

                // Generate burner wallet for each tile
                address tileAddress = address(uint160(uint256(tileAddressBytes)));
                tileAddressBytes = keccak256(abi.encodePacked(tileAddressBytes));
                
                admin.adminInitializeTile(startPosition, tileAddress);

            }
        }
    }

    function _encodeTileMap(
        uint256[][] memory _tileMap,
        uint256 _numInitTerrainTypes,
        uint256 _batchSize
    ) private pure returns (uint256[][] memory) {
        uint256[][] memory _result = new uint256[][](_tileMap.length);
        uint256 _numBatchPerCol = _tileMap[0].length / _batchSize;
        uint256 _lastBatchSize = _tileMap[0].length % _batchSize;

        uint256[] memory _encodedCol;
        uint256 _temp;
        uint256 k;

        for (uint256 x = 0; x < _tileMap.length; x++) {
            _encodedCol = new uint256[](_numBatchPerCol + 1);
            for (k = 0; k < _numBatchPerCol; k++) {
                _encodedCol[k] = 0;
                for (uint256 y = 0; y < _batchSize; y++) {
                    _temp = _encodedCol[k] + _tileMap[x][k * _batchSize + y] * _numInitTerrainTypes**y;
                    if (_temp < _encodedCol[k]) revert("Integer overflow");
                    _encodedCol[k] = _temp;
                }
            }
            if (_lastBatchSize > 0) {
                _encodedCol[k] = 0;
                for (uint256 y = 0; y < _lastBatchSize; y++) {
                    _temp = _encodedCol[k] + _tileMap[x][k * _batchSize + y] * _numInitTerrainTypes**y;
                    if (_temp < _encodedCol[k]) revert("Integer overflow");
                    _encodedCol[k] = _temp;
                }
                _encodedCol[k] = _temp;
            }
            _result[x] = _encodedCol;
        }

        return _result;
    }

    function _registerComponents() private {
        ComponentSpec[] memory temp = new ComponentSpec[](100000);
        string memory root = vm.projectRoot();
        uint256 index = 0;

        while (true) {
            string memory path = string(abi.encodePacked(root, "/test/data/component_", Strings.toString(index), ".json"));
            try vm.readFile(path) {
                bytes memory rawJson = vm.parseJson(vm.readFile(path));
                temp[index] = abi.decode(rawJson, (ComponentSpec));
                index++;
            } catch {
                // End of components
                break;
            }
        }

        // Copy values to array of known length
        ComponentSpec[] memory specs = new ComponentSpec[](index);
        for (uint256 i = 0; i < index; i++) {
            specs[i] = temp[i];
        }
        admin.registerComponents(diamond, specs);
    }

    function _registerGameParameters() private {
        string memory root = vm.projectRoot();
        uint256 index = 0;

        while (true) {
            string memory path = string(abi.encodePacked(root, "/test/data/game_parameter_", Strings.toString(index), ".json"));
            try vm.readFile(path) {
                bytes memory rawJson = vm.parseJson(vm.readFile(path));
                GameParamSpec memory spec = abi.decode(rawJson, (GameParamSpec));
                string memory identifier = string(abi.encodePacked(spec.subject, "-", spec.object, "-", spec.componentName, "-", spec.functionName, "-", Strings.toString(spec.level)));
                admin.addGameParameter(identifier, spec.value);
                index++;
            } catch {
                // End of parameters
                break;
            }
        }
    }

    function _createTemplates() private {
        // TODO: automate
        string[] memory templateNames = new string[](6);
        uint256[] memory templateIDs = new uint256[](6);
        uint256 index = 0;

        // Horseman
        string memory templateName = "Horseman";
        uint256 templateID = admin.addTroopTemplate(templateName, 120, 60, 120, 95, address(horsemanContract));
        templateNames[index] = templateName;
        templateIDs[index] = templateID;
        index++;
        horsemanTemplateID = templateID;

        // Warrior
        templateName = "Warrior";
        templateID = admin.addTroopTemplate(templateName, 120, 60, 120, 95, address(warriorContract));
        templateNames[index] = templateName;
        templateIDs[index] = templateID;
        index++;
        warriorTemplateID = templateID;

        // Slinger
        templateName = "Slinger";
        templateID = admin.addTroopTemplate(templateName, 120, 60, 120, 95, address(slingerContract));
        templateNames[index] = templateName;
        templateIDs[index] = templateID;
        index++;
        slingerTemplateID = templateID;

        // Guard
        templateName = "Guard";
        templateID = admin.addTroopTemplate(templateName, 120, 60, 120, 0, address(guardContract));
        templateNames[index] = templateName;
        templateIDs[index] = templateID;
        index++;
        guardTemplateID = templateID;

        // Gold
        templateName = "Gold";
        templateID = admin.addResourceTemplate(templateName, address(goldContract));
        templateNames[index] = templateName;
        templateIDs[index] = templateID;
        index++;
        goldTemplateID = templateID;

        // Food
        templateName = "Food";
        templateID = admin.addResourceTemplate(templateName, address(foodContract));
        templateNames[index] = templateName;
        templateIDs[index] = templateID;
        index++;
        foodTemplateID = templateID;

        // Register template names used for shortcuts
        admin.registerTemplateShortcuts(templateNames, templateIDs);
    }

    /// @dev First way to get world constants: fetch them from data, identical with deployment
    function _fetchWorldConstants() private returns (WorldConstants memory) {
        string memory root = vm.projectRoot();
        string memory path = string(abi.encodePacked(root, "/test/data/world_constants.json"));
        bytes memory rawJson = vm.parseJson(vm.readFile(path));
        worldConstants = abi.decode(rawJson, (WorldConstants));

        worldConstants.admin = deployerAddress;
        return worldConstants;
    }

    /// @dev Second way to get world constants: initialize the world in a unique new state
    function _generateNewWorldConstants() private returns (WorldConstants memory) {
        worldConstants =
            WorldConstants({
                admin: deployerAddress,
                tileWidth: 10,
                worldWidth: 100,
                worldHeight: 100,
                numInitTerrainTypes: 6,
                maxCityCountPerPlayer: 3,
                maxArmyCountPerPlayer: 2,
                maxPlayerCount: 20,
                gameMode: GameMode.REGULAR,
                gameLengthInSeconds: 3600,
                maxCityCenterLevel: 3,
                cityCenterLevelToEntityLevelRatio: 3,
                secondsToTrainAThousandTroops: 500 // DO NOT REMOVE THIS COMMENT
            });
        return worldConstants;
    }

    /// @dev First way to get map: fetch them from last deployment
    function _fetchLastDeployedMap() private returns (uint256[][] memory) {
        string memory root = vm.projectRoot();
        string memory path = string(abi.encodePacked(root, "/test/data/map.json"));
        bytes memory rawJson = vm.parseJson(vm.readFile(path));
        uint256[][] memory map = abi.decode(rawJson, (uint256[][]));

        return map;
    }

    /// @dev Second way to get map: initialize a new one
    function _generateNewMap(uint256 _width, uint256 _height) private view returns (uint256[][] memory) {
        uint256[] memory _plainCol = new uint256[](_height);

        // set individual columns
        for (uint256 y = 0; y < _height; y++) {
            _plainCol[y] = 0;
        }

        // set whole map
        uint256[][] memory _map = new uint256[][](_width);
        for (uint256 x = 0; x < _width; x += 1) {
            _map[x] = _plainCol;
        }

        _map[barbarinaTilePos.x][barbarinaTilePos.y] = 4;

        return _map;
    }

    // // generates values that need to be initialized from the cli and pipes it back into solidity! magic
    // function getInitVal() private returns (WorldConstants memory _constants) {
    //     string[] memory runJsInputs = new string[](4);
    //     runJsInputs[0] = "yarn";
    //     runJsInputs[1] = "--silent";
    //     runJsInputs[2] = "run";
    //     runJsInputs[3] = "getInitParams";

    //     bytes memory res = vm.ffi(runJsInputs);

    //     _constants = abi.decode(res, (WorldConstants));
    // }

    function _getSelectors(string memory _facetName) private returns (bytes4[] memory selectors) {
        string[] memory cmd = new string[](5);
        cmd[0] = "yarn";
        cmd[1] = "--silent";
        cmd[2] = "run";
        cmd[3] = "getFuncSelectors";
        cmd[4] = _facetName;
        bytes memory res = vm.ffi(cmd);
        selectors = abi.decode(res, (bytes4[]));
    }
}<|MERGE_RESOLUTION|>--- conflicted
+++ resolved
@@ -79,16 +79,10 @@
     uint256 public nation2ID;
     uint256 public nation3ID;
 
-<<<<<<< HEAD
     Position public nation1Pos = Position({x: 60, y: 10});
     Position public nation2Pos = Position({x: 60, y: 30});
     Position public nation3Pos = Position({x: 50, y: 20});
-=======
-    Position public player1Pos = Position({x: 60, y: 10});
-    Position public player2Pos = Position({x: 60, y: 30});
-    Position public player3Pos = Position({x: 50, y: 20});
-    Position public barbarinaTilePos = Position({x:60,y:50});
->>>>>>> 7823f79c
+    Position public barbarinaTilePos = Position({x: 60, y: 50});
 
     uint256 public horsemanTemplateID;
     uint256 public warriorTemplateID;
@@ -122,11 +116,6 @@
         adminFacet = new AdminFacet();
 
         // Prepare world constants with either `_generateNewWorldConstants()` or `fetchWorldConstants()`
-<<<<<<< HEAD
-        worldConstants = _fetchWorldConstants();
-        console.log(">>> World constants ready");
-
-=======
         worldConstants =  _fetchWorldConstants();
         worldConstants.worldWidth = 1000; // use deployment settings, except make map bigger
         worldConstants.worldHeight = 1000;
@@ -137,7 +126,6 @@
         nato = new NATO();
         console.log(">>> Treaties initialized");
         
->>>>>>> 7823f79c
         // Fetch args from CLI craft payload for init deploy
         bytes memory initData = abi.encodeWithSelector(_getSelectors("DiamondInit")[0], worldConstants);
         IDiamondCut.FacetCut[] memory cuts = new IDiamondCut.FacetCut[](5);
@@ -284,12 +272,8 @@
         nation3ID = getter.getNationIDByAddress(address(nationWallet3));
         vm.stopPrank();
 
-        console.log(">>> Nations & Armies initialized");        
-
-
+        console.log(">>> Nations & Armies initialized");
         console.log("=============== INDIVIDUAL TESTS BEGIN ================");
-
-        player2SettlerId = getter.getSettlerAt(player2Pos);
     }
 
     // fixme: Then probably don't need to store batches in gs()
