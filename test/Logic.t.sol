//SPDX-License-Identifier: MIT
pragma solidity ^0.8.4;

import "forge-std/Test.sol";
import "test/DiamondDeploy.t.sol";

contract LogicTest is Test, DiamondDeployTest {
    // TODO: add tests for events
    event NewPlayer(address _player, Position _pos);
    event EpochUpdate(uint256 _epoch, uint256 _time);
    event Moved(address _player, uint256 _troopId, Position _pos);
    event Attacked(address _player, uint256 _troopId, address _targetPlayer, uint256 _targetId);
    event Death(address _player, uint256 _troopId);
    event BaseCaptured(address _player, uint256 _troopId, uint256 _baseId);
    event ProductionStarted(address _player, uint256 _baseId, uint256 _troopTypeId);
    event NewTroop(address _player, uint256 _troopId, Position _pos);
    event Repaired(address _player, uint256 _troopId, uint256 _health);
    event Recovered(address _player, uint256 _troopId);

    // Production
    function testProductionFailure() public {
        // fail: start production on invalid location
        vm.expectRevert(bytes("CURIO: Out of bound"));
        engine.startProduction(Position({x: 100, y: 100}), armyTroopTypeId);

        // fail: player2 attempting to produce in other's base
        vm.prank(player2);
        vm.expectRevert(bytes("CURIO: Can only produce in own base"));
        engine.startProduction(player1Pos, armyTroopTypeId);

        // fail: player3 in a city attempting to produce a troop transport (water troop)
        vm.prank(player3);
        vm.expectRevert(bytes("CURIO: Only ports can produce water troops"));
        engine.startProduction(player3Pos, troopTransportTroopTypeId);

        // fail: base is already producing troop
        // player1 starts producing and attempts to produce something again on same location
        vm.startPrank(player1);
        engine.startProduction(player1Pos, troopTransportTroopTypeId);
        vm.expectRevert(bytes("CURIO: Base already producing"));
        engine.startProduction(player1Pos, troopTransportTroopTypeId);

        // fail: player1 attempting to end production before enough epochs
        uint256 _startTime = 20;
        vm.warp(_startTime);
        helper.updateEpoch();
        vm.expectRevert(bytes("CURIO: Troop needs more epochs for production"));
        helper.endProduction(player1Pos);
        vm.stopPrank();

        // fail: player1 finish producing troop on an occupied base
        vm.prank(deployer);
        helper.spawnTroop(player1Pos, player1, armyTroopTypeId);
        for (uint256 i = 1; i <= troopTransportTroopType.epochsToProduce; i++) {
            vm.warp(_startTime + i * 10); // increase time by a few seconds
            helper.updateEpoch();
        }
        vm.prank(player1);
        vm.expectRevert(bytes("CURIO: Base occupied by another troop"));
        helper.endProduction(player1Pos);
    }

    function testProduction() public {
        // player1 produce troop transport
        vm.warp(10);
        helper.updateEpoch();
        assertEq(getter.getEpoch(), 1);

        produceTroop(player1Pos, troopTransportTroopTypeId, player1, 100);

        // success: verify troop's basic information
        Troop memory _troop = getter.getTroopAt(player1Pos);
        assertEq(_troop.owner, player1);
        assertEq(_troop.troopTypeId, troopTransportTroopTypeId);
        assertEq(_troop.pos.x, player1Pos.x);
        assertEq(_troop.pos.y, player1Pos.y);

        // success: verify that troop ID was registered correctly
        _troop = getter.getTroop(initTroopNonce);
        assertEq(_troop.pos.x, player1Pos.x);
        assertEq(_troop.pos.y, player1Pos.y);

        // success: verify the troopType is correct
        TroopType memory _troopType = getter.getTroopType(_troop.troopTypeId);
        assertTrue(!_troopType.isLandTroop);

        // immediately produce another troop, which should succeed
        vm.prank(player1);
        // Note: move functionality
        engine.march(initTroopNonce, Position({x: 7, y: 1}));
        produceTroop(player1Pos, troopTransportTroopTypeId, player1, 10000);

        // success: verify troop's basic information
        _troop = getter.getTroopAt(player1Pos);
        assertEq(_troop.owner, player1);
        assertEq(_troop.troopTypeId, troopTransportTroopTypeId);
        assertEq(_troop.pos.x, player1Pos.x);
        assertEq(_troop.pos.y, player1Pos.y);
    }

    // Note: Everything tests only the move functionality
    function testMoveFailure() public {
        // spawn troop at player1 location
        vm.startPrank(deployer);
        helper.spawnTroop(player1Pos, player1, troopTransportTroopTypeId);
        helper.spawnTroop(Position({x: 7, y: 4}), player1, troopTransportTroopTypeId);
        vm.stopPrank();
        uint256 _troopId = initTroopNonce;

        vm.startPrank(player1);

        // fail: move to same location
        vm.expectRevert(bytes("CURIO: Already at destination"));
        engine.march(_troopId, player1Pos);

        // // fail: move to a far location
        // vm.expectRevert(bytes("CURIO: Destination too far"));
        // engine.march(_troopId, Position({x: 0, y: 0}));

        // // fail: march outside of map
        // vm.expectRevert(bytes("CURIO: Target out of bound"));
        // engine.march(_troopId, Position({x: 100, y: 100}));

        // // fail: attempting to move transport to a city tile
        // vm.expectRevert(bytes("CURIO: Cannot move on land"));
        // engine.march(_troopId, Position({x: 5, y: 1}));

        // fail: move onto an opponent's base
        engine.march(_troopId, Position({x: 7, y: 1}));
        vm.warp(20);
        helper.updateEpoch();
        engine.march(_troopId, Position({x: 7, y: 2}));
        vm.warp(40);
        helper.updateEpoch();
        engine.march(_troopId, Position({x: 7, y: 3}));
        // vm.expectRevert(bytes("CURIO: Cannot move onto opponent base"));
        // engine.march(_troopId, player2Pos);

        // fail: move a troop transport onto a troop transport
        // vm.expectRevert(bytes("CURIO: Destination tile occupied"));
        // engine.march(_troopId, Position({x: 7, y: 4}));

        vm.stopPrank();
    }

    // Note: Everything tests only the move functionality
    function testMoveTooManyTimesPerEpoch() public {
        vm.prank(deployer);
        helper.spawnTroop(Position({x: 0, y: 9}), player1, destroyerTroopTypeId);
        uint256 _destroyerId = initTroopNonce;

        vm.startPrank(player1);

        assertEq(getter.getTroop(_destroyerId).movesLeftInEpoch, 3);
        engine.march(_destroyerId, Position({x: 0, y: 8}));
        assertEq(getter.getTroop(_destroyerId).movesLeftInEpoch, 2);
        engine.march(_destroyerId, Position({x: 0, y: 7}));
        assertEq(getter.getTroop(_destroyerId).movesLeftInEpoch, 1);

        vm.warp(20);
        helper.updateEpoch();

        // lazy update! move has not been called yet so movesLeftInEpoch remains unchanged
        assertEq(getter.getTroop(_destroyerId).movesLeftInEpoch, 1);
        engine.march(_destroyerId, Position({x: 0, y: 6}));
        assertEq(getter.getTroop(_destroyerId).movesLeftInEpoch, 2);
        engine.march(_destroyerId, Position({x: 0, y: 5}));
        assertEq(getter.getTroop(_destroyerId).movesLeftInEpoch, 1);
        engine.march(_destroyerId, Position({x: 0, y: 4}));
        assertEq(getter.getTroop(_destroyerId).movesLeftInEpoch, 0);

        vm.expectRevert(bytes("CURIO: No moves left this epoch"));
        engine.march(_destroyerId, Position({x: 0, y: 3}));

        vm.stopPrank();
    }

    // Note: test move functionality
    function testMoveDamnIt() public {
        // produce a troop transport
        vm.prank(deployer);
        helper.spawnTroop(player1Pos, player1, troopTransportTroopTypeId);

        vm.startPrank(player1);

        // success: move transport to 7, 1
        Position memory _target = Position({x: 7, y: 1});
        engine.march(1, _target);

        // verify position
        Troop memory _troop = getter.getTroop(1);
        assertEq(_troop.pos.x, _target.x);
        assertEq(_troop.pos.y, _target.y);

        vm.stopPrank();
    }

    // battle
    function testmarchFailure() public {
        // TODO: add more
        Position memory _troopPos = Position({x: 7, y: 6});
        Position memory _enemy1Pos = Position({x: 7, y: 7});
        Position memory _enemy2Pos = Position({x: 7, y: 5});

        vm.startPrank(deployer);
        helper.spawnTroop(_troopPos, player1, destroyerTroopTypeId);
        helper.spawnTroop(_enemy1Pos, player2, troopTransportTroopTypeId); // a weaker enemy
        vm.stopPrank();

        uint256 _player1DestroyerId = initTroopNonce;

        vm.warp(20);
        helper.updateEpoch();

        vm.startPrank(player1);

        // fail: 2 attacks in 1 epoch
        engine.march(_player1DestroyerId, _enemy1Pos);
        if (getter.getTroop(_player1DestroyerId).owner == player1) {
            vm.expectRevert(bytes("CURIO: Attacked too recently"));
            engine.march(_player1DestroyerId, _enemy2Pos);
        }

        vm.stopPrank();
    }

    function testbattleBase() public {
        Position memory _destroyerPos = Position({x: 7, y: 3});

        vm.prank(deployer);
        helper.spawnTroop(_destroyerPos, player1, destroyerTroopTypeId);
        uint256 _destroyerId = initTroopNonce;

        // increase epoch
        vm.warp(20);
        helper.updateEpoch();
        assertEq(getter.getEpoch(), 1);

        vm.prank(player1);
        // Note: battle functionality
        engine.march(_destroyerId, player2Pos);

        if (getter.getTroop(_destroyerId).owner != player1) {
            console.log("[testbattleBase] Warning: unlikely outcome");
            return; // destroyer dies while battling port, a 1/64 (unlikely) outcome
        }

        Troop memory _destroyer = getter.getTroopAt(player2Pos);
        assertEq(_destroyer.owner, player1);

        Tile memory _tile = getter.getTileAt(player2Pos);
        assertEq(_tile.occupantId, _destroyerId);
        assertTrue(_tile.baseId != NULL);

        Base memory _port = getter.getBaseAt(player2Pos);
        assertEq(_port.owner, player1);
        assertEq(_port.health, 1);
    }

    function testbattleTroop() public {
        Position memory _armyPos = Position({x: 8, y: 3});
        Position memory _destroyerPos = Position({x: 7, y: 3});

        vm.startPrank(deployer);
        helper.spawnTroop(_armyPos, player2, armyTroopTypeId);
        uint256 _armyId = initTroopNonce;
        helper.spawnTroop(_destroyerPos, player1, destroyerTroopTypeId);
        vm.stopPrank();

        Troop memory _army;
        Troop memory _destroyer = getter.getTroopAt(_destroyerPos);
        assertEq(_destroyer.owner, player1);
        assertEq(_destroyer.health, getter.getTroopType(destroyerTroopTypeId).maxHealth);

        // increase epoch
        vm.warp(20);
        helper.updateEpoch();
        assertEq(getter.getEpoch(), 1);

        vm.prank(player2);
        // Note: Battle functionality
        engine.march(_armyId, _destroyerPos);

        _destroyer = getter.getTroopAt(_destroyerPos);
        _army = getter.getTroop(_armyId);
        bool _destroyerKilled = _destroyer.owner == NULL_ADDR; // destroyer dies
        bool _armyKilled = _army.owner == NULL_ADDR; // army dies
        assertTrue(_destroyerKilled || _armyKilled);

        // either side dies but not both
        if (_destroyerKilled) {
            assertTrue(!_armyKilled);
            assertEq(_army.health, 1);
            assertEq(_army.owner, player2);
        } else {
            assertEq(_destroyer.owner, player1);
        }
    }

    // Capture base
    // Note: all march test capturebase functionality
    function testCaptureBaseFailure() public {
        vm.startPrank(deployer);
        helper.spawnTroop(Position({x: 5, y: 1}), player1, armyTroopTypeId);
        uint256 _armyId = initTroopNonce;
        helper.spawnTroop(Position({x: 7, y: 3}), player1, destroyerTroopTypeId);
<<<<<<< HEAD
        // uint256 _destroyerId = initTroopNonce + 1;
=======
>>>>>>> 4b1afe5e
        vm.stopPrank();

        vm.prank(player2);
        vm.expectRevert(bytes("CURIO: Can only march own troop"));
        engine.march(_armyId, player3Pos);

        vm.startPrank(player1);
        vm.expectRevert(bytes("CURIO: Target not in Firing Range"));
        engine.march(_armyId, player2Pos);

        // vm.expectRevert(bytes("CURIO: Only a land troop can capture bases"));
<<<<<<< HEAD
        // engine.march(_destroyerId, player2Pos);
=======
        // engine.captureBase(_destroyerId, player2Pos);
>>>>>>> 4b1afe5e

        // vm.expectRevert(bytes("CURIO: No base to capture"));
        // engine.march(_armyId, Position({x: 4, y: 1}));

        // vm.expectRevert(bytes("CURIO: Base already owned"));
        // engine.march(_armyId, player1Pos);

        // vm.expectRevert(bytes("CURIO: Need to attack first"));
        // engine.march(_armyId, player3Pos);
        vm.stopPrank();

        vm.prank(deployer);
        helper.spawnTroop(player3Pos, player3, armyTroopTypeId);
        vm.prank(player1);
        // vm.expectRevert(bytes("CURIO: Destination tile occupied"));
        // engine.march(_armyId, player3Pos);
    }

    function testCaptureBase() public {
        vm.startPrank(deployer);
        helper.spawnTroop(Position({x: 6, y: 2}), player1, armyTroopTypeId);
        uint256 _armyId = initTroopNonce;
        helper.spawnTroop(Position({x: 7, y: 3}), player1, destroyerTroopTypeId);
        uint256 _destroyerId = initTroopNonce + 1;
        helper.spawnTroop(Position({x: 6, y: 4}), player2, armyTroopTypeId);
        vm.stopPrank();

        Base memory _base = getter.getBaseAt(player2Pos);
        assertEq(_base.owner, player2);

        // increase epoch
        vm.warp(20);
        helper.updateEpoch();
        assertEq(getter.getEpoch(), 1);

        vm.startPrank(player1);
        // Note: Battle functionality
        engine.march(_destroyerId, player2Pos);
        if (getter.getTroop(_destroyerId).owner == NULL_ADDR) {
            console.log("[testCaptureBase] Warning: unlikely outcome");
            return; // destroyer dies while battling port, a 1/64 (unlikely) outcome
        }
        assertEq(getter.getBaseAt(player2Pos).owner, player1);
        assertEq(getter.getBaseAt(player2Pos).health, 1);
        assertEq(getter.getTileAt(player2Pos).occupantId, _destroyerId);
        vm.expectRevert(bytes("CURIO: Destination tile occupied"));
        // Note: captureBase functionality
        engine.march(_armyId, player2Pos);
        vm.stopPrank();

        Troop memory _army = getter.getTroop(_armyId);
        assertEq(_army.pos.x, 6);
        assertEq(_army.pos.y, 2);
        assertEq(_army.health, getter.getTroopType(armyTroopTypeId).maxHealth);

        _base = getter.getBaseAt(player2Pos);
        assertEq(_base.owner, player1);

<<<<<<< HEAD
=======
        vm.prank(player2);
        vm.expectRevert(bytes("CURIO: Destination tile occupied"));
        engine.captureBase(_player2ArmyId, player2Pos);

>>>>>>> 4b1afe5e
        vm.coinbase(deployer);
    }

    // Repair
    function testRepairFailure() public {
        vm.startPrank(player1);
        vm.expectRevert("CURIO: No base found");
        helper.repair(Position({x: 0, y: 0}));

        vm.expectRevert("CURIO: Can only repair in own base");
        helper.repair(player2Pos);

        vm.expectRevert("CURIO: No troop to repair");
        helper.repair(player1Pos);
        vm.stopPrank();

        uint256 _player1DestroyerId = initTroopNonce;
        Position memory _player2DestroyerPos = Position({x: 7, y: 1});
        vm.startPrank(deployer);
        helper.spawnTroop(player1Pos, player1, destroyerTroopTypeId);
        helper.spawnTroop(_player2DestroyerPos, player2, destroyerTroopTypeId);
        vm.stopPrank();

        vm.startPrank(player1);
        vm.expectRevert("CURIO: Troop already at full health");
        helper.repair(player1Pos);

        vm.warp(20);
        helper.updateEpoch();
        // Note: test battle functionality
        engine.march(_player1DestroyerId, _player2DestroyerPos);

        // try to replicate "repaired too recently" error on both players' destroyers
        Troop memory _player1Destroyer = getter.getTroopAt(player1Pos);
        if (_player1Destroyer.owner == player1 && _player1Destroyer.health == 1) {
            helper.repair(player1Pos);
            vm.expectRevert("CURIO: Repaired too recently");
            helper.repair(player1Pos);
        }

        vm.stopPrank();

        vm.startPrank(player2);

        Troop memory _player2Destroyer = getter.getTroopAt(_player2DestroyerPos);
        if (_player2Destroyer.owner == player2 && _player2Destroyer.health == 1) {
            helper.repair(_player2DestroyerPos);
            vm.expectRevert("CURIO: Repaired too recently");
            helper.repair(_player2DestroyerPos);
        }

        vm.stopPrank();
    }

    function testRepair() public {
        uint256 _player1DestroyerId = initTroopNonce;
        Position memory _player2DestroyerPos = Position({x: 7, y: 1});
        vm.startPrank(deployer);
        helper.spawnTroop(player1Pos, player1, destroyerTroopTypeId);
        helper.spawnTroop(_player2DestroyerPos, player2, destroyerTroopTypeId);
        vm.stopPrank();

        vm.startPrank(player1);
        vm.warp(20);
        helper.updateEpoch();
        // Note: test battle functionality
        engine.march(_player1DestroyerId, _player2DestroyerPos);

        Troop memory _player1Destroyer = getter.getTroopAt(player1Pos);
        if (_player1Destroyer.owner == player1 && _player1Destroyer.health < 3) {
            uint256 _health = _player1Destroyer.health;
            vm.warp(20);
            helper.repair(player1Pos);
            assertEq(getter.getTroopAt(player1Pos).health, _health + 1);
        }

        vm.stopPrank();
        vm.startPrank(player2);

        Troop memory _player2Destroyer = getter.getTroopAt(_player2DestroyerPos);
        if (_player2Destroyer.owner == player2 && _player2Destroyer.health < 3) {
            uint256 _health = _player2Destroyer.health;
            vm.warp(20);
            helper.repair(_player2DestroyerPos);
            assertEq(getter.getTroopAt(_player2DestroyerPos).health, _health + 1);
        }

        vm.stopPrank();
    }

    // ------------------------------------------------
    // Helpers
    // ------------------------------------------------

    // produces 1 troop at a desired location
    function produceTroop(
        Position memory _location,
        uint256 _troopTypeId,
        address _player,
        uint256 _startTime
    ) internal {
        vm.startPrank(_player);
        TroopType memory troopTypeInfo = getter.getTroopType(_troopTypeId);
        engine.startProduction(_location, _troopTypeId); // start production at 1 epoch

        // fast foward a few epochs

        for (uint256 i = 1; i <= troopTypeInfo.epochsToProduce; i++) {
            vm.warp(_startTime + i * 10); // increase time by a few seconds
            helper.updateEpoch();
        }

        helper.endProduction(_location);
        vm.stopPrank();
    }
}<|MERGE_RESOLUTION|>--- conflicted
+++ resolved
@@ -304,10 +304,7 @@
         helper.spawnTroop(Position({x: 5, y: 1}), player1, armyTroopTypeId);
         uint256 _armyId = initTroopNonce;
         helper.spawnTroop(Position({x: 7, y: 3}), player1, destroyerTroopTypeId);
-<<<<<<< HEAD
         // uint256 _destroyerId = initTroopNonce + 1;
-=======
->>>>>>> 4b1afe5e
         vm.stopPrank();
 
         vm.prank(player2);
@@ -319,11 +316,7 @@
         engine.march(_armyId, player2Pos);
 
         // vm.expectRevert(bytes("CURIO: Only a land troop can capture bases"));
-<<<<<<< HEAD
         // engine.march(_destroyerId, player2Pos);
-=======
-        // engine.captureBase(_destroyerId, player2Pos);
->>>>>>> 4b1afe5e
 
         // vm.expectRevert(bytes("CURIO: No base to capture"));
         // engine.march(_armyId, Position({x: 4, y: 1}));
@@ -382,13 +375,6 @@
         _base = getter.getBaseAt(player2Pos);
         assertEq(_base.owner, player1);
 
-<<<<<<< HEAD
-=======
-        vm.prank(player2);
-        vm.expectRevert(bytes("CURIO: Destination tile occupied"));
-        engine.captureBase(_player2ArmyId, player2Pos);
-
->>>>>>> 4b1afe5e
         vm.coinbase(deployer);
     }
 
