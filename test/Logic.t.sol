//SPDX-License-Identifier: MIT
pragma solidity ^0.8.4;

import "forge-std/Test.sol";
import "test/DiamondDeploy.t.sol";

contract LogicTest is Test, DiamondDeployTest {
<<<<<<< HEAD
    // TODO: add tests for events
    event NewPlayer(address _player, Position _pos);
    event Bankruptcy(address _player);
    event Moved(address _player, uint256 _troopId, uint256 _epoch, Position _startPos, Position _targetPos);
    event AttackedTroop(address _player, uint256 _troopId, Troop _troopInfo, uint256 _targetTroopId, Troop _targetTroopInfo);
    event AttackedBase(address _player, uint256 _troopId, Troop _troopInfo, uint256 _targetBaseId, Base _targetBaseInfo);
    event Death(address _player, uint256 _troopId);
    event BaseCaptured(address _player, uint256 _troopId, uint256 _baseId);
    event NewTroop(address _player, uint256 _troopId, Troop _troop, Position _pos);
    event Repaired(address _player, uint256 _troopId, uint256 _health);
    event Recovered(address _player, uint256 _troopId);

    function testDeleteTroop() public {
        assertEq(block.timestamp, 1);

        vm.startPrank(deployer);
        helper.spawnTroop(Position({x: 7, y: 2}), player1, destroyerTroopTypeId);
        helper.spawnTroop(Position({x: 7, y: 3}), player1, troopTransportTroopTypeId);
        vm.stopPrank();

        Player memory _player1Info = getter.getPlayer(player1);
        assertEq(_player1Info.numOwnedTroops, 2);
        assertEq(_player1Info.totalTroopExpensePerUpdate, 2);
        assertEq(_player1Info.balance, 20);

        vm.warp(2);
        helper.updatePlayerBalance(player1);
        _player1Info = getter.getPlayer(player1);
        assertEq(_player1Info.balance, 23);

        vm.prank(player2);
        vm.expectRevert(bytes("CURIO: Can only delete own troop"));
        engine.deleteTroop(1);

        vm.prank(player1);
        engine.deleteTroop(1);
        _player1Info = getter.getPlayer(player1);
        Troop memory _firstDestroyer = getter.getTroop(1);
        assertEq(_firstDestroyer.owner, NULL_ADDR);
        assertEq(_firstDestroyer.health, 0);
        assertEq(_firstDestroyer.pos.y, 0);
        assertEq(_player1Info.numOwnedTroops, 1);
        assertEq(_player1Info.totalTroopExpensePerUpdate, 1);

        vm.warp(3);
        helper.updatePlayerBalance(player1);
        _player1Info = getter.getPlayer(player1);
        assertEq(_player1Info.balance, 27);
    }

    // Purchase
=======
    // ----------------------------------------------------------
    // PURCHASE TESTS
    // ----------------------------------------------------------

>>>>>>> 7e55e30e
    function testPurchaseTroopFailure() public {
        // fail: purchase by inactive address
        vm.expectRevert(bytes("CURIO: Player is inactive"));
        engine.purchaseTroop(Position({x: 100, y: 50}), armyTroopTypeId);

        // fail: purchase on invalid location
        vm.prank(player2);
        vm.expectRevert(bytes("CURIO: Out of bound"));
        engine.purchaseTroop(Position({x: 6000, y: 6000}), armyTroopTypeId);

        // fail: player2 attempting to produce in other's base
        vm.prank(player2);
        vm.expectRevert(bytes("CURIO: Can only purchase in own base"));
        engine.purchaseTroop(player1Pos, armyTroopTypeId);

        // fail: player3 in a city attempting to purchase a troop transport (water troop)
        vm.prank(player3);
        vm.expectRevert(bytes("CURIO: Only ports can purchase water troops"));
        engine.purchaseTroop(player3Pos, troopTransportTroopTypeId);

        // fail: player1 attempting to purchase a troop over budget
        vm.prank(player1);
        vm.expectRevert(bytes("CURIO: Insufficient balance"));
        engine.purchaseTroop(player1Pos, battleshipTroopTypeId);

        // fail: player1 finish producing troop on an occupied base
        vm.prank(deployer);
        helper.spawnTroop(player1Pos, player1, armyTroopTypeId);
        vm.prank(player1);
        vm.expectRevert(bytes("CURIO: Base occupied by another troop"));
        engine.purchaseTroop(player1Pos, troopTransportTroopTypeId);
    }

    function testPurchaseTroop() public {
        assertEq(getter.getPlayer(player1).balance, 20);
        assertEq(getter.getPlayer(player1).numOwnedTroops, 0);

        // player1 purchase troop transport
        vm.startPrank(player1);
        assertEq(getter.getPlayer(player1).totalTroopExpensePerUpdate, 0);
        engine.purchaseTroop(player1Pos, troopTransportTroopTypeId);

        // success: verify troop's basic information
        Troop memory _troop = getter.getTroopAt(player1Pos);
        assertEq(_troop.owner, player1);
        assertEq(_troop.troopTypeId, troopTransportTroopTypeId);
        assertEq(_troop.pos.x, player1Pos.x);
        assertEq(_troop.pos.y, player1Pos.y);

        // success: verify that troop ID was registered correctly
        _troop = getter.getTroop(initTroopNonce);
        assertEq(_troop.pos.x, player1Pos.x);
        assertEq(_troop.pos.y, player1Pos.y);

        // success: verify the troopType is correct
        TroopType memory _troopType = getter.getTroopType(_troop.troopTypeId);
        assertTrue(!_troopType.isLandTroop);

        // success: verify balance and troop count
        assertEq(getter.getPlayer(player1).balance, 20 - 14);
        assertEq(getter.getPlayer(player1).totalGoldGenerationPerUpdate, 5);
        assertEq(getter.getPlayer(player1).totalTroopExpensePerUpdate, 1);
        assertEq(getter.getPlayer(player1).numOwnedTroops, 1);

        // success: purchase another troop
        vm.warp(3);
        engine.march(initTroopNonce, Position({x: 7, y: 1}));
        engine.purchaseTroop(player1Pos, troopTransportTroopTypeId);

        // success: verify troop's basic information
        _troop = getter.getTroopAt(player1Pos);
        assertEq(_troop.owner, player1);
        assertEq(_troop.troopTypeId, troopTransportTroopTypeId);
        assertEq(_troop.pos.x, player1Pos.x);
        assertEq(_troop.pos.y, player1Pos.y);

        assertEq(getter.getPlayer(player1).balance, 6 + 2 * (5 - 1) - 14);

        vm.stopPrank();
    }

    // ----------------------------------------------------------
    // MARCH TESTS
    // ----------------------------------------------------------

    function testMoveFailure() public {
        // spawn troop at player1 location
        vm.startPrank(deployer);
        helper.spawnTroop(player1Pos, player1, troopTransportTroopTypeId);
        helper.spawnTroop(Position({x: 7, y: 4}), player1, troopTransportTroopTypeId);
        vm.stopPrank();
        uint256 _troopId = initTroopNonce;

        vm.warp(2);
        vm.startPrank(player1);

        // fail: move to same location
        vm.expectRevert(bytes("CURIO: Already at destination"));
        engine.march(_troopId, player1Pos);

        vm.warp(4);
        engine.march(_troopId, Position({x: 7, y: 2}));
        vm.warp(6);
        engine.march(_troopId, Position({x: 7, y: 3}));

        vm.stopPrank();
    }

    function testMarchFailure() public {
        Position memory _troopPos = Position({x: 7, y: 6});
        Position memory _enemy1Pos = Position({x: 7, y: 7});
        Position memory _enemy2Pos = Position({x: 7, y: 5});

        vm.startPrank(deployer);
        helper.spawnTroop(_troopPos, player1, destroyerTroopTypeId);
        helper.spawnTroop(_enemy1Pos, player2, troopTransportTroopTypeId); // a weaker enemy
        vm.stopPrank();

        uint256 _player1DestroyerId = initTroopNonce;

        vm.warp(2);

        vm.startPrank(player1);

        // fail: 2 attacks in 1 second
        engine.march(_player1DestroyerId, _enemy1Pos);
        if (getter.getTroop(_player1DestroyerId).owner == player1) {
            vm.expectRevert(bytes("CURIO: Large action taken too recently"));
            engine.march(_player1DestroyerId, _enemy2Pos);
        }

        vm.stopPrank();
    }

    function testBattleTroop() public {
        Position memory _armyPos = Position({x: 8, y: 3});
        Position memory _destroyerPos = Position({x: 7, y: 3});

        vm.startPrank(deployer);
        helper.spawnTroop(_armyPos, player2, armyTroopTypeId);
        uint256 _armyId = initTroopNonce;
        helper.spawnTroop(_destroyerPos, player1, destroyerTroopTypeId);
        vm.stopPrank();

        Troop memory _army;
        Troop memory _destroyer = getter.getTroopAt(_destroyerPos);
        assertEq(_destroyer.owner, player1);
        assertEq(_destroyer.health, getter.getTroopType(destroyerTroopTypeId).maxHealth);
        assertEq(getter.getPlayer(player1).numOwnedTroops, 1);
        assertEq(getter.getPlayer(player2).numOwnedTroops, 1);

        // increase time
        vm.warp(3);

        vm.prank(player2);
        // Note: Battle functionality
        engine.march(_armyId, _destroyerPos);

        _destroyer = getter.getTroopAt(_destroyerPos);
        _army = getter.getTroop(_armyId);
        bool _destroyerKilled = _destroyer.owner == NULL_ADDR; // destroyer dies
        bool _armyKilled = _army.owner == NULL_ADDR; // army dies
        assertTrue(_destroyerKilled || _armyKilled);
        helper.updatePlayerBalance(player1);
        assertEq(getter.getPlayer(player1).balance, 28);

        // either side dies but not both
        if (_destroyerKilled) {
            assertTrue(!_armyKilled);
            assertEq(_army.health, 1);
            assertEq(_army.owner, player2);
            assertEq(getter.getPlayer(player1).totalGoldGenerationPerUpdate, 5);
            assertEq(getter.getPlayer(player1).totalTroopExpensePerUpdate, 0);
            assertEq(getter.getPlayer(player1).numOwnedTroops, 0);
            assertEq(getter.getPlayer(player2).totalGoldGenerationPerUpdate, 5);
            assertEq(getter.getPlayer(player2).totalTroopExpensePerUpdate, 0);
            assertEq(getter.getPlayer(player2).numOwnedTroops, 1);
        } else {
            assertEq(_destroyer.owner, player1);
            assertEq(getter.getPlayer(player1).totalGoldGenerationPerUpdate, 5);
            assertEq(getter.getPlayer(player1).totalTroopExpensePerUpdate, 1);
            assertEq(getter.getPlayer(player1).numOwnedTroops, 1);
            assertEq(getter.getPlayer(player2).totalGoldGenerationPerUpdate, 5);
            assertEq(getter.getPlayer(player2).totalTroopExpensePerUpdate, 0);
            assertEq(getter.getPlayer(player2).numOwnedTroops, 0);
        }
    }

    function testCaptureBaseFailure() public {
        vm.startPrank(deployer);
        helper.transferBaseOwnership(Position({x: 5, y: 1}), player1);
        helper.spawnTroop(Position({x: 5, y: 1}), player1, armyTroopTypeId);
        uint256 _armyId = initTroopNonce;
        helper.spawnTroop(Position({x: 7, y: 3}), player1, destroyerTroopTypeId);
        // uint256 _destroyerId = initTroopNonce + 1;
        vm.stopPrank();

        vm.warp(2);
        vm.prank(player2);
        vm.expectRevert(bytes("CURIO: Can only march own troop"));
        engine.march(_armyId, player3Pos);

        vm.startPrank(player1);
        vm.expectRevert(bytes("CURIO: Target not in firing range"));
        engine.march(_armyId, player2Pos);
        vm.stopPrank();
    }

    // ----------------------------------------------------------
    // REPAIR TESTS
    // ----------------------------------------------------------

    function testRepairFailure() public {
        vm.startPrank(player1);
        vm.expectRevert("CURIO: No base found");
        helper.repair(Position({x: 0, y: 0}));

        vm.expectRevert("CURIO: Can only repair in own base");
        helper.repair(player2Pos);

        vm.expectRevert("CURIO: No troop to repair");
        helper.repair(player1Pos);
        vm.stopPrank();

        uint256 _player1DestroyerId = initTroopNonce;
        Position memory _player2DestroyerPos = Position({x: 7, y: 1});
        vm.startPrank(deployer);
        helper.spawnTroop(player1Pos, player1, destroyerTroopTypeId);
        helper.spawnTroop(_player2DestroyerPos, player2, destroyerTroopTypeId);
        vm.stopPrank();

        vm.startPrank(player1);
        vm.expectRevert("CURIO: Troop already at full health");
        helper.repair(player1Pos);

        // Note: test battle functionality
        vm.warp(2);
        engine.march(_player1DestroyerId, _player2DestroyerPos);

        // try to replicate "repaired too recently" error on both players' destroyers
        Troop memory _player1Destroyer = getter.getTroopAt(player1Pos);
        if (_player1Destroyer.owner == player1 && _player1Destroyer.health == 1) {
            helper.repair(player1Pos);
            vm.expectRevert("CURIO: Repaired too recently");
            helper.repair(player1Pos);
        }

        vm.stopPrank();

        vm.startPrank(player2);

        Troop memory _player2Destroyer = getter.getTroopAt(_player2DestroyerPos);
        if (_player2Destroyer.owner == player2 && _player2Destroyer.health == 1) {
            helper.repair(_player2DestroyerPos);
            vm.expectRevert("CURIO: Repaired too recently");
            helper.repair(_player2DestroyerPos);
        }

        vm.stopPrank();
    }

    function testRepair() public {
        uint256 _player1DestroyerId = initTroopNonce;
        Position memory _player2DestroyerPos = Position({x: 7, y: 1});
        vm.startPrank(deployer);
        helper.spawnTroop(player1Pos, player1, destroyerTroopTypeId);
        helper.spawnTroop(_player2DestroyerPos, player2, destroyerTroopTypeId);
        vm.stopPrank();

        vm.startPrank(player1);
        vm.warp(2);
        // Note: test battle functionality
        engine.march(_player1DestroyerId, _player2DestroyerPos);

        Troop memory _player1Destroyer = getter.getTroopAt(player1Pos);
        if (_player1Destroyer.owner == player1 && _player1Destroyer.health < 3) {
            uint256 _health = _player1Destroyer.health;
            vm.warp(20);
            helper.repair(player1Pos);
            assertEq(getter.getTroopAt(player1Pos).health, _health + 1);
        }

        vm.stopPrank();
        vm.startPrank(player2);

        Troop memory _player2Destroyer = getter.getTroopAt(_player2DestroyerPos);
        if (_player2Destroyer.owner == player2 && _player2Destroyer.health < 3) {
            uint256 _health = _player2Destroyer.health;
            vm.warp(20);
            helper.repair(_player2DestroyerPos);
            assertEq(getter.getTroopAt(_player2DestroyerPos).health, _health + 1);
        }

        vm.stopPrank();
    }

    // ----------------------------------------------------------------
    // Note: enable tests below for when ship capturing base is enabled
    // ----------------------------------------------------------------

    // function testBattleBaseNaval() public {
    //     Position memory _destroyerPos = Position({x: 7, y: 3});

    //     vm.prank(deployer);
    //     helper.spawnTroop(_destroyerPos, player1, destroyerTroopTypeId);
    //     helper.updatePlayerBalance(player1);
    //     assertEq(getter.getPlayer(player1).balance, 20);
    //     assertEq(getter.getPlayer(player1).totalGoldGenerationPerUpdate, 5);
    //     assertEq(getter.getPlayer(player1).totalTroopExpensePerUpdate, 1);
    //     assertEq(getter.getPlayer(player1).numOwnedBases, 1);
    //     assertEq(getter.getPlayer(player2).totalGoldGenerationPerUpdate, 5);
    //     assertEq(getter.getPlayer(player2).totalTroopExpensePerUpdate, 0);
    //     assertEq(getter.getPlayer(player2).numOwnedBases, 1);
    //     uint256 _destroyerId = initTroopNonce;

    //     // increase time
    //     vm.warp(3);

    //     vm.prank(player1);
    //     // Note: battle functionality
    //     engine.march(_destroyerId, player2Pos);

    //     if (getter.getTroop(_destroyerId).owner != player1) {
    //         console.log("[testbattleBase] Warning: unlikely outcome");
    //         return; // destroyer dies while battling port, a 1/64 (unlikely) outcome
    //     }

    //     Troop memory _destroyer = getter.getTroopAt(player2Pos);
    //     assertEq(_destroyer.owner, player1);

    //     Tile memory _tile = getter.getTileAt(player2Pos);
    //     assertEq(_tile.occupantId, _destroyerId);
    //     assertTrue(_tile.baseId != NULL);

    //     Base memory _port = getter.getBaseAt(player2Pos);
    //     assertEq(_port.owner, player1);
    //     assertEq(_port.health, 1);

    //     helper.updatePlayerBalance(player1);
    //     assertEq(getter.getPlayer(player1).balance, 28);
    //     assertEq(getter.getPlayer(player1).totalGoldGenerationPerUpdate, 10);
    //     assertEq(getter.getPlayer(player1).totalTroopExpensePerUpdate, 1);
    //     assertEq(getter.getPlayer(player1).numOwnedBases, 2);
    //     assertEq(getter.getPlayer(player2).totalGoldGenerationPerUpdate, 0);
    //     assertEq(getter.getPlayer(player2).totalTroopExpensePerUpdate, 0);
    //     assertEq(getter.getPlayer(player2).numOwnedBases, 0);
    // }

    // function testCaptureBaseNaval() public {
    //     vm.startPrank(deployer);
    //     helper.transferBaseOwnership(Position({x: 6, y: 2}), player1);
    //     helper.spawnTroop(Position({x: 6, y: 2}), player1, armyTroopTypeId);
    //     uint256 _armyId = initTroopNonce;
    //     helper.spawnTroop(Position({x: 7, y: 3}), player1, destroyerTroopTypeId);
    //     uint256 _destroyerId = initTroopNonce + 1;
    //     helper.transferBaseOwnership(Position({x: 6, y: 4}), player2);
    //     helper.spawnTroop(Position({x: 6, y: 4}), player2, armyTroopTypeId);
    //     vm.stopPrank();

    //     Base memory _base = getter.getBaseAt(player2Pos);
    //     assertEq(_base.owner, player2);
    //     assertEq(getter.getPlayer(player1).numOwnedBases, 1);
    //     assertEq(getter.getPlayer(player2).numOwnedBases, 1);

    //     // increase time
    //     vm.warp(3);

    //     vm.startPrank(player1);
    //     // Note: Battle functionality
    //     engine.march(_destroyerId, player2Pos);
    //     if (getter.getTroop(_destroyerId).owner == NULL_ADDR) {
    //         console.log("[testCaptureBase] Warning: unlikely outcome");
    //         return; // destroyer dies while battling port, a 1/64 (unlikely) outcome
    //     }
    //     assertEq(getter.getBaseAt(player2Pos).owner, player1);
    //     assertEq(getter.getBaseAt(player2Pos).health, 1);
    //     assertEq(getter.getTileAt(player2Pos).occupantId, _destroyerId);
    //     assertEq(getter.getPlayer(player2).numOwnedBases, 1);
    //     assertEq(getter.getPlayer(player1).numOwnedBases, 2);
    //     vm.expectRevert(bytes("CURIO: Destination tile occupied"));
    //     // Note: captureBase functionality
    //     engine.march(_armyId, player2Pos);
    //     vm.stopPrank();

    //     Troop memory _army = getter.getTroop(_armyId);
    //     assertEq(_army.pos.x, 6);
    //     assertEq(_army.pos.y, 3);
    //     assertEq(_army.health, getter.getTroopType(armyTroopTypeId).maxHealth);

    //     _base = getter.getBaseAt(player2Pos);
    //     assertEq(_base.owner, player1);

    //     assertEq(getter.getPlayer(player1).balance, 28);
    //     assertEq(getter.getPlayer(player1).totalGoldGenerationPerUpdate, 10);
    //     assertEq(getter.getPlayer(player1).totalTroopExpensePerUpdate, 1);
    //     assertEq(getter.getPlayer(player2).totalGoldGenerationPerUpdate, 0);
    //     assertEq(getter.getPlayer(player2).totalTroopExpensePerUpdate, 0);

    //     vm.coinbase(deployer);
    // }
}<|MERGE_RESOLUTION|>--- conflicted
+++ resolved
@@ -5,145 +5,6 @@
 import "test/DiamondDeploy.t.sol";
 
 contract LogicTest is Test, DiamondDeployTest {
-<<<<<<< HEAD
-    // TODO: add tests for events
-    event NewPlayer(address _player, Position _pos);
-    event Bankruptcy(address _player);
-    event Moved(address _player, uint256 _troopId, uint256 _epoch, Position _startPos, Position _targetPos);
-    event AttackedTroop(address _player, uint256 _troopId, Troop _troopInfo, uint256 _targetTroopId, Troop _targetTroopInfo);
-    event AttackedBase(address _player, uint256 _troopId, Troop _troopInfo, uint256 _targetBaseId, Base _targetBaseInfo);
-    event Death(address _player, uint256 _troopId);
-    event BaseCaptured(address _player, uint256 _troopId, uint256 _baseId);
-    event NewTroop(address _player, uint256 _troopId, Troop _troop, Position _pos);
-    event Repaired(address _player, uint256 _troopId, uint256 _health);
-    event Recovered(address _player, uint256 _troopId);
-
-    function testDeleteTroop() public {
-        assertEq(block.timestamp, 1);
-
-        vm.startPrank(deployer);
-        helper.spawnTroop(Position({x: 7, y: 2}), player1, destroyerTroopTypeId);
-        helper.spawnTroop(Position({x: 7, y: 3}), player1, troopTransportTroopTypeId);
-        vm.stopPrank();
-
-        Player memory _player1Info = getter.getPlayer(player1);
-        assertEq(_player1Info.numOwnedTroops, 2);
-        assertEq(_player1Info.totalTroopExpensePerUpdate, 2);
-        assertEq(_player1Info.balance, 20);
-
-        vm.warp(2);
-        helper.updatePlayerBalance(player1);
-        _player1Info = getter.getPlayer(player1);
-        assertEq(_player1Info.balance, 23);
-
-        vm.prank(player2);
-        vm.expectRevert(bytes("CURIO: Can only delete own troop"));
-        engine.deleteTroop(1);
-
-        vm.prank(player1);
-        engine.deleteTroop(1);
-        _player1Info = getter.getPlayer(player1);
-        Troop memory _firstDestroyer = getter.getTroop(1);
-        assertEq(_firstDestroyer.owner, NULL_ADDR);
-        assertEq(_firstDestroyer.health, 0);
-        assertEq(_firstDestroyer.pos.y, 0);
-        assertEq(_player1Info.numOwnedTroops, 1);
-        assertEq(_player1Info.totalTroopExpensePerUpdate, 1);
-
-        vm.warp(3);
-        helper.updatePlayerBalance(player1);
-        _player1Info = getter.getPlayer(player1);
-        assertEq(_player1Info.balance, 27);
-    }
-
-    // Purchase
-=======
-    // ----------------------------------------------------------
-    // PURCHASE TESTS
-    // ----------------------------------------------------------
-
->>>>>>> 7e55e30e
-    function testPurchaseTroopFailure() public {
-        // fail: purchase by inactive address
-        vm.expectRevert(bytes("CURIO: Player is inactive"));
-        engine.purchaseTroop(Position({x: 100, y: 50}), armyTroopTypeId);
-
-        // fail: purchase on invalid location
-        vm.prank(player2);
-        vm.expectRevert(bytes("CURIO: Out of bound"));
-        engine.purchaseTroop(Position({x: 6000, y: 6000}), armyTroopTypeId);
-
-        // fail: player2 attempting to produce in other's base
-        vm.prank(player2);
-        vm.expectRevert(bytes("CURIO: Can only purchase in own base"));
-        engine.purchaseTroop(player1Pos, armyTroopTypeId);
-
-        // fail: player3 in a city attempting to purchase a troop transport (water troop)
-        vm.prank(player3);
-        vm.expectRevert(bytes("CURIO: Only ports can purchase water troops"));
-        engine.purchaseTroop(player3Pos, troopTransportTroopTypeId);
-
-        // fail: player1 attempting to purchase a troop over budget
-        vm.prank(player1);
-        vm.expectRevert(bytes("CURIO: Insufficient balance"));
-        engine.purchaseTroop(player1Pos, battleshipTroopTypeId);
-
-        // fail: player1 finish producing troop on an occupied base
-        vm.prank(deployer);
-        helper.spawnTroop(player1Pos, player1, armyTroopTypeId);
-        vm.prank(player1);
-        vm.expectRevert(bytes("CURIO: Base occupied by another troop"));
-        engine.purchaseTroop(player1Pos, troopTransportTroopTypeId);
-    }
-
-    function testPurchaseTroop() public {
-        assertEq(getter.getPlayer(player1).balance, 20);
-        assertEq(getter.getPlayer(player1).numOwnedTroops, 0);
-
-        // player1 purchase troop transport
-        vm.startPrank(player1);
-        assertEq(getter.getPlayer(player1).totalTroopExpensePerUpdate, 0);
-        engine.purchaseTroop(player1Pos, troopTransportTroopTypeId);
-
-        // success: verify troop's basic information
-        Troop memory _troop = getter.getTroopAt(player1Pos);
-        assertEq(_troop.owner, player1);
-        assertEq(_troop.troopTypeId, troopTransportTroopTypeId);
-        assertEq(_troop.pos.x, player1Pos.x);
-        assertEq(_troop.pos.y, player1Pos.y);
-
-        // success: verify that troop ID was registered correctly
-        _troop = getter.getTroop(initTroopNonce);
-        assertEq(_troop.pos.x, player1Pos.x);
-        assertEq(_troop.pos.y, player1Pos.y);
-
-        // success: verify the troopType is correct
-        TroopType memory _troopType = getter.getTroopType(_troop.troopTypeId);
-        assertTrue(!_troopType.isLandTroop);
-
-        // success: verify balance and troop count
-        assertEq(getter.getPlayer(player1).balance, 20 - 14);
-        assertEq(getter.getPlayer(player1).totalGoldGenerationPerUpdate, 5);
-        assertEq(getter.getPlayer(player1).totalTroopExpensePerUpdate, 1);
-        assertEq(getter.getPlayer(player1).numOwnedTroops, 1);
-
-        // success: purchase another troop
-        vm.warp(3);
-        engine.march(initTroopNonce, Position({x: 7, y: 1}));
-        engine.purchaseTroop(player1Pos, troopTransportTroopTypeId);
-
-        // success: verify troop's basic information
-        _troop = getter.getTroopAt(player1Pos);
-        assertEq(_troop.owner, player1);
-        assertEq(_troop.troopTypeId, troopTransportTroopTypeId);
-        assertEq(_troop.pos.x, player1Pos.x);
-        assertEq(_troop.pos.y, player1Pos.y);
-
-        assertEq(getter.getPlayer(player1).balance, 6 + 2 * (5 - 1) - 14);
-
-        vm.stopPrank();
-    }
-
     // ----------------------------------------------------------
     // MARCH TESTS
     // ----------------------------------------------------------
@@ -272,6 +133,90 @@
     }
 
     // ----------------------------------------------------------
+    // PURCHASE TESTS
+    // ----------------------------------------------------------
+    function testPurchaseTroopFailure() public {
+        // fail: purchase by inactive address
+        vm.expectRevert(bytes("CURIO: Player is inactive"));
+        engine.purchaseTroop(Position({x: 100, y: 50}), armyTroopTypeId);
+
+        // fail: purchase on invalid location
+        vm.prank(player2);
+        vm.expectRevert(bytes("CURIO: Out of bound"));
+        engine.purchaseTroop(Position({x: 6000, y: 6000}), armyTroopTypeId);
+
+        // fail: player2 attempting to produce in other's base
+        vm.prank(player2);
+        vm.expectRevert(bytes("CURIO: Can only purchase in own base"));
+        engine.purchaseTroop(player1Pos, armyTroopTypeId);
+
+        // fail: player3 in a city attempting to purchase a troop transport (water troop)
+        vm.prank(player3);
+        vm.expectRevert(bytes("CURIO: Only ports can purchase water troops"));
+        engine.purchaseTroop(player3Pos, troopTransportTroopTypeId);
+
+        // fail: player1 attempting to purchase a troop over budget
+        vm.prank(player1);
+        vm.expectRevert(bytes("CURIO: Insufficient balance"));
+        engine.purchaseTroop(player1Pos, battleshipTroopTypeId);
+
+        // fail: player1 finish producing troop on an occupied base
+        vm.prank(deployer);
+        helper.spawnTroop(player1Pos, player1, armyTroopTypeId);
+        vm.prank(player1);
+        vm.expectRevert(bytes("CURIO: Base occupied by another troop"));
+        engine.purchaseTroop(player1Pos, troopTransportTroopTypeId);
+    }
+
+    function testPurchaseTroop() public {
+        assertEq(getter.getPlayer(player1).balance, 20);
+        assertEq(getter.getPlayer(player1).numOwnedTroops, 0);
+
+        // player1 purchase troop transport
+        vm.startPrank(player1);
+        assertEq(getter.getPlayer(player1).totalTroopExpensePerUpdate, 0);
+        engine.purchaseTroop(player1Pos, troopTransportTroopTypeId);
+
+        // success: verify troop's basic information
+        Troop memory _troop = getter.getTroopAt(player1Pos);
+        assertEq(_troop.owner, player1);
+        assertEq(_troop.troopTypeId, troopTransportTroopTypeId);
+        assertEq(_troop.pos.x, player1Pos.x);
+        assertEq(_troop.pos.y, player1Pos.y);
+
+        // success: verify that troop ID was registered correctly
+        _troop = getter.getTroop(initTroopNonce);
+        assertEq(_troop.pos.x, player1Pos.x);
+        assertEq(_troop.pos.y, player1Pos.y);
+
+        // success: verify the troopType is correct
+        TroopType memory _troopType = getter.getTroopType(_troop.troopTypeId);
+        assertTrue(!_troopType.isLandTroop);
+
+        // success: verify balance and troop count
+        assertEq(getter.getPlayer(player1).balance, 20 - 14);
+        assertEq(getter.getPlayer(player1).totalGoldGenerationPerUpdate, 5);
+        assertEq(getter.getPlayer(player1).totalTroopExpensePerUpdate, 1);
+        assertEq(getter.getPlayer(player1).numOwnedTroops, 1);
+
+        // success: purchase another troop
+        vm.warp(3);
+        engine.march(initTroopNonce, Position({x: 7, y: 1}));
+        engine.purchaseTroop(player1Pos, troopTransportTroopTypeId);
+
+        // success: verify troop's basic information
+        _troop = getter.getTroopAt(player1Pos);
+        assertEq(_troop.owner, player1);
+        assertEq(_troop.troopTypeId, troopTransportTroopTypeId);
+        assertEq(_troop.pos.x, player1Pos.x);
+        assertEq(_troop.pos.y, player1Pos.y);
+
+        assertEq(getter.getPlayer(player1).balance, 6 + 2 * (5 - 1) - 14);
+
+        vm.stopPrank();
+    }
+
+    // ----------------------------------------------------------
     // REPAIR TESTS
     // ----------------------------------------------------------
 
@@ -357,6 +302,48 @@
         }
 
         vm.stopPrank();
+    }
+
+    // ----------------------------------------------------------
+    // DELETE TROOP TESTS
+    // ----------------------------------------------------------
+
+    function testDeleteTroop() public {
+        assertEq(block.timestamp, 1);
+
+        vm.startPrank(deployer);
+        helper.spawnTroop(Position({x: 7, y: 2}), player1, destroyerTroopTypeId);
+        helper.spawnTroop(Position({x: 7, y: 3}), player1, troopTransportTroopTypeId);
+        vm.stopPrank();
+
+        Player memory _player1Info = getter.getPlayer(player1);
+        assertEq(_player1Info.numOwnedTroops, 2);
+        assertEq(_player1Info.totalTroopExpensePerUpdate, 2);
+        assertEq(_player1Info.balance, 20);
+
+        vm.warp(2);
+        helper.updatePlayerBalance(player1);
+        _player1Info = getter.getPlayer(player1);
+        assertEq(_player1Info.balance, 23);
+
+        vm.prank(player2);
+        vm.expectRevert(bytes("CURIO: Can only delete own troop"));
+        engine.deleteTroop(1);
+
+        vm.prank(player1);
+        engine.deleteTroop(1);
+        _player1Info = getter.getPlayer(player1);
+        Troop memory _firstDestroyer = getter.getTroop(1);
+        assertEq(_firstDestroyer.owner, NULL_ADDR);
+        assertEq(_firstDestroyer.health, 0);
+        assertEq(_firstDestroyer.pos.y, 0);
+        assertEq(_player1Info.numOwnedTroops, 1);
+        assertEq(_player1Info.totalTroopExpensePerUpdate, 1);
+
+        vm.warp(3);
+        helper.updatePlayerBalance(player1);
+        _player1Info = getter.getPlayer(player1);
+        assertEq(_player1Info.balance, 27);
     }
 
     // ----------------------------------------------------------------
