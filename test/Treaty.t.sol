--- conflicted
+++ resolved
@@ -512,7 +512,7 @@
     }
 
     function testEmbargo() public {
-        /** 
+        /**
         Outline:
         - Player1 deploys sanctionLeague Treaty and whitelists player2
         - Player1 sanctions himself (for simplicity reason; same as sanctioning p3)
@@ -728,60 +728,6 @@
         uint256 sellAmount,
         uint256 buyAmount
     ) public {
-<<<<<<< HEAD
-        /**
-        Outline
-        - p1 deploys contracts and puts on an order to sell 100 gold for 200 food
-        - p2 talks to p1 and decides to purchase from p1
-         */
-        uint256 time = block.timestamp + 500;
-        vm.warp(time);
-
-        // Player1 deploys Simple OTC
-        vm.startPrank(player1);
-        SimpleOTC otcContract = SimpleOTC(game.deployTreaty(nation1ID, otcContractTemplate.name()));
-        vm.stopPrank();
-
-        // Deployer registers Simple OTC treaty & assigns tokens to p1 and p2
-        vm.startPrank(deployer);
-        admin.dripToken(nation1CapitalAddr, "Gold", goldAmount);
-        admin.dripToken(nation1CapitalAddr, "Food", foodAmount);
-
-        admin.dripToken(nation2CapitalAddr, "Gold", goldAmount);
-        admin.dripToken(nation2CapitalAddr, "Food", foodAmount);
-        vm.stopPrank();
-
-        // Player1 approves tokens
-        vm.startPrank(player1);
-        CurioWallet(nation1CapitalAddr).executeTx(address(goldToken), abi.encodeWithSignature("approve(address,uint256)", address(otcContract), 1000));
-        CurioWallet(nation1CapitalAddr).executeTx(address(foodToken), abi.encodeWithSignature("approve(address,uint256)", address(otcContract), 1000));
-        vm.stopPrank();
-
-        // Player 2 approves tokens
-        vm.startPrank(player2);
-        CurioWallet(nation2CapitalAddr).executeTx(address(goldToken), abi.encodeWithSignature("approve(address,uint256)", address(otcContract), 1000));
-        CurioWallet(nation2CapitalAddr).executeTx(address(foodToken), abi.encodeWithSignature("approve(address,uint256)", address(otcContract), 1000));
-        vm.stopPrank();
-
-        // When order is created, no tokens are transferred
-        vm.startPrank(player1);
-        otcContract.createOrder("Gold", sellAmount, "Food", buyAmount);
-        assertEq(goldToken.balanceOf(nation1CapitalAddr), goldAmount);
-        assertEq(foodToken.balanceOf(nation1CapitalAddr), foodAmount);
-        vm.stopPrank();
-
-        // Player 2 takes order
-        vm.startPrank(player2);
-        otcContract.takeOrder(player1);
-        assertEq(goldToken.balanceOf(nation1CapitalAddr), goldAmount - sellAmount);
-        assertEq(foodToken.balanceOf(nation1CapitalAddr), foodAmount + buyAmount);
-        assertEq(goldToken.balanceOf(nation2CapitalAddr), goldAmount + sellAmount);
-        assertEq(foodToken.balanceOf(nation2CapitalAddr), foodAmount - buyAmount);
-    }
-
-    function testSimpleOTC() public {
-=======
->>>>>>> 3804890f
         /**
         Outline
         - p1 deploys contracts and puts on an order to sell 100 gold for 200 food
