//SPDX-License-Identifier: MIT
pragma solidity ^0.8.13;

import {Test} from "forge-std/Test.sol";
import {DiamondDeployTest} from "test/DiamondDeploy.t.sol";
import {Alliance} from "contracts/treaties/Alliance.sol";
import {FTX} from "contracts/treaties/FTX.sol";
import {NonAggressionPact} from "contracts/treaties/NonAggressionPact.sol";
import {EconSanction} from "contracts/treaties/EconSanction.sol";
import {TestTreaty} from "contracts/treaties/TestTreaty.sol";
<<<<<<< HEAD
import {CollectiveDefenseFund} from "contracts/treaties/CDFund.sol";
import {CurioWallet} from "contracts/CurioWallet.sol";
=======
import {CurioWallet} from "contracts/standards/CurioWallet.sol";
>>>>>>> 3dab0288
import {Position} from "contracts/libraries/Types.sol";
import {console} from "forge-std/console.sol";

contract TreatyTest is Test, DiamondDeployTest {
    // Treaty Coverage Overview
    // - [x] Nation delegation
    // - [x] Treaty approval
    // - [x] Token approval
    // - [x] Case: FTX
    // - [x] Case: Alliance

    function testDelegation() public {
        // Start time
        uint256 time = block.timestamp + 500;
        vm.warp(time);

        // Deployer transfers gold, food, and troops to Nation 2
        vm.startPrank(deployer);
        admin.dripToken(nation2CapitalAddr, "Gold", 100000000);
        admin.dripToken(nation2CapitalAddr, "Food", 100000000);
        admin.dripToken(nation2CapitalAddr, "Horseman", 1000);
        admin.dripToken(nation2CapitalAddr, "Warrior", 1000);
        admin.dripToken(nation2CapitalAddr, "Slinger", 1000);
        vm.stopPrank();

        // Nation 2 organizes army
        vm.startPrank(player2);
        uint256[] memory armyTemplateIDs = new uint256[](3);
        armyTemplateIDs[0] = horsemanTemplateID;
        armyTemplateIDs[1] = warriorTemplateID;
        armyTemplateIDs[2] = slingerTemplateID;
        uint256[] memory armyTemplateAmounts = new uint256[](3);
        armyTemplateAmounts[0] = 100;
        armyTemplateAmounts[1] = 100;
        armyTemplateAmounts[2] = 100;
        uint256 army21ID = game.organizeArmy(nation2CapitalID, armyTemplateIDs, armyTemplateAmounts);
        time += 1;
        vm.warp(time);
        game.move(army21ID, Position({x: 61, y: 31}));
        vm.stopPrank();

        // Nation 2 organizes another army
        vm.startPrank(player2);
        uint256 army22ID = game.organizeArmy(nation2CapitalID, armyTemplateIDs, armyTemplateAmounts);
        vm.stopPrank();

        // Nation 1 fails to move Nation 2's first army
        vm.startPrank(player1);
        vm.expectRevert("CURIO: Not delegated to call Move");
        game.move(army21ID, Position({x: 60, y: 30}));
        vm.stopPrank();

        // Nation 2 delegates Move function for both armies to Nation 1
        vm.startPrank(player2);
        assertEq(getter.getDelegations("Move", nation2ID, nation1ID).length, 0);
        game.delegateGameFunction(nation2ID, "Move", nation1ID, 0, true);
        uint256[] memory delegationIDs = getter.getDelegations("Move", nation2ID, nation1ID);
        assertEq(delegationIDs.length, 1);
        assertEq(abi.decode(getter.getComponent("Subject").getBytesValue(delegationIDs[0]), (uint256)), 0);
        vm.stopPrank();

        // Nation 1 moves Nation 2's first and second armies
        vm.startPrank(player1);
        time += 1;
        vm.warp(time);
        game.move(army21ID, Position({x: 60, y: 30}));
        game.move(army22ID, Position({x: 63, y: 33}));
        vm.stopPrank();

        // Nation 2 fails to revoke Move function delegation for its first army
        vm.startPrank(player2);
        vm.expectRevert("CURIO: Need to revoke entity-agnostic delegation");
        game.delegateGameFunction(nation2ID, "Move", nation1ID, army21ID, false);
        assertEq(getter.getDelegations("Move", nation2ID, nation1ID).length, 1);
        vm.stopPrank();

        // Nation 1 moves Nation 2's first and second armies
        vm.startPrank(player1);
        time += 1;
        vm.warp(time);
        game.move(army21ID, Position({x: 59, y: 29}));
        game.move(army22ID, Position({x: 64, y: 34}));
        vm.stopPrank();

        // Nation 2 abrogates Move function delegation for its armies and delegates for specifically its second army
        vm.startPrank(player2);
        game.delegateGameFunction(nation2ID, "Move", nation1ID, 0, false);
        game.delegateGameFunction(nation2ID, "Move", nation1ID, army22ID, true);
        delegationIDs = getter.getDelegations("Move", nation2ID, nation1ID);
        assertEq(delegationIDs.length, 1);
        assertEq(abi.decode(getter.getComponent("Subject").getBytesValue(delegationIDs[0]), (uint256)), army22ID);
        vm.stopPrank();

        // Nation 1 moves Nation 2's second army but fails to move its first army
        vm.startPrank(player1);
        time += 1;
        vm.warp(time);
        game.move(army22ID, Position({x: 65, y: 35}));
        vm.expectRevert("CURIO: Not delegated to call Move");
        game.move(army21ID, Position({x: 58, y: 28}));
        vm.stopPrank();

        // Nation 2 abrogates Move function delegation for both armies
        vm.startPrank(player2);
        game.delegateGameFunction(nation2ID, "Move", nation1ID, 0, false);
        assertEq(getter.getDelegations("Move", nation2ID, nation1ID).length, 0);
        vm.stopPrank();

        // Nation 1 fails to move Nation 2's first and second armies
        vm.startPrank(player1);
        time += 1;
        vm.warp(time);
        vm.expectRevert("CURIO: Not delegated to call Move");
        game.move(army21ID, Position({x: 58, y: 28}));
        vm.expectRevert("CURIO: Not delegated to call Move");
        game.move(army22ID, Position({x: 64, y: 34}));
        vm.stopPrank();
    }

    function testApproval() public {
        // Start time
        uint256 time = block.timestamp + 500;
        vm.warp(time);

        // Check initial condition
        assertEq(abi.decode(getter.getComponent("Level").getBytesValue(nation2CapitalID), (uint256)), 1);

        // Check treaty template ECS data
        assertEq(abi.decode(getter.getComponent("Name").getBytesValue(testTreatyTemplateID), (string)), "Test Treaty");
        assertEq(abi.decode(getter.getComponent("Description").getBytesValue(testTreatyTemplateID), (string)), "Treaty for testing");
        assertEq(abi.decode(getter.getComponent("ABIHash").getBytesValue(testTreatyTemplateID), (string)), "sample ABI");

        // Nation 1 deploys TestTreaty treaty
        vm.startPrank(player1);
        TestTreaty testTreaty = TestTreaty(game.deployTreaty(nation1ID, testTreatyTemplate.name()));
        uint256 testTreatyID = getter.getEntityByAddress(address(testTreaty));
        vm.stopPrank();

        // Deployer registers TestTreaty treaty and drips gold and food to Nation 2
        vm.startPrank(deployer);
        admin.dripToken(nation2CapitalAddr, "Gold", 1000000000);
        admin.dripToken(nation2CapitalAddr, "Food", 1000000000);
        vm.stopPrank();

        // Check treaty ECS data
        assertEq(abi.decode(getter.getComponent("Tag").getBytesValue(testTreatyID), (string)), "Treaty");
        assertEq(abi.decode(getter.getComponent("Name").getBytesValue(testTreatyID), (string)), "Test Treaty");
        assertEq(abi.decode(getter.getComponent("Description").getBytesValue(testTreatyID), (string)), "Treaty for testing");
        assertEq(abi.decode(getter.getComponent("ABIHash").getBytesValue(testTreatyID), (string)), "sample ABI");
        assertTrue(abi.decode(getter.getComponent("CanHoldTokens").getBytesValue(testTreatyID), (bool)));
        assertEq(abi.decode(getter.getComponent("Address").getBytesValue(testTreatyID), (address)), address(testTreaty));
        assertEq(abi.decode(getter.getComponent("Owner").getBytesValue(testTreatyID), (uint256)), nation1ID);

        // Nation 2 joins TestTreaty treaty
        vm.startPrank(player2);
        testTreaty.treatyJoin();
        assertTrue(getter.getNationTreatySignature(nation2ID, testTreatyID) > 0);

        // Nation 2 fails to upgrade capital
        vm.expectRevert("CURIO: Treaty disapproved UpgradeCapital");
        game.upgradeCapital(nation2CapitalID);
        assertEq(abi.decode(getter.getComponent("Level").getBytesValue(nation2CapitalID), (uint256)), 1);

        // Nation 2 upgrades capital via Treaty function
        time += 30;
        vm.warp(time);
        testTreaty.treatyUpgradeCapital(nation2CapitalID);
        assertEq(abi.decode(getter.getComponent("Level").getBytesValue(nation2CapitalID), (uint256)), 2);

        // Nation 2 leaves treaty
        testTreaty.treatyLeave();

        // Nation 2 upgrades capital
        time += 30;
        vm.warp(time);
        game.upgradeCapital(nation2CapitalID);
        assertEq(abi.decode(getter.getComponent("Level").getBytesValue(nation2CapitalID), (uint256)), 3);
        vm.stopPrank();
    }

    function testAlliance() public {
        // Start time
        uint256 time = block.timestamp + 500;
        vm.warp(time);

        // Deployer transfers gold, food, and troops to Nation 1, 2, and 3
        vm.startPrank(deployer);
        admin.dripToken(nation1CapitalAddr, "Gold", 1000000);
        admin.dripToken(nation1CapitalAddr, "Food", 1000000);
        admin.dripToken(nation1CapitalAddr, "Horseman", 1000);
        admin.dripToken(nation1CapitalAddr, "Warrior", 1000);
        admin.dripToken(nation1CapitalAddr, "Slinger", 1000);

        admin.dripToken(nation2CapitalAddr, "Gold", 1000000);
        admin.dripToken(nation2CapitalAddr, "Food", 1000000);
        admin.dripToken(nation2CapitalAddr, "Horseman", 1000);
        admin.dripToken(nation2CapitalAddr, "Warrior", 1000);
        admin.dripToken(nation2CapitalAddr, "Slinger", 1000);

        admin.dripToken(nation3CapitalAddr, "Gold", 1000000);
        admin.dripToken(nation3CapitalAddr, "Food", 1000000);
        admin.dripToken(nation3CapitalAddr, "Horseman", 1000);
        admin.dripToken(nation3CapitalAddr, "Warrior", 1000);
        admin.dripToken(nation3CapitalAddr, "Slinger", 1000);
        vm.stopPrank();

        // Nation 1 organizes army
        vm.startPrank(player1);
        uint256[] memory armyTemplateIDs = new uint256[](3);
        armyTemplateIDs[0] = warriorTemplateID;
        armyTemplateIDs[1] = horsemanTemplateID;
        armyTemplateIDs[2] = slingerTemplateID;
        uint256[] memory armyTemplateAmounts = new uint256[](3);
        armyTemplateAmounts[0] = 150;
        armyTemplateAmounts[1] = 150;
        armyTemplateAmounts[2] = 150;
        time += 10;
        vm.warp(time);
        uint256 army11ID = game.organizeArmy(nation1CapitalID, armyTemplateIDs, armyTemplateAmounts);
        address army11Addr = getter.getAddress(army11ID);

        // Nation 1 deploys Alliance treaty
        Alliance alliance = Alliance(game.deployTreaty(nation1ID, allianceTemplate.name()));
        uint256 allianceID = getter.getEntityByAddress(address(alliance));

        // Nation 1 joins alliance after token approval
        CurioWallet(nation1CapitalAddr).executeTx(address(goldToken), abi.encodeWithSignature("approve(address,uint256)", address(alliance), 1000));
        alliance.treatyJoin();
        assertTrue(getter.getNationTreatySignature(nation1ID, allianceID) > 0);

        // Nation 1 moves army from (62, 12) to (62, 29)
        for (uint256 i = 1; i <= 9; i++) {
            time += 1;
            vm.warp(time);
            game.move(army11ID, Position({x: 62, y: 11 + 2 * i}));
        }
        vm.stopPrank();

        // Nation 2 fails to join alliance before token approval
        vm.expectRevert();
        alliance.treatyJoin();
        assertEq(goldToken.balanceOf(nation2CapitalAddr), 1000000);

        // Nation 2 joins alliance after token approval
        vm.startPrank(player2);
        CurioWallet(nation2CapitalAddr).executeTx(address(goldToken), abi.encodeWithSignature("approve(address,uint256)", address(alliance), 1000));
        alliance.treatyJoin();
        assertTrue(getter.getNationTreatySignature(nation2ID, allianceID) > 0);
        assertEq(goldToken.balanceOf(nation2CapitalAddr), 1000000 - 1000);
        vm.stopPrank();

        // Nation 1 fails to attack Nation 2's capital
        vm.startPrank(player1);
        time += 2;
        vm.warp(time);
        uint256 nation2CapitalTileID = getter.getTileAt(getter.getPositionExternal("StartPosition", nation2CapitalID));
        vm.expectRevert("CURIO: Treaty disapproved Battle");
        game.battle(army11ID, nation2CapitalTileID);
        vm.stopPrank();

        // Nation 2 fails to leave alliance
        vm.startPrank(player2);
        vm.expectRevert("Alliance: Nation must stay for at least 10 seconds");
        alliance.treatyLeave();
        vm.stopPrank();

        // Nation 2 manages to leave alliance after 10 seconds
        vm.startPrank(player2);
        time += 10;
        vm.warp(time);
        alliance.treatyLeave();
        assertEq(goldToken.balanceOf(nation2CapitalAddr), 1000000);
        vm.stopPrank();

        // Nation 1 attacks Nation 2's capital
        vm.startPrank(player1);
        time += 2;
        vm.warp(time);
        game.battle(army11ID, nation2CapitalTileID);
        vm.stopPrank();

        // Nation 2 organizes army
        vm.startPrank(player2);
        armyTemplateAmounts[0] = 150;
        armyTemplateAmounts[1] = 150;
        armyTemplateAmounts[2] = 150;
        uint256 army21ID = game.organizeArmy(nation2CapitalID, armyTemplateIDs, armyTemplateAmounts);
        address army21Addr = getter.getAddress(army21ID);
        vm.stopPrank();

        // Nation 3 joins alliance after token approval
        vm.startPrank(player3);
        CurioWallet(nation3CapitalAddr).executeTx(address(goldToken), abi.encodeWithSignature("approve(address,uint256)", address(alliance), 1000));
        alliance.treatyJoin();
        assertTrue(getter.getNationTreatySignature(nation3ID, allianceID) > 0);

        // Nation 3 organizes army
        armyTemplateAmounts[0] = 90;
        armyTemplateAmounts[1] = 90;
        armyTemplateAmounts[2] = 90;
        uint256 army31ID = game.organizeArmy(nation3CapitalID, armyTemplateIDs, armyTemplateAmounts);
        address army31Addr = getter.getAddress(army31ID);
        assertEq(horsemanToken.balanceOf(army31Addr), 90);

        // Nation 3 moves army from (52, 22) to (59, 31)
        time += 1;
        vm.warp(time);
        game.move(army31ID, Position({x: 53, y: 23}));
        time += 1;
        vm.warp(time);
        game.move(army31ID, Position({x: 54, y: 24}));
        time += 1;
        vm.warp(time);
        game.move(army31ID, Position({x: 55, y: 25}));
        time += 1;
        vm.warp(time);
        game.move(army31ID, Position({x: 56, y: 26}));
        time += 1;
        vm.warp(time);
        game.move(army31ID, Position({x: 57, y: 27}));
        time += 1;
        vm.warp(time);
        game.move(army31ID, Position({x: 58, y: 28}));
        time += 1;
        vm.warp(time);
        game.move(army31ID, Position({x: 59, y: 29}));
        time += 1;
        vm.warp(time);
        game.move(army31ID, Position({x: 59, y: 31}));
        vm.stopPrank();

        // Nation 1 accidentally tries to let Alliance besiege Nation 3's army, but luckily fails
        vm.startPrank(player1);
        uint256 army11HorsemanBalance = horsemanToken.balanceOf(army11Addr);
        time += 2;
        vm.warp(time);
        vm.expectRevert("Alliance: Cannot besiege army of ally nation");
        alliance.treatyBesiege(army31ID);
        assertEq(horsemanToken.balanceOf(army11Addr), army11HorsemanBalance);
        assertEq(horsemanToken.balanceOf(army31Addr), 90);

        // Nation 1 triggers Alliance to besiege Nation 2's army until it is destroyed
        // Nation 1's army and Nation 3's army should both survive
        assertEq(horsemanToken.balanceOf(army21Addr), 150);
        time += 2;
        vm.warp(time);
        alliance.treatyBesiege(army21ID);
        assertTrue(horsemanToken.balanceOf(army11Addr) < army11HorsemanBalance);
        assertTrue(horsemanToken.balanceOf(army21Addr) < 150);
        assertTrue(horsemanToken.balanceOf(army31Addr) < 90);
        while (getter.getNation(army21ID) != 0) {
            time += 2;
            vm.warp(time);
            alliance.treatyBesiege(army21ID);
        }
        assertEq(getter.getNation(army11ID), nation1ID);
        assertEq(getter.getNation(army31ID), nation3ID);
        vm.stopPrank();
    }

    function testFTX() public {
        // Start time
        uint256 time = block.timestamp + 500;
        vm.warp(time);

        // Deploy transfers gold to Player 1
        vm.prank(deployer);
        admin.dripToken(nation1CapitalAddr, "Gold", 8);

        // Player 2 (SBF) starts FTX and grants it access to his wallet
        vm.startPrank(player2);
        FTX ftx = FTX(game.deployTreaty(nation2ID, ftxTemplate.name()));
        CurioWallet(nation2CapitalAddr).executeTx(address(goldToken), abi.encodeWithSignature("approve(address,uint256)", address(ftx), 10000));
        assertEq(goldToken.balanceOf(nation2CapitalAddr), 0);
        vm.stopPrank();

        // Deployer registers FTX treaty
        vm.startPrank(deployer);
        admin.registerTreatyTemplate(address(ftx), "placeholder ABI");
        vm.stopPrank();

        // Player 1 deposits to FTX
        vm.startPrank(player1);
        CurioWallet(nation1CapitalAddr).executeTx(address(goldToken), abi.encodeWithSignature("approve(address,uint256)", address(ftx), 2));
        ftx.treatyDeposit(2);
        assertEq(goldToken.balanceOf(nation1CapitalAddr), 6);
        assertEq(ftx.fttToken().balanceOf(nation1CapitalAddr), 2);
        assertEq(goldToken.balanceOf(nation2CapitalAddr), 2);

        // Player 1 withdraws successfully
        ftx.treatyWithdraw(1);
        assertEq(goldToken.balanceOf(nation1CapitalAddr), 7);
        assertEq(ftx.fttToken().balanceOf(nation1CapitalAddr), 1);
        assertEq(goldToken.balanceOf(nation2CapitalAddr), 1);

        // Player 1 gives FTX all gold
        CurioWallet(nation1CapitalAddr).executeTx(address(goldToken), abi.encodeWithSignature("approve(address,uint256)", address(ftx), 7));
        ftx.treatyDeposit(7);
        assertEq(goldToken.balanceOf(nation1CapitalAddr), 0);
        assertEq(ftx.fttToken().balanceOf(nation1CapitalAddr), 8);
        assertEq(goldToken.balanceOf(nation2CapitalAddr), 8);
        vm.stopPrank();

        // Player 2 (SBF) transfers all but 1 gold to Player 3 (Caroline)
        vm.startPrank(player2);
        CurioWallet(nation2CapitalAddr).executeTx(address(goldToken), abi.encodeWithSignature("transfer(address,uint256)", nation3CapitalAddr, 7));
        assertEq(goldToken.balanceOf(nation2CapitalAddr), 1);
        vm.stopPrank();

        // Player 1 manages to withdraw only 1 gold from FTX
        vm.prank(player1);
        ftx.treatyWithdraw(8);
        assertEq(goldToken.balanceOf(nation1CapitalAddr), 1);
        assertEq(goldToken.balanceOf(nation2CapitalAddr), 0);

        // Player 2 (SBF) declares FTX bankrupt
        vm.prank(player2);
        ftx.treatyRun();
        assertTrue(ftx.isBankrupt());

        // Player 1 fails to withdraw rest of balance from FTX
        vm.prank(player1);
        vm.expectRevert();
        ftx.treatyWithdraw(7);
        assertEq(goldToken.balanceOf(nation1CapitalAddr), 1);
    }

    function testNAPact() public {
        /**
        Outline:
        - player1 deploys treaty
        - player1 whitelists player2, and then player2 joins
            - player2 needs to first approve token spending
        - player2 battles player1 but reverts
        **/

        // Start time
        uint256 time = block.timestamp + 500;
        vm.warp(time);

        // Player1 deploys NAPact
        vm.startPrank(player1);
        NonAggressionPact NAPact = new NonAggressionPact(diamond);
        vm.stopPrank();

        // Deployer registers NAPact treaty & gives troops to p2
        vm.startPrank(deployer);
        admin.registerTreaty(address(NAPact), "placeholder ABI");
        admin.dripToken(nation2CapitalAddr, "Horseman", 1000);
        admin.dripToken(nation2CapitalAddr, "Warrior", 1000);
        admin.dripToken(nation2CapitalAddr, "Slinger", 1000);
        vm.stopPrank();

        // Player1 joins NAPact and whitelists player2
        vm.startPrank(player1);
        NAPact.treatyJoin();
        NAPact.addToWhiteList(address(player2));
        vm.stopPrank();

        // Player2 joins NAPact
        vm.startPrank(player2);
        NAPact.treatyJoin();
        uint256[] memory armyTemplateAmounts = new uint256[](3);
        armyTemplateAmounts[0] = 150;
        armyTemplateAmounts[1] = 150;
        armyTemplateAmounts[2] = 150;
        uint256[] memory armyTemplateIDs = new uint256[](3);
        armyTemplateIDs[0] = warriorTemplateID;
        armyTemplateIDs[1] = horsemanTemplateID;
        armyTemplateIDs[2] = slingerTemplateID;
        uint256 army21ID = game.organizeArmy(nation2CapitalID, armyTemplateIDs, armyTemplateAmounts);

        // Player2 moves army from (62, 32) to (62, 14)
        for (uint256 i = 34; i > 14; i -= 2) {
            time += 1;
            vm.warp(time);
            game.move(army21ID, Position({x: 62, y: i}));
        }

        // Player2 battles Player1's army but reverted
        uint256 nation1CapitalTileID = getter.getTileAt(getter.getPositionExternal("StartPosition", nation1CapitalID));
        vm.expectRevert("CURIO: Treaty disapproved Battle");
        game.battle(army21ID, nation1CapitalTileID);

        // Player2 leaves treaty and then able to attack
        time += 10;
        vm.warp(time);
        NAPact.treatyLeave();
        game.battle(army21ID, nation1CapitalTileID);

        vm.stopPrank();
    }

    function testEconSanction() public {
        /** 
        Outline:
        - Player1 deploys sanctionLeague Treaty and whitelists player2
        - Player1 sanctions himself (for simplicity reason; same as sanctioning p3)
        - Player2 joins
        - Player2 transfers gold from its army to player3's capital but reverted
        **/
        // Start time
        uint256 time = block.timestamp + 500;
        vm.warp(time);

        // Player1 deploys NAPact
        vm.startPrank(player1);
        EconSanction econSanction = new EconSanction(diamond);
        vm.stopPrank();

        // Deployer registers NAPact treaty & gives troops to p2
        vm.startPrank(deployer);
        admin.registerTreaty(address(econSanction), "placeholder ABI");
        admin.dripToken(nation2CapitalAddr, "Horseman", 1000);
        admin.dripToken(nation2CapitalAddr, "Warrior", 1000);
        admin.dripToken(nation2CapitalAddr, "Slinger", 1000);
        vm.stopPrank();

        // Player1 joins econSanction and whitelists player2. Then he sanctions himself
        vm.startPrank(player1);
        econSanction.treatyJoin();
        econSanction.addToWhiteList(address(player2));
        econSanction.addToSanctionList(address(player1));
        vm.stopPrank();

        // Player2 joins econSanction
        vm.startPrank(player2);
        econSanction.treatyJoin();
        uint256[] memory armyTemplateAmounts = new uint256[](3);
        armyTemplateAmounts[0] = 150;
        armyTemplateAmounts[1] = 150;
        armyTemplateAmounts[2] = 150;
        uint256[] memory armyTemplateIDs = new uint256[](3);
        armyTemplateIDs[0] = warriorTemplateID;
        armyTemplateIDs[1] = horsemanTemplateID;
        armyTemplateIDs[2] = slingerTemplateID;
        uint256 army21ID = game.organizeArmy(nation2CapitalID, armyTemplateIDs, armyTemplateAmounts);
        address army21Addr = getter.getAddress(army21ID);
        vm.stopPrank();

        // Deployer drips some gold to army21
        vm.startPrank(deployer);
        admin.dripToken(army21Addr, "Gold", 1000);
        vm.stopPrank();

        // Player2 moves army from (62, 32) to (62, 14)
        vm.startPrank(player2);
        for (uint256 i = 34; i > 14; i -= 2) {
            time += 1;
            vm.warp(time);
            game.move(army21ID, Position({x: 62, y: i}));
        }

        // Player2 Army's transfer to p1 capital reverts
        vm.expectRevert();
        CurioWallet(army21Addr).executeTx(address(goldToken), abi.encodeWithSignature("transfer(address,uint256)", nation1CapitalAddr, 10));
        vm.stopPrank();

        // Player1 removes himself from sanctionList, and then player2 can transfer
        console.log("AA");
        vm.startPrank(player1);
        econSanction.removeFromSanctionList(address(player1));
        vm.stopPrank();

        vm.startPrank(player2);
        console.log("BB");
        CurioWallet(army21Addr).executeTx(address(goldToken), abi.encodeWithSignature("transfer(address,uint256)", nation1CapitalAddr, 10));
        vm.stopPrank();
    }

    function testCDFund() public {
        /** 
        Outline:
        - deployer gives both resource and troops to p1 and p2
        - Player1 deploys CDFund Treaty and whitelists player2
        - Player2 joins
        - Player2 attacks player1 but reverted
        - Player2 forgot to pay, and player1 kicks player2 out
        - Player2 attacks player1 and succeeds
        **/
        uint256 time = block.timestamp + 500;
        vm.warp(time);

        // Player1 deploys NAPact
        vm.startPrank(player1);
        CollectiveDefenseFund cdFund = new CollectiveDefenseFund(diamond, 100, 100, 86400, 86400, 50, 50);
        vm.stopPrank();

        // Deployer registers NAPact treaty & assigns tokens to p1 and p2
        vm.startPrank(deployer);
        admin.registerTreaty(address(cdFund), "placeholder ABI");
        admin.dripToken(nation1CapitalAddr, "Gold", 1000);
        admin.dripToken(nation1CapitalAddr, "Food", 1000);

        admin.dripToken(nation2CapitalAddr, "Horseman", 1000);
        admin.dripToken(nation2CapitalAddr, "Warrior", 1000);
        admin.dripToken(nation2CapitalAddr, "Slinger", 1000);
        admin.dripToken(nation2CapitalAddr, "Gold", 1000);
        admin.dripToken(nation2CapitalAddr, "Food", 1000);

        vm.stopPrank();

        // Player1 joins CDFund and whitelists player2.
        vm.startPrank(player1);
        CurioWallet(nation1CapitalAddr).executeTx(address(goldToken), abi.encodeWithSignature("approve(address,uint256)", address(cdFund), 1000));
        CurioWallet(nation1CapitalAddr).executeTx(address(foodToken), abi.encodeWithSignature("approve(address,uint256)", address(cdFund), 1000));
        cdFund.treatyJoin();
        cdFund.addToWhiteList(address(player2));
        vm.stopPrank();

        // Player2 joins CDFund and attempts to attack Player1
        vm.startPrank(player2);
        CurioWallet(nation2CapitalAddr).executeTx(address(goldToken), abi.encodeWithSignature("approve(address,uint256)", address(cdFund), 1000));
        CurioWallet(nation2CapitalAddr).executeTx(address(foodToken), abi.encodeWithSignature("approve(address,uint256)", address(cdFund), 1000));
        cdFund.treatyJoin();
        uint256[] memory armyTemplateAmounts = new uint256[](3);
        armyTemplateAmounts[0] = 150;
        armyTemplateAmounts[1] = 150;
        armyTemplateAmounts[2] = 150;
        uint256[] memory armyTemplateIDs = new uint256[](3);
        armyTemplateIDs[0] = warriorTemplateID;
        armyTemplateIDs[1] = horsemanTemplateID;
        armyTemplateIDs[2] = slingerTemplateID;
        uint256 army21ID = game.organizeArmy(nation2CapitalID, armyTemplateIDs, armyTemplateAmounts);

        // Player2 moves army from (62, 32) to (62, 14)
        for (uint256 i = 34; i > 14; i -= 2) {
            time += 1;
            vm.warp(time);
            game.move(army21ID, Position({x: 62, y: i}));
        }

        // Player2 Army battling p1 capital reverts
        uint256 nation1CapitalTile = getter.getTileAt(getter.getPositionExternal("StartPosition", nation1CapitalID));
        vm.expectRevert("CURIO: Treaty disapproved Battle");
        game.battle(army21ID, nation1CapitalTile);
        vm.stopPrank();

        // One day has passed, and p2 is kicked out by p1 cuz he forgot to pay
        time += 86400;
        vm.warp(time);
        vm.startPrank(player1);
        cdFund.cleanUpMembers();
        // p1 tries to withdraw money
        uint256 p1PrevGoldBalance = goldToken.checkBalanceOf(nation1CapitalAddr);
        uint256 p1PrevFoodBalance = goldToken.checkBalanceOf(nation1CapitalAddr);
        cdFund.withdraw(10, 10);
        assertTrue(goldToken.checkBalanceOf(nation1CapitalAddr) == p1PrevGoldBalance + 10
        && foodToken.checkBalanceOf(nation1CapitalAddr) == p1PrevFoodBalance + 10);
        vm.stopPrank();

        // now that p2 is not in the league, he can battle p1
        vm.startPrank(player2);
        game.battle(army21ID, nation1CapitalTile);
        vm.stopPrank();
    }
}<|MERGE_RESOLUTION|>--- conflicted
+++ resolved
@@ -8,12 +8,8 @@
 import {NonAggressionPact} from "contracts/treaties/NonAggressionPact.sol";
 import {EconSanction} from "contracts/treaties/EconSanction.sol";
 import {TestTreaty} from "contracts/treaties/TestTreaty.sol";
-<<<<<<< HEAD
 import {CollectiveDefenseFund} from "contracts/treaties/CDFund.sol";
-import {CurioWallet} from "contracts/CurioWallet.sol";
-=======
 import {CurioWallet} from "contracts/standards/CurioWallet.sol";
->>>>>>> 3dab0288
 import {Position} from "contracts/libraries/Types.sol";
 import {console} from "forge-std/console.sol";
 
@@ -461,7 +457,7 @@
 
         // Deployer registers NAPact treaty & gives troops to p2
         vm.startPrank(deployer);
-        admin.registerTreaty(address(NAPact), "placeholder ABI");
+        admin.registerTreatyTemplate(address(NAPact), "placeholder ABI");
         admin.dripToken(nation2CapitalAddr, "Horseman", 1000);
         admin.dripToken(nation2CapitalAddr, "Warrior", 1000);
         admin.dripToken(nation2CapitalAddr, "Slinger", 1000);
@@ -526,7 +522,7 @@
 
         // Deployer registers NAPact treaty & gives troops to p2
         vm.startPrank(deployer);
-        admin.registerTreaty(address(econSanction), "placeholder ABI");
+        admin.registerTreatyTemplate(address(econSanction), "placeholder ABI");
         admin.dripToken(nation2CapitalAddr, "Horseman", 1000);
         admin.dripToken(nation2CapitalAddr, "Warrior", 1000);
         admin.dripToken(nation2CapitalAddr, "Slinger", 1000);
@@ -604,7 +600,7 @@
 
         // Deployer registers NAPact treaty & assigns tokens to p1 and p2
         vm.startPrank(deployer);
-        admin.registerTreaty(address(cdFund), "placeholder ABI");
+        admin.registerTreatyTemplate(address(cdFund), "placeholder ABI");
         admin.dripToken(nation1CapitalAddr, "Gold", 1000);
         admin.dripToken(nation1CapitalAddr, "Food", 1000);
 
@@ -658,11 +654,10 @@
         vm.startPrank(player1);
         cdFund.cleanUpMembers();
         // p1 tries to withdraw money
-        uint256 p1PrevGoldBalance = goldToken.checkBalanceOf(nation1CapitalAddr);
-        uint256 p1PrevFoodBalance = goldToken.checkBalanceOf(nation1CapitalAddr);
+        uint256 p1PrevGoldBalance = goldToken.balanceOf(nation1CapitalAddr);
+        uint256 p1PrevFoodBalance = goldToken.balanceOf(nation1CapitalAddr);
         cdFund.withdraw(10, 10);
-        assertTrue(goldToken.checkBalanceOf(nation1CapitalAddr) == p1PrevGoldBalance + 10
-        && foodToken.checkBalanceOf(nation1CapitalAddr) == p1PrevFoodBalance + 10);
+        assertTrue(goldToken.balanceOf(nation1CapitalAddr) == p1PrevGoldBalance + 10 && foodToken.balanceOf(nation1CapitalAddr) == p1PrevFoodBalance + 10);
         vm.stopPrank();
 
         // now that p2 is not in the league, he can battle p1
