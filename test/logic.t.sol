--- conflicted
+++ resolved
@@ -20,11 +20,7 @@
     // Production
     function testProductionFailure() public {
         // fail: start production on invalid location
-<<<<<<< HEAD
-        vm.expectRevert(bytes("Out of bound"));
-=======
-        vm.expectRevert(bytes("CURIO: No base found"));
->>>>>>> 75850cc3
+        vm.expectRevert(bytes("CURIO: Out of bound"));
         engine.startProduction(Position({x: 100, y: 100}), armyTroopTypeId);
 
         // fail: player2 attempting to produce in other's base
